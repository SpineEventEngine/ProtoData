--- conflicted
+++ resolved
@@ -64,20 +64,6 @@
 }
 
 /**
-<<<<<<< HEAD
- * Returns the [Class] instance for this [MessageType], if any.
- *
- * The function returns a non-`null` result if a class denoted by this [ClassName]
- * is present on the classpath.
- */
-public fun MessageType.javaClass(accordingTo: ProtoFileHeader): Class<*>? {
-    val name = name.javaClassName(accordingTo)
-    return try {
-        Class.forName(name.canonical)
-    } catch (ignored: ClassNotFoundException) {
-        null
-    }
-=======
  * Obtains the [Class] instance for this [MessageType], if any.
  *
  * The function returns a non-`null` result if a Java class denoted by this
@@ -103,5 +89,4 @@
 public fun MessageType.javaClass(typeSystem: TypeSystem): Class<*>? {
     val name = javaClassName(typeSystem)
     return name.javaClass()
->>>>>>> b35df858
 }