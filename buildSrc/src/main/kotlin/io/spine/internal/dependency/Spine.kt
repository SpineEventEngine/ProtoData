/*
 * Copyright 2022, TeamDev. All rights reserved.
 *
 * Licensed under the Apache License, Version 2.0 (the "License");
 * you may not use this file except in compliance with the License.
 * You may obtain a copy of the License at
 *
 * http://www.apache.org/licenses/LICENSE-2.0
 *
 * Redistribution and use in source and/or binary forms, with or without
 * modification, must retain the above copyright notice and the following
 * disclaimer.
 *
 * THIS SOFTWARE IS PROVIDED BY THE COPYRIGHT HOLDERS AND CONTRIBUTORS
 * "AS IS" AND ANY EXPRESS OR IMPLIED WARRANTIES, INCLUDING, BUT NOT
 * LIMITED TO, THE IMPLIED WARRANTIES OF MERCHANTABILITY AND FITNESS FOR
 * A PARTICULAR PURPOSE ARE DISCLAIMED. IN NO EVENT SHALL THE COPYRIGHT
 * OWNER OR CONTRIBUTORS BE LIABLE FOR ANY DIRECT, INDIRECT, INCIDENTAL,
 * SPECIAL, EXEMPLARY, OR CONSEQUENTIAL DAMAGES (INCLUDING, BUT NOT
 * LIMITED TO, PROCUREMENT OF SUBSTITUTE GOODS OR SERVICES; LOSS OF USE,
 * DATA, OR PROFITS; OR BUSINESS INTERRUPTION) HOWEVER CAUSED AND ON ANY
 * THEORY OF LIABILITY, WHETHER IN CONTRACT, STRICT LIABILITY, OR TORT
 * (INCLUDING NEGLIGENCE OR OTHERWISE) ARISING IN ANY WAY OUT OF THE USE
 * OF THIS SOFTWARE, EVEN IF ADVISED OF THE POSSIBILITY OF SUCH DAMAGE.
 */

package io.spine.internal.dependency

/**
 * Dependencies on Spine modules.
 */
@Suppress("unused")
object Spine {

    const val group = "io.spine"
    const val toolsGroup = "io.spine.tools"

    /**
     * Versions for published Spine SDK artifacts.
     */
    object ArtifactVersion {

        /** The version of [ProtoData]. */
        @Deprecated("Please use `ProtoData.version` instead.")
        const val protoData = ProtoData.version

        /** The version of [Spine.base]. */
        const val base = "2.0.0-SNAPSHOT.180"

        /** The version of [Spine.reflect]. */
        const val reflect = "2.0.0-SNAPSHOT.182"

        /** The version of [Spine.logging]. */
<<<<<<< HEAD
        const val logging = "2.0.0-SNAPSHOT.183"
=======
        const val logging = "2.0.0-SNAPSHOT.184"
>>>>>>> c73118b0

        /** The version of [Spine.testlib]. */
        const val testlib = "2.0.0-SNAPSHOT.183"

        /**
         * The version of `core-java`.
         * @see [Spine.CoreJava.client]
         * @see [Spine.CoreJava.server]
         */
        const val core = "2.0.0-SNAPSHOT.141"

        /** The version of [Spine.modelCompiler]. */
        const val mc = "2.0.0-SNAPSHOT.130"

        /** The version of [McJava]. */
        const val mcJava = "2.0.0-SNAPSHOT.147"

        /** The version of [Spine.baseTypes]. */
        const val baseTypes = "2.0.0-SNAPSHOT.120"

        /** The version of [Spine.time]. */
        const val time = "2.0.0-SNAPSHOT.121"

        /** The version of [Spine.change]. */
        const val change = "2.0.0-SNAPSHOT.118"

        /** The version of [Spine.text]. */
        const val text = "2.0.0-SNAPSHOT.5"

        /** The version of [Spine.toolBase]. */
        const val toolBase = "2.0.0-SNAPSHOT.170"

        /** The version of [Spine.validation]. */
        @Deprecated("Please use `Validation.version` instead.")
        const val validation = Validation.version

        /** The version of [Spine.javadocTools]. */
        const val javadocTools = "2.0.0-SNAPSHOT.75"
    }

    /** The version of ProtoData to be used in the project. */
    @Deprecated("Please use `ProtoData.version` instead.")
    const val protoDataVersion = ProtoData.version

    const val base = "$group:spine-base:${ArtifactVersion.base}"
    const val logging = "$group:spine-logging:${ArtifactVersion.logging}"
    const val loggingContext = "$group:spine-logging-context:${ArtifactVersion.logging}"
    const val loggingBackend = "$group:spine-logging-backend:${ArtifactVersion.logging}"
    const val reflect = "$group:spine-reflect:${ArtifactVersion.reflect}"
    const val baseTypes = "$group:spine-base-types:${ArtifactVersion.baseTypes}"
    const val time = "$group:spine-time:${ArtifactVersion.time}"
    const val change = "$group:spine-change:${ArtifactVersion.change}"
    const val text = "$group:spine-text:${ArtifactVersion.text}"

    const val testlib = "$toolsGroup:spine-testlib:${ArtifactVersion.testlib}"
    const val testUtilTime = "$toolsGroup:spine-testutil-time:${ArtifactVersion.time}"
    const val toolBase = "$toolsGroup:spine-tool-base:${ArtifactVersion.toolBase}"
    const val pluginBase = "$toolsGroup:spine-plugin-base:${ArtifactVersion.toolBase}"
    const val pluginTestlib = "$toolsGroup:spine-plugin-testlib:${ArtifactVersion.toolBase}"
    const val modelCompiler = "$toolsGroup:spine-model-compiler:${ArtifactVersion.mc}"

    object McJava {
        const val version = ArtifactVersion.mcJava
        const val pluginId = "io.spine.mc-java"
        const val pluginLib = "$toolsGroup:spine-mc-java-plugins:${version}:all"
    }

    const val javadocTools = "$toolsGroup::${ArtifactVersion.javadocTools}"

    @Deprecated("Please use `validation.runtime`", replaceWith = ReplaceWith("validation.runtime"))
    const val validate = "$group:spine-validate:${ArtifactVersion.base}"

    @Deprecated("Please use `Validation` instead.")
    val validation = Validation

    @Suppress("MemberVisibilityCanBePrivate")
    @Deprecated("Please use `CoreJava` instead.")
    val coreJava = CoreJava

    const val client = CoreJava.client // Added for brevity.
    const val server = CoreJava.server // Added for brevity.

    /**
     * Dependencies on `core-java` modules.
     *
     * See [`SpineEventEngine/core-java`](https://github.com/SpineEventEngine/core-java/).
     */
    object CoreJava {
        const val core = "$group:spine-core:${ArtifactVersion.core}"
        const val client = "$group:spine-client:${ArtifactVersion.core}"
        const val server = "$group:spine-server:${ArtifactVersion.core}"
        const val testUtilServer = "$toolsGroup:spine-testutil-server:${ArtifactVersion.core}"
    }
}<|MERGE_RESOLUTION|>--- conflicted
+++ resolved
@@ -40,10 +40,6 @@
      */
     object ArtifactVersion {
 
-        /** The version of [ProtoData]. */
-        @Deprecated("Please use `ProtoData.version` instead.")
-        const val protoData = ProtoData.version
-
         /** The version of [Spine.base]. */
         const val base = "2.0.0-SNAPSHOT.180"
 
@@ -51,11 +47,7 @@
         const val reflect = "2.0.0-SNAPSHOT.182"
 
         /** The version of [Spine.logging]. */
-<<<<<<< HEAD
-        const val logging = "2.0.0-SNAPSHOT.183"
-=======
         const val logging = "2.0.0-SNAPSHOT.184"
->>>>>>> c73118b0
 
         /** The version of [Spine.testlib]. */
         const val testlib = "2.0.0-SNAPSHOT.183"
@@ -88,17 +80,9 @@
         /** The version of [Spine.toolBase]. */
         const val toolBase = "2.0.0-SNAPSHOT.170"
 
-        /** The version of [Spine.validation]. */
-        @Deprecated("Please use `Validation.version` instead.")
-        const val validation = Validation.version
-
         /** The version of [Spine.javadocTools]. */
         const val javadocTools = "2.0.0-SNAPSHOT.75"
     }
-
-    /** The version of ProtoData to be used in the project. */
-    @Deprecated("Please use `ProtoData.version` instead.")
-    const val protoDataVersion = ProtoData.version
 
     const val base = "$group:spine-base:${ArtifactVersion.base}"
     const val logging = "$group:spine-logging:${ArtifactVersion.logging}"
