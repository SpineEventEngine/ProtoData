--- conflicted
+++ resolved
@@ -40,28 +40,8 @@
      */
     object ArtifactVersion {
 
-<<<<<<< HEAD
-        /**
-         * The version of ProtoData to be used in the project.
-         *
-         * We do it here instead of `versions.gradle.kts` because we later use
-         * it in a `plugins` section in a build script.
-         *
-         * This version cannot be re-defined via `version.gradle.kts` like versions
-         * of other subprojects like [base] or [core]. So, if you want to use another version,
-         * please update this value in your `buildSrc.
-         *
-         * Development of ProtoData uses custom convention for using custom version
-         * of ProtoData in its integration tests. Please see `ProtoData/version.gradle.kts`
-         * for details.
-         *
-         * @see [ProtoData]
-         */
-        const val protoData = "0.8.1"
-=======
         /** The version of [Spine.base]. */
         const val base = "2.0.0-SNAPSHOT.180"
->>>>>>> 2e1eb1ad
 
         /** The version of [Spine.reflect]. */
         const val reflect = "2.0.0-SNAPSHOT.182"
@@ -82,13 +62,7 @@
         /** The version of [Spine.modelCompiler]. */
         const val mc = "2.0.0-SNAPSHOT.130"
 
-<<<<<<< HEAD
-        /**
-         * The version of `mc-java` to use.
-         */
-=======
         /** The version of [McJava]. */
->>>>>>> 2e1eb1ad
         const val mcJava = "2.0.0-SNAPSHOT.147"
 
         /** The version of [Spine.baseTypes]. */
@@ -103,22 +77,8 @@
         /** The version of [Spine.text]. */
         const val text = "2.0.0-SNAPSHOT.3"
 
-<<<<<<< HEAD
-        /**
-         * The version of `tool-base` to use.
-         * @see [Spine.toolBase]
-         */
-        const val toolBase = "2.0.0-SNAPSHOT.161"
-
-        /**
-         * The version of `validation` to use.
-         * @see [Spine.validation]
-         */
-        const val validation = "2.0.0-SNAPSHOT.92"
-=======
         /** The version of [Spine.toolBase]. */
         const val toolBase = "2.0.0-SNAPSHOT.162"
->>>>>>> 2e1eb1ad
 
         /** The version of [Spine.javadocTools]. */
         const val javadocTools = "2.0.0-SNAPSHOT.75"
