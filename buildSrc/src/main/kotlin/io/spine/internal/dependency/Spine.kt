/*
 * Copyright 2022, TeamDev. All rights reserved.
 *
 * Licensed under the Apache License, Version 2.0 (the "License");
 * you may not use this file except in compliance with the License.
 * You may obtain a copy of the License at
 *
 * http://www.apache.org/licenses/LICENSE-2.0
 *
 * Redistribution and use in source and/or binary forms, with or without
 * modification, must retain the above copyright notice and the following
 * disclaimer.
 *
 * THIS SOFTWARE IS PROVIDED BY THE COPYRIGHT HOLDERS AND CONTRIBUTORS
 * "AS IS" AND ANY EXPRESS OR IMPLIED WARRANTIES, INCLUDING, BUT NOT
 * LIMITED TO, THE IMPLIED WARRANTIES OF MERCHANTABILITY AND FITNESS FOR
 * A PARTICULAR PURPOSE ARE DISCLAIMED. IN NO EVENT SHALL THE COPYRIGHT
 * OWNER OR CONTRIBUTORS BE LIABLE FOR ANY DIRECT, INDIRECT, INCIDENTAL,
 * SPECIAL, EXEMPLARY, OR CONSEQUENTIAL DAMAGES (INCLUDING, BUT NOT
 * LIMITED TO, PROCUREMENT OF SUBSTITUTE GOODS OR SERVICES; LOSS OF USE,
 * DATA, OR PROFITS; OR BUSINESS INTERRUPTION) HOWEVER CAUSED AND ON ANY
 * THEORY OF LIABILITY, WHETHER IN CONTRACT, STRICT LIABILITY, OR TORT
 * (INCLUDING NEGLIGENCE OR OTHERWISE) ARISING IN ANY WAY OUT OF THE USE
 * OF THIS SOFTWARE, EVEN IF ADVISED OF THE POSSIBILITY OF SUCH DAMAGE.
 */

package io.spine.internal.dependency

import org.gradle.api.plugins.ExtensionAware
import org.gradle.kotlin.dsl.extra

/**
 * Dependencies on Spine modules.
 *
 * @constructor
 * Creates a new instance of `Spine` taking the property values
 * of versions from the given project's extra properties.
 */
@Suppress("unused")
class Spine(p: ExtensionAware) {

    /**
     * Default versions for the modules of Spine, unless they are
     * configured in `versions.gradle.kts`.
     */
    object DefaultVersion {

        /**
         * The version of ProtoData to be used in the project.
         *
         * We do it here instead of `versions.gradle.kts` because we later use
         * it in a `plugins` section in a build script.
         *
         * This version cannot be re-defined via `version.gradle.kts` like versions
         * of other subprojects like [base] or [core]. So, if you want to use another version,
         * please update this value in your `buildSrc.
         *
         * Development of ProtoData uses custom convention for using custom version
         * of ProtoData in its integration tests. Please see `ProtoData/version.gradle.kts`
         * for details.
         *
         * @see [ProtoData]
         */
<<<<<<< HEAD
        const val protoData = "0.7.2"
=======
        const val protoData = "0.7.4"
>>>>>>> 23108f9f

        /**
         * The default version of `base` to use.
         * @see [Spine.base]
         */
        const val base = "2.0.0-SNAPSHOT.162"

        /**
         * The default version of `core-java` to use.
         * @see [Spine.CoreJava.client]
         * @see [Spine.CoreJava.server]
         */
        const val core = "2.0.0-SNAPSHOT.141"

        /**
         * The version of `model-compiler` to use.
         * @see [Spine.modelCompiler]
         */
        const val mc = "2.0.0-SNAPSHOT.130"

        /**
         * The version of `mc-java` to use.
         */
        const val mcJava = "2.0.0-SNAPSHOT.134"

        /**
         * The version of `base-types` to use.
         * @see [Spine.baseTypes]
         */
        const val baseTypes = "2.0.0-SNAPSHOT.120"

        /**
         * The version of `time` to use.
         * @see [Spine.time]
         */
        const val time = "2.0.0-SNAPSHOT.121"

        /**
         * The version of `change` to use.
         * @see [Spine.change]
         */
        const val change = "2.0.0-SNAPSHOT.118"

        /**
         * The version of `text` to use.
         *
         * @see Spine.text
         */
        const val text = "2.0.0-SNAPSHOT.3"

        /**
         * The version of `tool-base` to use.
         * @see [Spine.toolBase]
         */
<<<<<<< HEAD
        const val toolBase = "2.0.0-SNAPSHOT.156"
=======
        const val toolBase = "2.0.0-SNAPSHOT.161"
>>>>>>> 23108f9f

        /**
         * The version of `validation` to use.
         * @see [Spine.validation]
         */
        const val validation = "2.0.0-SNAPSHOT.81"

        /**
         * The version of Javadoc Tools to use.
         * @see [Spine.javadocTools]
         */
        const val javadocTools = "2.0.0-SNAPSHOT.75"
    }

    companion object {
        const val group = "io.spine"
        const val toolsGroup = "io.spine.tools"

        /**
         * The version of ProtoData to be used in the project.
         *
         * We do it here instead of `versions.gradle.kts` because we later use
         * it in a `plugins` section in a build script.
         *
         * @see [ProtoData]
         */
        const val protoDataVersion = DefaultVersion.protoData
    }

    val base = "$group:spine-base:${p.baseVersion}"
    val baseTypes = "$group:spine-base-types:${p.baseTypesVersion}"
    val time = "$group:spine-time:${p.timeVersion}"
    val change = "$group:spine-change:${p.changeVersion}"
    val text = "$group:spine-text:${p.textVersion}"

    val testlib = "$toolsGroup:spine-testlib:${p.baseVersion}"
    val testUtilTime = "$toolsGroup:spine-testutil-time:${p.timeVersion}"
    val toolBase = "$toolsGroup:spine-tool-base:${p.toolBaseVersion}"
    val pluginBase = "$toolsGroup:spine-plugin-base:${p.toolBaseVersion}"
    val pluginTestlib = "$toolsGroup:spine-plugin-testlib:${p.toolBaseVersion}"
    val modelCompiler = "$toolsGroup:spine-model-compiler:${p.mcVersion}"

    /**
     * Coordinates of the McJava plugin bundle which uses version of the bundle
     * from [ExtensionAware.mcJavaVersion] property.
     *
     * This property and [ExtensionAware.mcJavaVersion] are deprecated because
     * we discourage using versions of Spine components outside of this dependency
     * object class.
     */
    @Deprecated(message = "Please use `McJava.pluginLib` instead")
    @Suppress("DEPRECATION")
    val mcJavaPlugin = "$toolsGroup:spine-mc-java-plugins:${p.mcJavaVersion}:all"

    object McJava {
        const val version = DefaultVersion.mcJava
        const val pluginId = "io.spine.mc-java"
        const val pluginLib = "$toolsGroup:spine-mc-java-plugins:${version}:all"
    }

    /**
     *  Does not allow re-definition via a project property.
     *  Please change [DefaultVersion.javadocTools].
     */
    val javadocTools = "$toolsGroup::${DefaultVersion.javadocTools}"

    @Deprecated("Please use `validation.runtime`", replaceWith = ReplaceWith("validation.runtime"))
    val validate = "$group:spine-validate:${p.baseVersion}"

    val validation = Validation(p)

    val coreJava = CoreJava(p)
    val client = coreJava.client // Added for brevity.
    val server = coreJava.server // Added for brevity.

    private val ExtensionAware.baseVersion: String
        get() = "baseVersion".asExtra(this, DefaultVersion.base)

    private val ExtensionAware.baseTypesVersion: String
        get() = "baseTypesVersion".asExtra(this, DefaultVersion.baseTypes)

    private val ExtensionAware.timeVersion: String
        get() = "timeVersion".asExtra(this, DefaultVersion.time)

    private val ExtensionAware.changeVersion: String
        get() = "changeVersion".asExtra(this, DefaultVersion.change)

    private val ExtensionAware.textVersion: String
        get() = "textVersion".asExtra(this, DefaultVersion.text)

    private val ExtensionAware.mcVersion: String
        get() = "mcVersion".asExtra(this, DefaultVersion.mc)

    @Deprecated(message = "Please use `Spine.McJava` dependency object instead.")
    private val ExtensionAware.mcJavaVersion: String
        get() = "mcJavaVersion".asExtra(this, DefaultVersion.mcJava)

    private val ExtensionAware.toolBaseVersion: String
        get() = "toolBaseVersion".asExtra(this, DefaultVersion.toolBase)

    /**
     * Dependencies on Spine validation modules.
     *
     * See [`SpineEventEngine/validation`](https://github.com/SpineEventEngine/validation/).
     */
    class Validation(p: ExtensionAware) {
        companion object {
            const val group = "io.spine.validation"
        }
        val runtime = "$group:spine-validation-java-runtime:${p.validationVersion}"
        val java = "$group:spine-validation-java:${p.validationVersion}"
        val model = "$group:spine-validation-model:${p.validationVersion}"
        val config = "$group:spine-validation-configuration:${p.validationVersion}"

        private val ExtensionAware.validationVersion: String
            get() = "validationVersion".asExtra(this, DefaultVersion.validation)
    }

    /**
     * Dependencies on ProtoData modules.
     *
     * See [`SpineEventEngine/ProtoData`](https://github.com/SpineEventEngine/ProtoData/).
     */
    object ProtoData {
        const val group = "io.spine.protodata"
        const val version = protoDataVersion
        const val compiler = "$group:protodata-compiler:$version"

        const val codegenJava = "io.spine.protodata:protodata-codegen-java:$version"

        const val pluginId = "io.spine.protodata"
        const val pluginLib = "${Spine.group}:protodata:$version"
    }

    /**
     * Dependencies on `core-java` modules.
     *
     * See [`SpineEventEngine/core-java`](https://github.com/SpineEventEngine/core-java/).
     */
    class CoreJava(p: ExtensionAware) {
        val core = "$group:spine-core:${p.coreVersion}"
        val client = "$group:spine-client:${p.coreVersion}"
        val server = "$group:spine-server:${p.coreVersion}"
        val testUtilServer = "$toolsGroup:spine-testutil-server:${p.coreVersion}"

        private val ExtensionAware.coreVersion: String
            get() = "coreVersion".asExtra(this, DefaultVersion.core)
    }
}

/**
 * Obtains the value of the extension property named as this string from the given project.
 *
 * @param p the project declaring extension properties
 * @param defaultValue
 *         the default value to return, if the project does not have such a property.
 *         If `null` then rely on the property declaration, even if this would cause an error.
 */
private fun String.asExtra(p: ExtensionAware, defaultValue: String? = null): String {
    return if (p.extra.has(this) || defaultValue == null) {
        p.extra[this] as String
    } else {
        defaultValue
    }
}<|MERGE_RESOLUTION|>--- conflicted
+++ resolved
@@ -61,11 +61,7 @@
          *
          * @see [ProtoData]
          */
-<<<<<<< HEAD
-        const val protoData = "0.7.2"
-=======
-        const val protoData = "0.7.4"
->>>>>>> 23108f9f
+        const val protoData = "0.7.6"
 
         /**
          * The default version of `base` to use.
@@ -120,11 +116,7 @@
          * The version of `tool-base` to use.
          * @see [Spine.toolBase]
          */
-<<<<<<< HEAD
-        const val toolBase = "2.0.0-SNAPSHOT.156"
-=======
         const val toolBase = "2.0.0-SNAPSHOT.161"
->>>>>>> 23108f9f
 
         /**
          * The version of `validation` to use.
