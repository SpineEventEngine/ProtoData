/*
 * Copyright 2022, TeamDev. All rights reserved.
 *
 * Licensed under the Apache License, Version 2.0 (the "License");
 * you may not use this file except in compliance with the License.
 * You may obtain a copy of the License at
 *
 * http://www.apache.org/licenses/LICENSE-2.0
 *
 * Redistribution and use in source and/or binary forms, with or without
 * modification, must retain the above copyright notice and the following
 * disclaimer.
 *
 * THIS SOFTWARE IS PROVIDED BY THE COPYRIGHT HOLDERS AND CONTRIBUTORS
 * "AS IS" AND ANY EXPRESS OR IMPLIED WARRANTIES, INCLUDING, BUT NOT
 * LIMITED TO, THE IMPLIED WARRANTIES OF MERCHANTABILITY AND FITNESS FOR
 * A PARTICULAR PURPOSE ARE DISCLAIMED. IN NO EVENT SHALL THE COPYRIGHT
 * OWNER OR CONTRIBUTORS BE LIABLE FOR ANY DIRECT, INDIRECT, INCIDENTAL,
 * SPECIAL, EXEMPLARY, OR CONSEQUENTIAL DAMAGES (INCLUDING, BUT NOT
 * LIMITED TO, PROCUREMENT OF SUBSTITUTE GOODS OR SERVICES; LOSS OF USE,
 * DATA, OR PROFITS; OR BUSINESS INTERRUPTION) HOWEVER CAUSED AND ON ANY
 * THEORY OF LIABILITY, WHETHER IN CONTRACT, STRICT LIABILITY, OR TORT
 * (INCLUDING NEGLIGENCE OR OTHERWISE) ARISING IN ANY WAY OUT OF THE USE
 * OF THIS SOFTWARE, EVEN IF ADVISED OF THE POSSIBILITY OF SUCH DAMAGE.
 */

package io.spine.internal.gradle

import java.io.File
import java.io.FileOutputStream
import java.util.concurrent.TimeUnit
import org.gradle.api.DefaultTask
import org.gradle.api.GradleException
import org.gradle.api.tasks.Internal
import org.gradle.api.tasks.TaskAction
import org.gradle.internal.os.OperatingSystem

/**
 * A Gradle task which runs another Gradle build.
 *
 * Launches Gradle wrapper under a given [directory] with the specified [taskNames] names.
 * The `clean` task is also run if current build includes a `clean` task.
 *
 * The build writes verbose log into `$directory/build/debug-out.txt`.
 * The error output is written into `$directory/build/error-out.txt`.
 */
@Suppress("unused")
open class RunGradle : DefaultTask() {

    companion object {

        /**
         * Default Gradle build timeout.
         */
        private const val BUILD_TIMEOUT_MINUTES: Long = 10
    }
<<<<<<< HEAD


=======
    
>>>>>>> 6103503b
    /**
     * Path to the directory which contains a Gradle wrapper script.
     */
    @Internal
    lateinit var directory: String

    /**
     * The names of the tasks to be passed to the Gradle Wrapper script.
     */
    private lateinit var taskNames: List<String>

    /**
     * For how many minutes to wait for the Gradle build to complete.
     */
    @Internal
    var maxDurationMins: Long = BUILD_TIMEOUT_MINUTES

    /**
     * Names of Gradle properties to copy into the launched build.
     *
     * The properties are looked up in the root project. If a property is not found, it is ignored.
     *
     * See [Gradle doc](https://docs.gradle.org/current/userguide/build_environment.html#sec:gradle_configuration_properties)
     * for more info about Gradle properties.
     */
    @Internal
    var includeGradleProperties: MutableSet<String> = mutableSetOf()

    /**
     * Specifies task names to be passed to the Gradle Wrapper script.
     */
    fun task(vararg tasks: String) {
        taskNames = tasks.asList()
    }

    /**
     * Sets the maximum time to wait until the build completion in minutes
     * and specifies task names to be passed to the Gradle Wrapper script.
     */
    fun task(maxDurationMins: Long, vararg tasks: String) {
        taskNames = tasks.asList()
        this.maxDurationMins = maxDurationMins
    }

    @TaskAction
    private fun execute() {
        // Ensure build error output log.
        // Since we're executing this task in another process, we redirect error output to
        // the file under the `_out` directory. Using the `build` directory for this purpose
        // proved to cause problems under Windows when executing the `clean` command, which
        // fails because another process holds files.
        val buildDir = File(directory, "_out")
        if (!buildDir.exists()) {
            buildDir.mkdir()
        }
        val errorOut = File(buildDir, "error-out.txt")
        errorOut.truncate()
        val debugOut = File(buildDir, "debug-out.txt")
        debugOut.truncate()

        val command = buildCommand()
        val process = startProcess(command, errorOut, debugOut)

        /*  The timeout is set because of Gradle process execution under Windows.
            See the following locations for details:
              https://github.com/gradle/gradle/pull/8467#issuecomment-498374289
              https://github.com/gradle/gradle/issues/3987
              https://discuss.gradle.org/t/weirdness-in-gradle-exec-on-windows/13660/6
         */
        val completed = process.waitFor(maxDurationMins, TimeUnit.MINUTES)
        val exitCode = process.exitValue()
        if (!completed || exitCode != 0) {
            val errorOutExists = errorOut.exists()
            if (errorOutExists) {
                logger.error(errorOut.readText())
            }
            throw GradleException("Child build process FAILED." +
                    " Exit code: $exitCode." +
                    if (errorOutExists) " See $errorOut for details."
                    else " $errorOut file was not created."
            )
        }
    }

    private fun buildCommand(): List<String> {
        val script = buildScript()
        val command = mutableListOf<String>()
        command.add("${project.rootDir}/$script")
        val shouldClean = project.gradle
            .taskGraph
            .hasTask(":clean")
        if (shouldClean) {
            command.add("clean")
        }
        command.addAll(taskNames)
        command.add("--console=plain")
        command.add("--debug")
        command.add("--stacktrace")
        command.add("--no-daemon")
        addProperties(command)
        return command
    }

    private fun addProperties(command: MutableList<String>) {
        val rootProject = project.rootProject
        includeGradleProperties
            .filter { rootProject.hasProperty(it) }
            .map { name -> name to rootProject.property(name).toString() }
            .forEach { (name, value) -> command.add("-P$name=$value") }
    }

    private fun buildScript(): String {
        val runsOnWindows = OperatingSystem.current().isWindows
        return if (runsOnWindows) "gradlew.bat" else "gradlew"
    }

    private fun startProcess(command: List<String>, errorOut: File, debugOut: File) =
        ProcessBuilder()
            .command(command)
            .directory(project.file(directory))
            .redirectError(errorOut)
            .redirectOutput(debugOut)
            .start()
}

private fun File.truncate() {
    val stream = FileOutputStream(this)
    stream.use {
        it.channel.truncate(0)
    }
}<|MERGE_RESOLUTION|>--- conflicted
+++ resolved
@@ -54,12 +54,7 @@
          */
         private const val BUILD_TIMEOUT_MINUTES: Long = 10
     }
-<<<<<<< HEAD
-
-
-=======
     
->>>>>>> 6103503b
     /**
      * Path to the directory which contains a Gradle wrapper script.
      */
