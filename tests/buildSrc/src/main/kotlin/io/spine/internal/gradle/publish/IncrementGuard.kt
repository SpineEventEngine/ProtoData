/*
 * Copyright 2022, TeamDev. All rights reserved.
 *
 * Licensed under the Apache License, Version 2.0 (the "License");
 * you may not use this file except in compliance with the License.
 * You may obtain a copy of the License at
 *
 * http://www.apache.org/licenses/LICENSE-2.0
 *
 * Redistribution and use in source and/or binary forms, with or without
 * modification, must retain the above copyright notice and the following
 * disclaimer.
 *
 * THIS SOFTWARE IS PROVIDED BY THE COPYRIGHT HOLDERS AND CONTRIBUTORS
 * "AS IS" AND ANY EXPRESS OR IMPLIED WARRANTIES, INCLUDING, BUT NOT
 * LIMITED TO, THE IMPLIED WARRANTIES OF MERCHANTABILITY AND FITNESS FOR
 * A PARTICULAR PURPOSE ARE DISCLAIMED. IN NO EVENT SHALL THE COPYRIGHT
 * OWNER OR CONTRIBUTORS BE LIABLE FOR ANY DIRECT, INDIRECT, INCIDENTAL,
 * SPECIAL, EXEMPLARY, OR CONSEQUENTIAL DAMAGES (INCLUDING, BUT NOT
 * LIMITED TO, PROCUREMENT OF SUBSTITUTE GOODS OR SERVICES; LOSS OF USE,
 * DATA, OR PROFITS; OR BUSINESS INTERRUPTION) HOWEVER CAUSED AND ON ANY
 * THEORY OF LIABILITY, WHETHER IN CONTRACT, STRICT LIABILITY, OR TORT
 * (INCLUDING NEGLIGENCE OR OTHERWISE) ARISING IN ANY WAY OUT OF THE USE
 * OF THIS SOFTWARE, EVEN IF ADVISED OF THE POSSIBILITY OF SUCH DAMAGE.
 */

@file:Suppress("unused")

package io.spine.internal.gradle.publish

import org.gradle.api.Plugin
import org.gradle.api.Project

/**
 * Gradle plugin which adds a [CheckVersionIncrement] task.
 *
 * The task is called `checkVersionIncrement` inserted before the `check` task.
 */
class IncrementGuard : Plugin<Project> {

    companion object {
        const val taskName = "checkVersionIncrement"
    }

    /**
     * Adds the [CheckVersionIncrement] task to the project.
     *
     * Only adds the check if the project is built on Travis CI and the job is a pull request.
     *
     * The task only runs on non-master branches on GitHub Actions. This is done
     * to prevent unexpected CI fails when re-building `master` multiple times, creating git
     * tags, and in other cases that go outside of the "usual" development cycle.
     */
    override fun apply(target: Project) {
        val tasks = target.tasks
        tasks.register(taskName, CheckVersionIncrement::class.java) {
            repository = CloudRepo.published
            tasks.getByName("check").dependsOn(this)

            shouldRunAfter("test")
            if (!shouldCheckVersion()) {
                logger.info(
                    "The build does not represent a GitHub Actions feature branch job, " +
                            "the `checkVersionIncrement` task is disabled."
                )
                this.enabled = false
            }
        }
    }

    /**
     * Returns `true` if the current build is a GitHub Actions build which represents a push
     * to a feature branch.
     *
     * Returns `false` if the associated reference is not a branch (e.g. a tag) or if it has
     * the name which ends with `master` or `main`.
     *
<<<<<<< HEAD
     * For example, on the following branhces the method would return `false`:
=======
     * For example, on the following branches the method would return `false`:
>>>>>>> 6103503b
     *
     * 1. `master`.
     * 2. `main`.
     * 3. `2.x-jdk8-master`.
     * 4. `2.x-jdk8-main`.
     *
     * @see <a href="https://docs.github.com/en/free-pro-team@latest/actions/reference/environment-variables">
     *     List of default environment variables provided for GitHub Actions builds</a>
     */
    private fun shouldCheckVersion(): Boolean {
        val event = System.getenv("GITHUB_EVENT_NAME")
        val reference = System.getenv("GITHUB_REF")
        if (event != "push" || reference == null) {
            return false
        }
        val branch = branchName(reference)
        return when {
            branch == null -> false
            branch.endsWith("master") -> false
            branch.endsWith("main") -> false
            else -> true
        }
    }

    private fun branchName(gitHubRef: String): String? {
        val matches = Regex("refs/heads/(.+)").matchEntire(gitHubRef)
        val branch = matches?.let { it.groupValues[1] }
        return branch
    }
}<|MERGE_RESOLUTION|>--- conflicted
+++ resolved
@@ -75,11 +75,7 @@
      * Returns `false` if the associated reference is not a branch (e.g. a tag) or if it has
      * the name which ends with `master` or `main`.
      *
-<<<<<<< HEAD
-     * For example, on the following branhces the method would return `false`:
-=======
      * For example, on the following branches the method would return `false`:
->>>>>>> 6103503b
      *
      * 1. `master`.
      * 2. `main`.
