--- conflicted
+++ resolved
@@ -85,11 +85,7 @@
         /**
          * The version of `mc-java` to use.
          */
-<<<<<<< HEAD
-        const val mcJava = "2.0.0-SNAPSHOT.105"
-=======
         const val mcJava = "2.0.0-SNAPSHOT.106"
->>>>>>> 6103503b
 
         /**
          * The version of `base-types` to use.
