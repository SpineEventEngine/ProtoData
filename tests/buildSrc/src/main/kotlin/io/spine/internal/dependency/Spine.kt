/*
 * Copyright 2022, TeamDev. All rights reserved.
 *
 * Licensed under the Apache License, Version 2.0 (the "License");
 * you may not use this file except in compliance with the License.
 * You may obtain a copy of the License at
 *
 * http://www.apache.org/licenses/LICENSE-2.0
 *
 * Redistribution and use in source and/or binary forms, with or without
 * modification, must retain the above copyright notice and the following
 * disclaimer.
 *
 * THIS SOFTWARE IS PROVIDED BY THE COPYRIGHT HOLDERS AND CONTRIBUTORS
 * "AS IS" AND ANY EXPRESS OR IMPLIED WARRANTIES, INCLUDING, BUT NOT
 * LIMITED TO, THE IMPLIED WARRANTIES OF MERCHANTABILITY AND FITNESS FOR
 * A PARTICULAR PURPOSE ARE DISCLAIMED. IN NO EVENT SHALL THE COPYRIGHT
 * OWNER OR CONTRIBUTORS BE LIABLE FOR ANY DIRECT, INDIRECT, INCIDENTAL,
 * SPECIAL, EXEMPLARY, OR CONSEQUENTIAL DAMAGES (INCLUDING, BUT NOT
 * LIMITED TO, PROCUREMENT OF SUBSTITUTE GOODS OR SERVICES; LOSS OF USE,
 * DATA, OR PROFITS; OR BUSINESS INTERRUPTION) HOWEVER CAUSED AND ON ANY
 * THEORY OF LIABILITY, WHETHER IN CONTRACT, STRICT LIABILITY, OR TORT
 * (INCLUDING NEGLIGENCE OR OTHERWISE) ARISING IN ANY WAY OUT OF THE USE
 * OF THIS SOFTWARE, EVEN IF ADVISED OF THE POSSIBILITY OF SUCH DAMAGE.
 */

package io.spine.internal.dependency

import org.gradle.api.plugins.ExtensionAware
import org.gradle.kotlin.dsl.extra

/**
 * Dependencies on Spine modules.
 *
 * @constructor
 * Creates a new instance of `Spine` taking the property values
 * of versions from the given project's extra properties.
 */
@Suppress("unused")
class Spine(p: ExtensionAware) {

    /**
     * Default versions for the modules of Spine, unless they are
     * configured in `versions.gradle.kts`.
     */
    object DefaultVersion {

        /**
         * The version of ProtoData to be used in the project.
         *
         * We do it here instead of `versions.gradle.kts` because we later use
         * it in a `plugins` section in a build script.
         *
         * This version cannot be re-defined via `version.gradle.kts` like versions
         * of other subprojects like [base] or [core]. So, if you want to use another version,
         * please update this value in your `buildSrc.
         *
         * Development of ProtoData uses custom convention for using custom version
         * of ProtoData in its integration tests. Please see `ProtoData/version.gradle.kts`
         * for details.
         *
         * @see [ProtoData]
         */
        const val protoData = "0.6.0"

        /**
         * The default version of `base` to use.
         * @see [Spine.base]
         */
<<<<<<< HEAD
        const val base = "2.0.0-SNAPSHOT.140"
=======
        const val base = "2.0.0-SNAPSHOT.144"
>>>>>>> 1b068279

        /**
         * The default version of `core-java` to use.
         * @see [Spine.CoreJava.client]
         * @see [Spine.CoreJava.server]
         */
        const val core = "2.0.0-SNAPSHOT.122"

        /**
         * The version of `model-compiler` to use.
         * @see [Spine.modelCompiler]
         */
        const val mc = "2.0.0-SNAPSHOT.90"

        /**
         * The version of `mc-java` to use.
         */
        const val mcJava = "2.0.0-SNAPSHOT.130"

        /**
         * The version of `base-types` to use.
         * @see [Spine.baseTypes]
         */
        const val baseTypes = "2.0.0-SNAPSHOT.113"

        /**
         * The version of `time` to use.
         * @see [Spine.time]
         */
        const val time = "2.0.0-SNAPSHOT.121"

        /**
         * The version of `change` to use.
         * @see [Spine.change]
         */
        const val change = "2.0.0-SNAPSHOT.118"

        /**
         * The version of `text` to use.
         *
         * @see Spine.text
         */
        const val text = "2.0.0-SNAPSHOT.2"

        /**
         * The version of `tool-base` to use.
         * @see [Spine.toolBase]
         */
        const val toolBase = "2.0.0-SNAPSHOT.155"

        /**
         * The version of `validation` to use.
         * @see [Spine.validation]
         */
        const val validation = "2.0.0-SNAPSHOT.71"

        /**
         * The version of Javadoc Tools to use.
         * @see [Spine.javadocTools]
         */
        const val javadocTools = "2.0.0-SNAPSHOT.75"
    }

    companion object {
        const val group = "io.spine"
        const val toolsGroup = "io.spine.tools"

        /**
         * The version of ProtoData to be used in the project.
         *
         * We do it here instead of `versions.gradle.kts` because we later use
         * it in a `plugins` section in a build script.
         *
         * @see [ProtoData]
         */
        const val protoDataVersion = DefaultVersion.protoData
    }

    val base = "$group:spine-base:${p.baseVersion}"
    val baseTypes = "$group:spine-base-types:${p.baseTypesVersion}"
    val time = "$group:spine-time:${p.timeVersion}"
    val change = "$group:spine-change:${p.changeVersion}"
    val text = "$group:spine-text:${p.textVersion}"

    val testlib = "$toolsGroup:spine-testlib:${p.baseVersion}"
    val testUtilTime = "$toolsGroup:spine-testutil-time:${p.timeVersion}"
    val toolBase = "$toolsGroup:spine-tool-base:${p.toolBaseVersion}"
    val pluginBase = "$toolsGroup:spine-plugin-base:${p.toolBaseVersion}"
    val pluginTestlib = "$toolsGroup:spine-plugin-testlib:${p.toolBaseVersion}"
    val modelCompiler = "$toolsGroup:spine-model-compiler:${p.mcVersion}"

    /**
     * Coordinates of the McJava plugin bundle which uses version of the bundle
     * from [ExtensionAware.mcJavaVersion] property.
     *
     * This property and [ExtensionAware.mcJavaVersion] are deprecated because
     * we discourage using versions of Spine components outside of this dependency
     * object class.
     */
    @Deprecated(message = "Please use `McJava.pluginLib` instead")
    @Suppress("DEPRECATION")
    val mcJavaPlugin = "$toolsGroup:spine-mc-java-plugins:${p.mcJavaVersion}:all"

    object McJava {
        const val version = DefaultVersion.mcJava
        const val pluginId = "io.spine.mc-java"
        const val pluginLib = "$toolsGroup:spine-mc-java-plugins:${version}:all"
    }

    /**
     *  Does not allow re-definition via a project property.
     *  Please change [DefaultVersion.javadocTools].
     */
    val javadocTools = "$toolsGroup::${DefaultVersion.javadocTools}"

    @Deprecated("Please use `validation.runtime`", replaceWith = ReplaceWith("validation.runtime"))
    val validate = "$group:spine-validate:${p.baseVersion}"

    val validation = Validation(p)

    val coreJava = CoreJava(p)
    val client = coreJava.client // Added for brevity.
    val server = coreJava.server // Added for brevity.

    private val ExtensionAware.baseVersion: String
        get() = "baseVersion".asExtra(this, DefaultVersion.base)

    private val ExtensionAware.baseTypesVersion: String
        get() = "baseTypesVersion".asExtra(this, DefaultVersion.baseTypes)

    private val ExtensionAware.timeVersion: String
        get() = "timeVersion".asExtra(this, DefaultVersion.time)

    private val ExtensionAware.changeVersion: String
        get() = "changeVersion".asExtra(this, DefaultVersion.change)

    private val ExtensionAware.textVersion: String
        get() = "textVersion".asExtra(this, DefaultVersion.text)

    private val ExtensionAware.mcVersion: String
        get() = "mcVersion".asExtra(this, DefaultVersion.mc)

    @Deprecated(message = "Please use `Spine.McJava` dependency object instead.")
    private val ExtensionAware.mcJavaVersion: String
        get() = "mcJavaVersion".asExtra(this, DefaultVersion.mcJava)

    private val ExtensionAware.toolBaseVersion: String
        get() = "toolBaseVersion".asExtra(this, DefaultVersion.toolBase)

    /**
     * Dependencies on Spine validation modules.
     *
     * See [`SpineEventEngine/validation`](https://github.com/SpineEventEngine/validation/).
     */
    class Validation(p: ExtensionAware) {
        companion object {
            const val group = "io.spine.validation"
        }
        val runtime = "$group:spine-validation-java-runtime:${p.validationVersion}"
        val java = "$group:spine-validation-java:${p.validationVersion}"
        val model = "$group:spine-validation-model:${p.validationVersion}"
        val config = "$group:spine-validation-configuration:${p.validationVersion}"

        private val ExtensionAware.validationVersion: String
            get() = "validationVersion".asExtra(this, DefaultVersion.validation)
    }

    /**
     * Dependencies on ProtoData modules.
     *
     * See [`SpineEventEngine/ProtoData`](https://github.com/SpineEventEngine/ProtoData/).
     */
    object ProtoData {
        const val group = "io.spine.protodata"
        const val version = protoDataVersion
        const val compiler = "$group:protodata-compiler:$version"

        const val codegenJava = "io.spine.protodata:protodata-codegen-java:$version"

        const val pluginId = "io.spine.protodata"
        const val pluginLib = "${Spine.group}:protodata:$version"
    }

    /**
     * Dependencies on `core-java` modules.
     *
     * See [`SpineEventEngine/core-java`](https://github.com/SpineEventEngine/core-java/).
     */
    class CoreJava(p: ExtensionAware) {
        val core = "$group:spine-core:${p.coreVersion}"
        val client = "$group:spine-client:${p.coreVersion}"
        val server = "$group:spine-server:${p.coreVersion}"
        val testUtilServer = "$toolsGroup:spine-testutil-server:${p.coreVersion}"

        private val ExtensionAware.coreVersion: String
            get() = "coreVersion".asExtra(this, DefaultVersion.core)
    }
}

/**
 * Obtains the value of the extension property named as this string from the given project.
 *
 * @param p the project declaring extension properties
 * @param defaultValue
 *         the default value to return, if the project does not have such a property.
 *         If `null` then rely on the property declaration, even if this would cause an error.
 */
private fun String.asExtra(p: ExtensionAware, defaultValue: String? = null): String {
    return if (p.extra.has(this) || defaultValue == null) {
        p.extra[this] as String
    } else {
        defaultValue
    }
}<|MERGE_RESOLUTION|>--- conflicted
+++ resolved
@@ -67,11 +67,7 @@
          * The default version of `base` to use.
          * @see [Spine.base]
          */
-<<<<<<< HEAD
-        const val base = "2.0.0-SNAPSHOT.140"
-=======
         const val base = "2.0.0-SNAPSHOT.144"
->>>>>>> 1b068279
 
         /**
          * The default version of `core-java` to use.
