--- conflicted
+++ resolved
@@ -61,14 +61,10 @@
     @get:Input
     internal lateinit var optionProviders: Provider<List<String>>
 
-<<<<<<< HEAD
-    @get:Internal
+    @get:Input
     internal lateinit var options: Provider<List<String>>
 
-    @get:Internal
-=======
     @get:InputFile
->>>>>>> 29169d39
     internal lateinit var requestFile: Provider<RegularFile>
 
     @get:InputDirectory
