--- conflicted
+++ resolved
@@ -164,14 +164,7 @@
     }
 
     private fun renderSources(codegenContext: BoundedContext) {
-<<<<<<< HEAD
         modules.forEach { it.render(codegenContext, sources) }
-=======
-        renderers.forEach { r ->
-            r.registerWith(codegenContext)
-            sources.forEach(r::renderSources)
-        }
->>>>>>> 7a8dbcbc
         sources.forEach { it.write() }
     }
 }