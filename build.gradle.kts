/*
 * Copyright 2021, TeamDev. All rights reserved.
 *
 * Licensed under the Apache License, Version 2.0 (the "License");
 * you may not use this file except in compliance with the License.
 * You may obtain a copy of the License at
 *
 * http://www.apache.org/licenses/LICENSE-2.0
 *
 * Redistribution and use in source and/or binary forms, with or without
 * modification, must retain the above copyright notice and the following
 * disclaimer.
 *
 * THIS SOFTWARE IS PROVIDED BY THE COPYRIGHT HOLDERS AND CONTRIBUTORS
 * "AS IS" AND ANY EXPRESS OR IMPLIED WARRANTIES, INCLUDING, BUT NOT
 * LIMITED TO, THE IMPLIED WARRANTIES OF MERCHANTABILITY AND FITNESS FOR
 * A PARTICULAR PURPOSE ARE DISCLAIMED. IN NO EVENT SHALL THE COPYRIGHT
 * OWNER OR CONTRIBUTORS BE LIABLE FOR ANY DIRECT, INDIRECT, INCIDENTAL,
 * SPECIAL, EXEMPLARY, OR CONSEQUENTIAL DAMAGES (INCLUDING, BUT NOT
 * LIMITED TO, PROCUREMENT OF SUBSTITUTE GOODS OR SERVICES; LOSS OF USE,
 * DATA, OR PROFITS; OR BUSINESS INTERRUPTION) HOWEVER CAUSED AND ON ANY
 * THEORY OF LIABILITY, WHETHER IN CONTRACT, STRICT LIABILITY, OR TORT
 * (INCLUDING NEGLIGENCE OR OTHERWISE) ARISING IN ANY WAY OUT OF THE USE
 * OF THIS SOFTWARE, EVEN IF ADVISED OF THE POSSIBILITY OF SUCH DAMAGE.
 */

import io.spine.gradle.internal.PublishingRepos
import io.spine.gradle.internal.spinePublishing
import io.spine.internal.dependency.JUnit
import org.gradle.api.tasks.testing.logging.TestLogEvent.FAILED
import org.gradle.api.tasks.testing.logging.TestLogEvent.PASSED
import org.gradle.api.tasks.testing.logging.TestLogEvent.SKIPPED
import org.jetbrains.dokka.gradle.DokkaTask
import org.jetbrains.kotlin.gradle.tasks.KotlinCompile

plugins {
    kotlin("jvm") version "1.4.30"
    id("org.jetbrains.dokka") version "1.4.30"
    id("io.spine.tools.gradle.bootstrap").version("1.7.0")
    idea
}

spinePublishing {
    targetRepositories.add(PublishingRepos.gitHub("ProtoData"))
    projectsToPublish.addAll(
        "cli",
        "compiler",
        "protoc"
    )
    spinePrefix.set(false)
}

allprojects {
    group = "io.spine.protodata"
    version = "0.0.7"
}

subprojects {
    apply(plugin = "kotlin")
    apply(plugin = "idea")
    apply(plugin = "io.spine.tools.gradle.bootstrap")
    apply(plugin = "org.jetbrains.dokka")

    spine.enableJava().server()

    repositories {
        mavenLocal()
        mavenCentral()
    }

    dependencies {
        testImplementation(kotlin("test-junit5"))
        testRuntimeOnly(JUnit.runner)
    }

    tasks.test {
        useJUnitPlatform()

        testLogging {
            events = setOf(PASSED, FAILED, SKIPPED)
            showExceptions = true
            showCauses = true
            showStackTraces = true
        }
    }

    kotlin {
        explicitApi()
    }

    tasks.withType<KotlinCompile> {
        kotlinOptions {
            jvmTarget = "1.8"
            freeCompilerArgs = freeCompilerArgs +
<<<<<<< HEAD
                    "-Xopt-in=kotlin.io.path.ExperimentalPathApi" +
                    "-Xinline-classes"
=======
                    "-Xopt-in=kotlin.io.path.ExperimentalPathApi,kotlin.ExperimentalUnsignedTypes"
>>>>>>> 6833a473
        }
    }

    val dokkaJavadoc by tasks.getting(DokkaTask::class)

    tasks.register("javadocJar", Jar::class) {
        from(dokkaJavadoc.outputDirectory)
        archiveClassifier.set("javadoc")
        dependsOn(dokkaJavadoc)
    }
}<|MERGE_RESOLUTION|>--- conflicted
+++ resolved
@@ -92,12 +92,8 @@
         kotlinOptions {
             jvmTarget = "1.8"
             freeCompilerArgs = freeCompilerArgs +
-<<<<<<< HEAD
-                    "-Xopt-in=kotlin.io.path.ExperimentalPathApi" +
+                    "-Xopt-in=kotlin.io.path.ExperimentalPathApi,kotlin.ExperimentalUnsignedTypes" +
                     "-Xinline-classes"
-=======
-                    "-Xopt-in=kotlin.io.path.ExperimentalPathApi,kotlin.ExperimentalUnsignedTypes"
->>>>>>> 6833a473
         }
     }
 
