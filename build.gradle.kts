/*
 * Copyright 2022, TeamDev. All rights reserved.
 *
 * Licensed under the Apache License, Version 2.0 (the "License");
 * you may not use this file except in compliance with the License.
 * You may obtain a copy of the License at
 *
 * http://www.apache.org/licenses/LICENSE-2.0
 *
 * Redistribution and use in source and/or binary forms, with or without
 * modification, must retain the above copyright notice and the following
 * disclaimer.
 *
 * THIS SOFTWARE IS PROVIDED BY THE COPYRIGHT HOLDERS AND CONTRIBUTORS
 * "AS IS" AND ANY EXPRESS OR IMPLIED WARRANTIES, INCLUDING, BUT NOT
 * LIMITED TO, THE IMPLIED WARRANTIES OF MERCHANTABILITY AND FITNESS FOR
 * A PARTICULAR PURPOSE ARE DISCLAIMED. IN NO EVENT SHALL THE COPYRIGHT
 * OWNER OR CONTRIBUTORS BE LIABLE FOR ANY DIRECT, INDIRECT, INCIDENTAL,
 * SPECIAL, EXEMPLARY, OR CONSEQUENTIAL DAMAGES (INCLUDING, BUT NOT
 * LIMITED TO, PROCUREMENT OF SUBSTITUTE GOODS OR SERVICES; LOSS OF USE,
 * DATA, OR PROFITS; OR BUSINESS INTERRUPTION) HOWEVER CAUSED AND ON ANY
 * THEORY OF LIABILITY, WHETHER IN CONTRACT, STRICT LIABILITY, OR TORT
 * (INCLUDING NEGLIGENCE OR OTHERWISE) ARISING IN ANY WAY OUT OF THE USE
 * OF THIS SOFTWARE, EVEN IF ADVISED OF THE POSSIBILITY OF SUCH DAMAGE.
 */

@file:Suppress("RemoveRedundantQualifierName")

import com.google.protobuf.gradle.protobuf
import com.google.protobuf.gradle.protoc
import io.spine.internal.dependency.Dokka
import io.spine.internal.dependency.ErrorProne
import io.spine.internal.dependency.JUnit
import io.spine.internal.dependency.Protobuf
import io.spine.internal.dependency.Spine
import io.spine.internal.dependency.Truth
import io.spine.internal.gradle.RunBuild
import io.spine.internal.gradle.applyGitHubPackages
import io.spine.internal.gradle.applyStandard
import io.spine.internal.gradle.javac.configureErrorProne
import io.spine.internal.gradle.javac.configureJavac
import io.spine.internal.gradle.kotlin.applyJvmToolchain
import io.spine.internal.gradle.kotlin.setFreeCompilerArgs
import io.spine.internal.gradle.publish.PublishingRepos
import io.spine.internal.gradle.publish.SpinePublishing
import io.spine.internal.gradle.publish.spinePublishing
import io.spine.internal.gradle.report.coverage.JacocoConfig
import io.spine.internal.gradle.report.license.LicenseReporter
import io.spine.internal.gradle.report.pom.PomGenerator
import org.gradle.api.tasks.testing.logging.TestLogEvent.FAILED
import org.gradle.api.tasks.testing.logging.TestLogEvent.PASSED
import org.gradle.api.tasks.testing.logging.TestLogEvent.SKIPPED
import org.jetbrains.dokka.gradle.DokkaTask
import org.jetbrains.kotlin.gradle.tasks.KotlinCompile

buildscript {
    io.spine.internal.gradle.doApplyStandard(repositories)

    apply(from = "$rootDir/version.gradle.kts")

    val spine = io.spine.internal.dependency.Spine(project)
    dependencies {
        classpath(spine.mcJavaPlugin)
        classpath(io.spine.internal.dependency.Protobuf.GradlePlugin.lib)
    }
}

plugins {
    kotlin("jvm")
    val dokkaPlugin = io.spine.internal.dependency.Dokka.GradlePlugin
    id(dokkaPlugin.id)
    id(io.spine.internal.dependency.ErrorProne.GradlePlugin.id)
    idea
    jacoco
    `force-jacoco`
}

spinePublishing {
    modules = setOf(
        "cli",
        "compiler",
        "protoc",
        "codegen-java",
        "gradle-api",
        "test-env"
    )
    destinations = setOf(
        PublishingRepos.gitHub("ProtoData"),
        PublishingRepos.cloudArtifactRegistry
    )
    artifactPrefix = "protodata-"
}

val spine = Spine(project)

allprojects {
    apply {
        from("$rootDir/version.gradle.kts")
        plugin("idea")
        plugin("project-report")
    }

    group = "io.spine.protodata"
    version = extra["protoDataVersion"]!!

    repositories.applyStandard()
    repositories.applyGitHubPackages("base-types", rootProject)
    repositories.applyGitHubPackages("core-java", rootProject)

    configurations.all {
        resolutionStrategy {
            force(
                io.spine.internal.dependency.Grpc.protobufPlugin,
                spine.base,
                spine.server
            )
        }
    }
}

// Temporarily use this version, since 3.21.x is known to provide
// a broken `protoc-gen-js` artifact and Kotlin code without access modifiers.
// See https://github.com/protocolbuffers/protobuf-javascript/issues/127.
//     https://github.com/protocolbuffers/protobuf/issues/10593
val protocArtifact = "com.google.protobuf:protoc:3.19.6"

subprojects {
    apply {
        plugin("kotlin")
        plugin("net.ltgt.errorprone")
        plugin(Dokka.GradlePlugin.id)
        plugin(Protobuf.GradlePlugin.id)
    }

    LicenseReporter.generateReportIn(project)

    dependencies {
        ErrorProne.apply {
            errorprone(core)
        }
        testImplementation(spine.coreJava.testUtilServer)
        testImplementation(kotlin("test-junit5"))
        Truth.libs.forEach { testImplementation(it) }
        testRuntimeOnly(JUnit.runner)
    }

    configurations.all {
        resolutionStrategy {
            force(
                io.spine.internal.dependency.Protobuf.compiler,
            )
        }
    }

    tasks.test {
        useJUnitPlatform()

        testLogging {
            events = setOf(PASSED, FAILED, SKIPPED)
            showExceptions = true
            showCauses = true
        }
    }

    val javaVersion = JavaVersion.VERSION_11.toString()

    java {
        tasks {
            withType<JavaCompile>().configureEach {
                configureJavac()
                configureErrorProne()
            }
            withType<org.gradle.jvm.tasks.Jar>().configureEach {
                duplicatesStrategy = DuplicatesStrategy.INCLUDE
            }
        }
    }

    kotlin {
        explicitApi()
        applyJvmToolchain(javaVersion)
    }

    tasks.withType<KotlinCompile> {
        setFreeCompilerArgs()
    }

    val dokkaJavadoc by tasks.getting(DokkaTask::class)

    tasks.register("javadocJar", Jar::class) {
        from(dokkaJavadoc.outputDirectory)
        archiveClassifier.set("javadoc")
        dependsOn(dokkaJavadoc)
    }

    protobuf {
        protoc {
            // Temporarily use this version, since 3.21.x is known to provide
            // a broken `protoc-gen-js` artifact.
            // See https://github.com/protocolbuffers/protobuf-javascript/issues/127.
            //
            // Once it is addressed, this artifact should be `Protobuf.compiler`.
            //
            // Also, this fixes the explicit API more for the generated Kotlin code.
            //
            artifact = protocArtifact
        }
    }

<<<<<<< HEAD
    val generatedDir = "$projectDir/generated"
    project.applyGeneratedDirectories(generatedDir)
    project.configureTaskDependencies()
=======
    val generated = "$projectDir/generated"
    applyGeneratedDirectories(generated)
    configureTaskDependencies()
>>>>>>> f254ff9d
}

PomGenerator.applyTo(project)
LicenseReporter.mergeAllReports(project)
JacocoConfig.applyTo(project)

/**
 * Collect `publishToMavenLocal` tasks for all subprojects that are specified for
 * publishing in the root project.
 */
val projectsToPublish: Set<String> = the<SpinePublishing>().modules
val localPublish by tasks.registering {
    /*
       Integration tests need the plugin subproject published to Maven Local too
       because they apply the plugin.

       The plugin subproject is not added to the list of `projectsToPublish` because
       it is published from inside its `build.gradle.kts`.
     */
    val includingPlugin = projectsToPublish + "gradle-plugin"
    val pubTasks = includingPlugin.map { p ->
        val subProject = project(p)
        subProject.tasks["publishToMavenLocal"]
    }
    dependsOn(pubTasks)
}

val integrationTest by tasks.creating(RunBuild::class) {
    directory = "$rootDir/tests"
    dependsOn(localPublish)
}

tasks["check"].finalizedBy(integrationTest)

<<<<<<< HEAD
=======
/**
 * The alias for typed extensions functions related to subprojects.
 */
>>>>>>> f254ff9d
typealias Subproject = Project

/**
 * Adds directories with the generated source code to source sets of the project and
 * to IntelliJ IDEA module settings.
 *
 * @param generatedDir
 *          the name of the root directory with the generated code
 */
fun Subproject.applyGeneratedDirectories(generatedDir: String) {
    val generatedMain = "$generatedDir/main"
    val generatedJava = "$generatedMain/java"
    val generatedKotlin = "$generatedMain/kotlin"
    val generatedGrpc = "$generatedMain/grpc"
    val generatedSpine = "$generatedMain/spine"

    val generatedTest = "$generatedDir/test"
    val generatedTestJava = "$generatedTest/java"
    val generatedTestKotlin = "$generatedTest/kotlin"
    val generatedTestGrpc = "$generatedTest/grpc"
    val generatedTestSpine = "$generatedTest/spine"

    sourceSets {
        main {
            java.srcDirs(
                generatedJava,
                generatedGrpc,
                generatedSpine,
            )
            kotlin.srcDirs(
                generatedKotlin,
            )
        }
        test {
            java.srcDirs(
                generatedTestJava,
                generatedTestGrpc,
                generatedTestSpine,
            )
            kotlin.srcDirs(
                generatedTestKotlin,
            )
        }
    }

    idea {
        module {
            generatedSourceDirs.addAll(files(
                generatedJava,
                generatedKotlin,
                generatedGrpc,
                generatedSpine,
            ))
            testSources.from(
                generatedTestJava,
                generatedTestKotlin,
                generatedTestGrpc,
                generatedTestSpine,
            )
            isDownloadJavadoc = true
            isDownloadSources = true
        }
    }
}<|MERGE_RESOLUTION|>--- conflicted
+++ resolved
@@ -207,15 +207,9 @@
         }
     }
 
-<<<<<<< HEAD
-    val generatedDir = "$projectDir/generated"
-    project.applyGeneratedDirectories(generatedDir)
-    project.configureTaskDependencies()
-=======
     val generated = "$projectDir/generated"
     applyGeneratedDirectories(generated)
     configureTaskDependencies()
->>>>>>> f254ff9d
 }
 
 PomGenerator.applyTo(project)
@@ -250,12 +244,9 @@
 
 tasks["check"].finalizedBy(integrationTest)
 
-<<<<<<< HEAD
-=======
 /**
  * The alias for typed extensions functions related to subprojects.
  */
->>>>>>> f254ff9d
 typealias Subproject = Project
 
 /**
