

# Dependencies of `io.spine.protodata:protodata-cli:0.4.4`

## Runtime
1.  **Group** : com.fasterxml.jackson. **Name** : jackson-bom. **Version** : 2.13.4.**No license information found**
1.  **Group** : com.fasterxml.jackson.core. **Name** : jackson-annotations. **Version** : 2.13.4.
     * **Project URL:** [http://github.com/FasterXML/jackson](http://github.com/FasterXML/jackson)
     * **License:** [The Apache Software License, Version 2.0](http://www.apache.org/licenses/LICENSE-2.0.txt)

1.  **Group** : com.fasterxml.jackson.core. **Name** : jackson-core. **Version** : 2.13.4.
     * **Project URL:** [https://github.com/FasterXML/jackson-core](https://github.com/FasterXML/jackson-core)
     * **License:** [Apache License, Version 2.0](http://www.apache.org/licenses/LICENSE-2.0.txt)
     * **License:** [The Apache Software License, Version 2.0](http://www.apache.org/licenses/LICENSE-2.0.txt)

1.  **Group** : com.fasterxml.jackson.core. **Name** : jackson-databind. **Version** : 2.13.4.2.
     * **Project URL:** [http://github.com/FasterXML/jackson](http://github.com/FasterXML/jackson)
     * **License:** [Apache License, Version 2.0](http://www.apache.org/licenses/LICENSE-2.0.txt)
     * **License:** [The Apache Software License, Version 2.0](http://www.apache.org/licenses/LICENSE-2.0.txt)

1.  **Group** : com.fasterxml.jackson.dataformat. **Name** : jackson-dataformat-yaml. **Version** : 2.13.4.
     * **Project URL:** [https://github.com/FasterXML/jackson-dataformats-text](https://github.com/FasterXML/jackson-dataformats-text)
     * **License:** [Apache License, Version 2.0](http://www.apache.org/licenses/LICENSE-2.0.txt)
     * **License:** [The Apache Software License, Version 2.0](http://www.apache.org/licenses/LICENSE-2.0.txt)

1.  **Group** : com.fasterxml.jackson.module. **Name** : jackson-module-kotlin. **Version** : 2.13.4.
     * **Project URL:** [https://github.com/FasterXML/jackson-module-kotlin](https://github.com/FasterXML/jackson-module-kotlin)
     * **License:** [Apache License, Version 2.0](http://www.apache.org/licenses/LICENSE-2.0.txt)
     * **License:** [The Apache Software License, Version 2.0](http://www.apache.org/licenses/LICENSE-2.0.txt)

1.  **Group** : com.github.ajalt.clikt. **Name** : clikt. **Version** : 3.2.0.**No license information found**
1.  **Group** : com.github.ajalt.clikt. **Name** : clikt-jvm. **Version** : 3.2.0.
     * **Project URL:** [https://github.com/ajalt/clikt](https://github.com/ajalt/clikt)
     * **License:** [The Apache Software License, Version 2.0](http://www.apache.org/licenses/LICENSE-2.0.txt)

1.  **Group** : com.google.android. **Name** : annotations. **Version** : 4.1.1.4.
     * **Project URL:** [http://source.android.com/](http://source.android.com/)
     * **License:** [Apache 2.0](http://www.apache.org/licenses/LICENSE-2.0)

1.  **Group** : com.google.api.grpc. **Name** : proto-google-common-protos. **Version** : 2.0.1.
     * **Project URL:** [https://github.com/googleapis/java-iam/proto-google-common-protos](https://github.com/googleapis/java-iam/proto-google-common-protos)
     * **License:** [Apache-2.0](https://www.apache.org/licenses/LICENSE-2.0.txt)

1.  **Group** : com.google.code.findbugs. **Name** : jsr305. **Version** : 3.0.2.
     * **Project URL:** [http://findbugs.sourceforge.net/](http://findbugs.sourceforge.net/)
     * **License:** [The Apache Software License, Version 2.0](http://www.apache.org/licenses/LICENSE-2.0.txt)

1.  **Group** : com.google.code.gson. **Name** : gson. **Version** : 2.8.9.
     * **Project URL:** [https://github.com/google/gson/gson](https://github.com/google/gson/gson)
     * **License:** [Apache-2.0](https://www.apache.org/licenses/LICENSE-2.0.txt)

1.  **Group** : com.google.errorprone. **Name** : error_prone_annotations. **Version** : 2.11.0.
     * **License:** [Apache 2.0](http://www.apache.org/licenses/LICENSE-2.0.txt)

1.  **Group** : com.google.flogger. **Name** : flogger. **Version** : 0.7.4.
     * **Project URL:** [https://github.com/google/flogger](https://github.com/google/flogger)
     * **License:** [Apache 2.0](https://www.apache.org/licenses/LICENSE-2.0.txt)

1.  **Group** : com.google.flogger. **Name** : flogger-system-backend. **Version** : 0.7.4.
     * **Project URL:** [https://github.com/google/flogger](https://github.com/google/flogger)
     * **License:** [Apache 2.0](https://www.apache.org/licenses/LICENSE-2.0.txt)

1.  **Group** : com.google.guava. **Name** : failureaccess. **Version** : 1.0.1.
     * **Project URL:** [https://github.com/google/guava/](https://github.com/google/guava/)
     * **License:** [The Apache Software License, Version 2.0](http://www.apache.org/licenses/LICENSE-2.0.txt)

1.  **Group** : com.google.guava. **Name** : guava. **Version** : 31.1-jre.
     * **Project URL:** [https://github.com/google/guava](https://github.com/google/guava)
     * **License:** [Apache License, Version 2.0](http://www.apache.org/licenses/LICENSE-2.0.txt)

1.  **Group** : com.google.guava. **Name** : listenablefuture. **Version** : 9999.0-empty-to-avoid-conflict-with-guava.
     * **License:** [The Apache Software License, Version 2.0](http://www.apache.org/licenses/LICENSE-2.0.txt)

1.  **Group** : com.google.j2objc. **Name** : j2objc-annotations. **Version** : 1.3.
     * **Project URL:** [https://github.com/google/j2objc/](https://github.com/google/j2objc/)
     * **License:** [The Apache Software License, Version 2.0](http://www.apache.org/licenses/LICENSE-2.0.txt)

1.  **Group** : com.google.protobuf. **Name** : protobuf-java. **Version** : 3.19.6.
     * **Project URL:** [https://developers.google.com/protocol-buffers/](https://developers.google.com/protocol-buffers/)
     * **License:** [3-Clause BSD License](https://opensource.org/licenses/BSD-3-Clause)

1.  **Group** : com.google.protobuf. **Name** : protobuf-java-util. **Version** : 3.19.6.
     * **Project URL:** [https://developers.google.com/protocol-buffers/](https://developers.google.com/protocol-buffers/)
     * **License:** [3-Clause BSD License](https://opensource.org/licenses/BSD-3-Clause)

1.  **Group** : com.google.protobuf. **Name** : protobuf-kotlin. **Version** : 3.19.6.
     * **License:** [3-Clause BSD License](https://opensource.org/licenses/BSD-3-Clause)

1.  **Group** : com.squareup. **Name** : javapoet. **Version** : 1.13.0.
     * **Project URL:** [http://github.com/square/javapoet/](http://github.com/square/javapoet/)
     * **License:** [Apache 2.0](http://www.apache.org/licenses/LICENSE-2.0.txt)

1.  **Group** : io.grpc. **Name** : grpc-api. **Version** : 1.46.0.
     * **Project URL:** [https://github.com/grpc/grpc-java](https://github.com/grpc/grpc-java)
     * **License:** [Apache 2.0](https://opensource.org/licenses/Apache-2.0)

1.  **Group** : io.grpc. **Name** : grpc-context. **Version** : 1.46.0.
     * **Project URL:** [https://github.com/grpc/grpc-java](https://github.com/grpc/grpc-java)
     * **License:** [Apache 2.0](https://opensource.org/licenses/Apache-2.0)

1.  **Group** : io.grpc. **Name** : grpc-core. **Version** : 1.46.0.
     * **Project URL:** [https://github.com/grpc/grpc-java](https://github.com/grpc/grpc-java)
     * **License:** [Apache 2.0](https://opensource.org/licenses/Apache-2.0)

1.  **Group** : io.grpc. **Name** : grpc-protobuf. **Version** : 1.46.0.
     * **Project URL:** [https://github.com/grpc/grpc-java](https://github.com/grpc/grpc-java)
     * **License:** [Apache 2.0](https://opensource.org/licenses/Apache-2.0)

1.  **Group** : io.grpc. **Name** : grpc-protobuf-lite. **Version** : 1.46.0.
     * **Project URL:** [https://github.com/grpc/grpc-java](https://github.com/grpc/grpc-java)
     * **License:** [Apache 2.0](https://opensource.org/licenses/Apache-2.0)

1.  **Group** : io.grpc. **Name** : grpc-stub. **Version** : 1.46.0.
     * **Project URL:** [https://github.com/grpc/grpc-java](https://github.com/grpc/grpc-java)
     * **License:** [Apache 2.0](https://opensource.org/licenses/Apache-2.0)

1.  **Group** : io.perfmark. **Name** : perfmark-api. **Version** : 0.25.0.
     * **Project URL:** [https://github.com/perfmark/perfmark](https://github.com/perfmark/perfmark)
     * **License:** [Apache 2.0](https://opensource.org/licenses/Apache-2.0)

1.  **Group** : io.spine.validation. **Name** : spine-validation-java-runtime. **Version** : 2.0.0-SNAPSHOT.61.**No license information found**
1.  **Group** : javax.annotation. **Name** : javax.annotation-api. **Version** : 1.3.2.
     * **Project URL:** [http://jcp.org/en/jsr/detail?id=250](http://jcp.org/en/jsr/detail?id=250)
     * **License:** [CDDL + GPLv2 with classpath exception](https://github.com/javaee/javax.annotation/blob/master/LICENSE)

1.  **Group** : org.checkerframework. **Name** : checker-compat-qual. **Version** : 2.5.3.
     * **Project URL:** [https://checkerframework.org](https://checkerframework.org)
     * **License:** [GNU General Public License, version 2 (GPL2), with the classpath exception](http://www.gnu.org/software/classpath/license.html)
     * **License:** [The MIT License](http://opensource.org/licenses/MIT)

1.  **Group** : org.checkerframework. **Name** : checker-qual. **Version** : 3.12.0.
     * **Project URL:** [https://checkerframework.org](https://checkerframework.org)
     * **License:** [The MIT License](http://opensource.org/licenses/MIT)

1.  **Group** : org.codehaus.mojo. **Name** : animal-sniffer-annotations. **Version** : 1.19.
     * **License:** [MIT license](http://www.opensource.org/licenses/mit-license.php)
     * **License:** [The Apache Software License, Version 2.0](http://www.apache.org/licenses/LICENSE-2.0.txt)

1.  **Group** : org.jetbrains. **Name** : annotations. **Version** : 13.0.
     * **Project URL:** [http://www.jetbrains.org](http://www.jetbrains.org)
     * **License:** [The Apache Software License, Version 2.0](http://www.apache.org/licenses/LICENSE-2.0.txt)

1.  **Group** : org.jetbrains.kotlin. **Name** : kotlin-reflect. **Version** : 1.7.20.
     * **Project URL:** [https://kotlinlang.org/](https://kotlinlang.org/)
     * **License:** [The Apache License, Version 2.0](http://www.apache.org/licenses/LICENSE-2.0.txt)

1.  **Group** : org.jetbrains.kotlin. **Name** : kotlin-stdlib. **Version** : 1.7.20.
     * **Project URL:** [https://kotlinlang.org/](https://kotlinlang.org/)
     * **License:** [The Apache License, Version 2.0](http://www.apache.org/licenses/LICENSE-2.0.txt)

1.  **Group** : org.jetbrains.kotlin. **Name** : kotlin-stdlib-common. **Version** : 1.7.20.
     * **Project URL:** [https://kotlinlang.org/](https://kotlinlang.org/)
     * **License:** [The Apache License, Version 2.0](http://www.apache.org/licenses/LICENSE-2.0.txt)

1.  **Group** : org.jetbrains.kotlin. **Name** : kotlin-stdlib-jdk7. **Version** : 1.7.20.
     * **Project URL:** [https://kotlinlang.org/](https://kotlinlang.org/)
     * **License:** [The Apache License, Version 2.0](http://www.apache.org/licenses/LICENSE-2.0.txt)

1.  **Group** : org.jetbrains.kotlin. **Name** : kotlin-stdlib-jdk8. **Version** : 1.7.20.
     * **Project URL:** [https://kotlinlang.org/](https://kotlinlang.org/)
     * **License:** [The Apache License, Version 2.0](http://www.apache.org/licenses/LICENSE-2.0.txt)

1.  **Group** : org.yaml. **Name** : snakeyaml. **Version** : 1.31.
     * **Project URL:** [https://bitbucket.org/snakeyaml/snakeyaml](https://bitbucket.org/snakeyaml/snakeyaml)
     * **License:** [Apache License, Version 2.0](http://www.apache.org/licenses/LICENSE-2.0.txt)

## Compile, tests, and tooling
1.  **Group** : com.beust. **Name** : jcommander. **Version** : 1.82.
     * **Project URL:** [https://jcommander.org](https://jcommander.org)
     * **License:** [Apache License, Version 2.0](https://www.apache.org/licenses/LICENSE-2.0.txt)

1.  **Group** : com.fasterxml.jackson. **Name** : jackson-bom. **Version** : 2.12.7.**No license information found**
1.  **Group** : com.fasterxml.jackson. **Name** : jackson-bom. **Version** : 2.13.4.**No license information found**
1.  **Group** : com.fasterxml.jackson.core. **Name** : jackson-annotations. **Version** : 2.12.7.
     * **Project URL:** [http://github.com/FasterXML/jackson](http://github.com/FasterXML/jackson)
     * **License:** [The Apache Software License, Version 2.0](http://www.apache.org/licenses/LICENSE-2.0.txt)

1.  **Group** : com.fasterxml.jackson.core. **Name** : jackson-annotations. **Version** : 2.13.4.
     * **Project URL:** [http://github.com/FasterXML/jackson](http://github.com/FasterXML/jackson)
     * **License:** [The Apache Software License, Version 2.0](http://www.apache.org/licenses/LICENSE-2.0.txt)

1.  **Group** : com.fasterxml.jackson.core. **Name** : jackson-core. **Version** : 2.12.7.
     * **Project URL:** [https://github.com/FasterXML/jackson-core](https://github.com/FasterXML/jackson-core)
     * **License:** [Apache License, Version 2.0](http://www.apache.org/licenses/LICENSE-2.0.txt)
     * **License:** [The Apache Software License, Version 2.0](http://www.apache.org/licenses/LICENSE-2.0.txt)

1.  **Group** : com.fasterxml.jackson.core. **Name** : jackson-core. **Version** : 2.13.4.
     * **Project URL:** [https://github.com/FasterXML/jackson-core](https://github.com/FasterXML/jackson-core)
     * **License:** [Apache License, Version 2.0](http://www.apache.org/licenses/LICENSE-2.0.txt)
     * **License:** [The Apache Software License, Version 2.0](http://www.apache.org/licenses/LICENSE-2.0.txt)

1.  **Group** : com.fasterxml.jackson.core. **Name** : jackson-databind. **Version** : 2.12.7.
     * **Project URL:** [http://github.com/FasterXML/jackson](http://github.com/FasterXML/jackson)
     * **License:** [Apache License, Version 2.0](http://www.apache.org/licenses/LICENSE-2.0.txt)
     * **License:** [The Apache Software License, Version 2.0](http://www.apache.org/licenses/LICENSE-2.0.txt)

1.  **Group** : com.fasterxml.jackson.core. **Name** : jackson-databind. **Version** : 2.13.4.2.
     * **Project URL:** [http://github.com/FasterXML/jackson](http://github.com/FasterXML/jackson)
     * **License:** [Apache License, Version 2.0](http://www.apache.org/licenses/LICENSE-2.0.txt)
     * **License:** [The Apache Software License, Version 2.0](http://www.apache.org/licenses/LICENSE-2.0.txt)

1.  **Group** : com.fasterxml.jackson.dataformat. **Name** : jackson-dataformat-xml. **Version** : 2.12.7.
     * **Project URL:** [https://github.com/FasterXML/jackson-dataformat-xml](https://github.com/FasterXML/jackson-dataformat-xml)
     * **License:** [Apache License, Version 2.0](http://www.apache.org/licenses/LICENSE-2.0.txt)
     * **License:** [The Apache Software License, Version 2.0](http://www.apache.org/licenses/LICENSE-2.0.txt)

1.  **Group** : com.fasterxml.jackson.dataformat. **Name** : jackson-dataformat-yaml. **Version** : 2.13.4.
     * **Project URL:** [https://github.com/FasterXML/jackson-dataformats-text](https://github.com/FasterXML/jackson-dataformats-text)
     * **License:** [Apache License, Version 2.0](http://www.apache.org/licenses/LICENSE-2.0.txt)
     * **License:** [The Apache Software License, Version 2.0](http://www.apache.org/licenses/LICENSE-2.0.txt)

1.  **Group** : com.fasterxml.jackson.module. **Name** : jackson-module-jaxb-annotations. **Version** : 2.12.7.
     * **Project URL:** [https://github.com/FasterXML/jackson-modules-base](https://github.com/FasterXML/jackson-modules-base)
     * **License:** [Apache License, Version 2.0](http://www.apache.org/licenses/LICENSE-2.0.txt)
     * **License:** [The Apache Software License, Version 2.0](http://www.apache.org/licenses/LICENSE-2.0.txt)

1.  **Group** : com.fasterxml.jackson.module. **Name** : jackson-module-kotlin. **Version** : 2.12.7.
     * **Project URL:** [https://github.com/FasterXML/jackson-module-kotlin](https://github.com/FasterXML/jackson-module-kotlin)
     * **License:** [Apache License, Version 2.0](http://www.apache.org/licenses/LICENSE-2.0.txt)
     * **License:** [The Apache Software License, Version 2.0](http://www.apache.org/licenses/LICENSE-2.0.txt)

1.  **Group** : com.fasterxml.jackson.module. **Name** : jackson-module-kotlin. **Version** : 2.13.4.
     * **Project URL:** [https://github.com/FasterXML/jackson-module-kotlin](https://github.com/FasterXML/jackson-module-kotlin)
     * **License:** [Apache License, Version 2.0](http://www.apache.org/licenses/LICENSE-2.0.txt)
     * **License:** [The Apache Software License, Version 2.0](http://www.apache.org/licenses/LICENSE-2.0.txt)

1.  **Group** : com.fasterxml.woodstox. **Name** : woodstox-core. **Version** : 6.2.4.
     * **Project URL:** [https://github.com/FasterXML/woodstox](https://github.com/FasterXML/woodstox)
     * **License:** [The Apache License, Version 2.0](http://www.apache.org/licenses/LICENSE-2.0.txt)
     * **License:** [The Apache Software License, Version 2.0](http://www.apache.org/licenses/LICENSE-2.0.txt)

1.  **Group** : com.github.ajalt.clikt. **Name** : clikt. **Version** : 3.2.0.**No license information found**
1.  **Group** : com.github.ajalt.clikt. **Name** : clikt-jvm. **Version** : 3.2.0.
     * **Project URL:** [https://github.com/ajalt/clikt](https://github.com/ajalt/clikt)
     * **License:** [The Apache Software License, Version 2.0](http://www.apache.org/licenses/LICENSE-2.0.txt)

1.  **Group** : com.github.ben-manes.caffeine. **Name** : caffeine. **Version** : 3.0.5.
     * **Project URL:** [https://github.com/ben-manes/caffeine](https://github.com/ben-manes/caffeine)
     * **License:** [Apache License, Version 2.0](https://www.apache.org/licenses/LICENSE-2.0.txt)

1.  **Group** : com.github.kevinstern. **Name** : software-and-algorithms. **Version** : 1.0.
     * **Project URL:** [https://www.github.com/KevinStern/software-and-algorithms](https://www.github.com/KevinStern/software-and-algorithms)
     * **License:** [MIT License](http://www.opensource.org/licenses/mit-license.php)

1.  **Group** : com.google.android. **Name** : annotations. **Version** : 4.1.1.4.
     * **Project URL:** [http://source.android.com/](http://source.android.com/)
     * **License:** [Apache 2.0](http://www.apache.org/licenses/LICENSE-2.0)

1.  **Group** : com.google.api.grpc. **Name** : proto-google-common-protos. **Version** : 2.0.1.
     * **Project URL:** [https://github.com/googleapis/java-iam/proto-google-common-protos](https://github.com/googleapis/java-iam/proto-google-common-protos)
     * **License:** [Apache-2.0](https://www.apache.org/licenses/LICENSE-2.0.txt)

1.  **Group** : com.google.auto. **Name** : auto-common. **Version** : 1.2.1.
     * **Project URL:** [https://github.com/google/auto/tree/master/common](https://github.com/google/auto/tree/master/common)
     * **License:** [Apache 2.0](http://www.apache.org/licenses/LICENSE-2.0.txt)

1.  **Group** : com.google.auto.service. **Name** : auto-service-annotations. **Version** : 1.0.1.
     * **Project URL:** [https://github.com/google/auto/tree/master/service](https://github.com/google/auto/tree/master/service)
     * **License:** [Apache 2.0](http://www.apache.org/licenses/LICENSE-2.0.txt)

1.  **Group** : com.google.auto.value. **Name** : auto-value-annotations. **Version** : 1.8.1.
     * **Project URL:** [https://github.com/google/auto/tree/master/value](https://github.com/google/auto/tree/master/value)
     * **License:** [Apache 2.0](http://www.apache.org/licenses/LICENSE-2.0.txt)

1.  **Group** : com.google.auto.value. **Name** : auto-value-annotations. **Version** : 1.9.
     * **Project URL:** [https://github.com/google/auto/tree/master/value](https://github.com/google/auto/tree/master/value)
     * **License:** [Apache 2.0](http://www.apache.org/licenses/LICENSE-2.0.txt)

1.  **Group** : com.google.code.findbugs. **Name** : jsr305. **Version** : 3.0.2.
     * **Project URL:** [http://findbugs.sourceforge.net/](http://findbugs.sourceforge.net/)
     * **License:** [The Apache Software License, Version 2.0](http://www.apache.org/licenses/LICENSE-2.0.txt)

1.  **Group** : com.google.code.gson. **Name** : gson. **Version** : 2.8.6.
     * **License:** [Apache 2.0](http://www.apache.org/licenses/LICENSE-2.0.txt)

1.  **Group** : com.google.code.gson. **Name** : gson. **Version** : 2.8.9.
     * **Project URL:** [https://github.com/google/gson/gson](https://github.com/google/gson/gson)
     * **License:** [Apache-2.0](https://www.apache.org/licenses/LICENSE-2.0.txt)

1.  **Group** : com.google.errorprone. **Name** : error_prone_annotation. **Version** : 2.16.
     * **License:** [Apache 2.0](http://www.apache.org/licenses/LICENSE-2.0.txt)

1.  **Group** : com.google.errorprone. **Name** : error_prone_annotations. **Version** : 2.11.0.
     * **License:** [Apache 2.0](http://www.apache.org/licenses/LICENSE-2.0.txt)

1.  **Group** : com.google.errorprone. **Name** : error_prone_annotations. **Version** : 2.16.
     * **License:** [Apache 2.0](http://www.apache.org/licenses/LICENSE-2.0.txt)

1.  **Group** : com.google.errorprone. **Name** : error_prone_annotations. **Version** : 2.5.1.
     * **License:** [Apache 2.0](http://www.apache.org/licenses/LICENSE-2.0.txt)

1.  **Group** : com.google.errorprone. **Name** : error_prone_check_api. **Version** : 2.16.
     * **License:** [Apache 2.0](http://www.apache.org/licenses/LICENSE-2.0.txt)

1.  **Group** : com.google.errorprone. **Name** : error_prone_core. **Version** : 2.16.
     * **License:** [Apache 2.0](http://www.apache.org/licenses/LICENSE-2.0.txt)

1.  **Group** : com.google.errorprone. **Name** : error_prone_type_annotations. **Version** : 2.16.
     * **License:** [Apache 2.0](http://www.apache.org/licenses/LICENSE-2.0.txt)

1.  **Group** : com.google.errorprone. **Name** : javac. **Version** : 9+181-r4173-1.
     * **Project URL:** [https://github.com/google/error-prone-javac](https://github.com/google/error-prone-javac)
     * **License:** [GNU General Public License, version 2, with the Classpath Exception](http://openjdk.java.net/legal/gplv2+ce.html)

1.  **Group** : com.google.flogger. **Name** : flogger. **Version** : 0.7.4.
     * **Project URL:** [https://github.com/google/flogger](https://github.com/google/flogger)
     * **License:** [Apache 2.0](https://www.apache.org/licenses/LICENSE-2.0.txt)

1.  **Group** : com.google.flogger. **Name** : flogger-system-backend. **Version** : 0.7.4.
     * **Project URL:** [https://github.com/google/flogger](https://github.com/google/flogger)
     * **License:** [Apache 2.0](https://www.apache.org/licenses/LICENSE-2.0.txt)

1.  **Group** : com.google.gradle. **Name** : osdetector-gradle-plugin. **Version** : 1.7.0.
     * **Project URL:** [https://github.com/google/osdetector-gradle-plugin](https://github.com/google/osdetector-gradle-plugin)
     * **License:** [Apache License 2.0](http://opensource.org/licenses/Apache-2.0)

1.  **Group** : com.google.guava. **Name** : failureaccess. **Version** : 1.0.1.
     * **Project URL:** [https://github.com/google/guava/](https://github.com/google/guava/)
     * **License:** [The Apache Software License, Version 2.0](http://www.apache.org/licenses/LICENSE-2.0.txt)

1.  **Group** : com.google.guava. **Name** : guava. **Version** : 30.1.1-android.
     * **Project URL:** [https://github.com/google/guava/](https://github.com/google/guava/)
     * **License:** [Apache License, Version 2.0](http://www.apache.org/licenses/LICENSE-2.0.txt)

1.  **Group** : com.google.guava. **Name** : guava. **Version** : 31.0.1-jre.
     * **Project URL:** [https://github.com/google/guava](https://github.com/google/guava)
     * **License:** [Apache License, Version 2.0](http://www.apache.org/licenses/LICENSE-2.0.txt)

1.  **Group** : com.google.guava. **Name** : guava. **Version** : 31.1-jre.
     * **Project URL:** [https://github.com/google/guava](https://github.com/google/guava)
     * **License:** [Apache License, Version 2.0](http://www.apache.org/licenses/LICENSE-2.0.txt)

1.  **Group** : com.google.guava. **Name** : guava-testlib. **Version** : 31.1-jre.
     * **License:** [Apache License, Version 2.0](http://www.apache.org/licenses/LICENSE-2.0.txt)

1.  **Group** : com.google.guava. **Name** : listenablefuture. **Version** : 9999.0-empty-to-avoid-conflict-with-guava.
     * **License:** [The Apache Software License, Version 2.0](http://www.apache.org/licenses/LICENSE-2.0.txt)

1.  **Group** : com.google.j2objc. **Name** : j2objc-annotations. **Version** : 1.3.
     * **Project URL:** [https://github.com/google/j2objc/](https://github.com/google/j2objc/)
     * **License:** [The Apache Software License, Version 2.0](http://www.apache.org/licenses/LICENSE-2.0.txt)

1.  **Group** : com.google.protobuf. **Name** : protobuf-gradle-plugin. **Version** : 0.8.18.
     * **Project URL:** [https://github.com/google/protobuf-gradle-plugin](https://github.com/google/protobuf-gradle-plugin)
     * **License:** [BSD 3-Clause](http://opensource.org/licenses/BSD-3-Clause)

1.  **Group** : com.google.protobuf. **Name** : protobuf-java. **Version** : 3.19.2.
     * **Project URL:** [https://developers.google.com/protocol-buffers/](https://developers.google.com/protocol-buffers/)
     * **License:** [3-Clause BSD License](https://opensource.org/licenses/BSD-3-Clause)

1.  **Group** : com.google.protobuf. **Name** : protobuf-java. **Version** : 3.19.6.
     * **Project URL:** [https://developers.google.com/protocol-buffers/](https://developers.google.com/protocol-buffers/)
     * **License:** [3-Clause BSD License](https://opensource.org/licenses/BSD-3-Clause)

1.  **Group** : com.google.protobuf. **Name** : protobuf-java-util. **Version** : 3.19.6.
     * **Project URL:** [https://developers.google.com/protocol-buffers/](https://developers.google.com/protocol-buffers/)
     * **License:** [3-Clause BSD License](https://opensource.org/licenses/BSD-3-Clause)

1.  **Group** : com.google.protobuf. **Name** : protobuf-kotlin. **Version** : 3.19.6.
     * **License:** [3-Clause BSD License](https://opensource.org/licenses/BSD-3-Clause)

1.  **Group** : com.google.protobuf. **Name** : protoc. **Version** : 3.19.6.
     * **Project URL:** [https://developers.google.com/protocol-buffers/](https://developers.google.com/protocol-buffers/)
     * **License:** [3-Clause BSD License](https://opensource.org/licenses/BSD-3-Clause)
     * **License:** [The Apache Software License, Version 2.0](http://www.apache.org/licenses/LICENSE-2.0.txt)

1.  **Group** : com.google.truth. **Name** : truth. **Version** : 1.1.3.
     * **License:** [The Apache Software License, Version 2.0](http://www.apache.org/licenses/LICENSE-2.0.txt)

1.  **Group** : com.google.truth.extensions. **Name** : truth-java8-extension. **Version** : 1.1.3.
     * **License:** [The Apache Software License, Version 2.0](http://www.apache.org/licenses/LICENSE-2.0.txt)

1.  **Group** : com.google.truth.extensions. **Name** : truth-liteproto-extension. **Version** : 1.1.3.
     * **License:** [The Apache Software License, Version 2.0](http://www.apache.org/licenses/LICENSE-2.0.txt)

1.  **Group** : com.google.truth.extensions. **Name** : truth-proto-extension. **Version** : 1.1.3.
     * **License:** [The Apache Software License, Version 2.0](http://www.apache.org/licenses/LICENSE-2.0.txt)

1.  **Group** : com.soywiz.korlibs.korte. **Name** : korte-jvm. **Version** : 2.7.0.
     * **Project URL:** [https://github.com/korlibs/korge-next](https://github.com/korlibs/korge-next)
     * **License:** [MIT](https://raw.githubusercontent.com/korlibs/korge-next/master/korge/LICENSE.txt)

1.  **Group** : com.squareup. **Name** : javapoet. **Version** : 1.13.0.
     * **Project URL:** [http://github.com/square/javapoet/](http://github.com/square/javapoet/)
     * **License:** [Apache 2.0](http://www.apache.org/licenses/LICENSE-2.0.txt)

1.  **Group** : commons-lang. **Name** : commons-lang. **Version** : 2.6.
     * **Project URL:** [http://commons.apache.org/lang/](http://commons.apache.org/lang/)
     * **License:** [The Apache Software License, Version 2.0](http://www.apache.org/licenses/LICENSE-2.0.txt)

1.  **Group** : io.github.davidburstrom.contester. **Name** : contester-breakpoint. **Version** : 0.2.0.
     * **Project URL:** [https://github.com/davidburstrom/contester](https://github.com/davidburstrom/contester)
     * **License:** [The Apache License, Version 2.0](http://www.apache.org/licenses/LICENSE-2.0.txt)

1.  **Group** : io.github.detekt.sarif4k. **Name** : sarif4k. **Version** : 0.0.1.
     * **Project URL:** [https://detekt.github.io/detekt](https://detekt.github.io/detekt)
     * **License:** [The Apache Software License, Version 2.0](http://www.apache.org/licenses/LICENSE-2.0.txt)

1.  **Group** : io.github.java-diff-utils. **Name** : java-diff-utils. **Version** : 4.0.
     * **Project URL:** [https://github.com/java-diff-utils/java-diff-utils](https://github.com/java-diff-utils/java-diff-utils)
     * **License:** [The Apache Software License, Version 2.0](http://www.apache.org/licenses/LICENSE-2.0.txt)

1.  **Group** : io.gitlab.arturbosch.detekt. **Name** : detekt-api. **Version** : 1.21.0.
     * **Project URL:** [https://detekt.dev](https://detekt.dev)
     * **License:** [The Apache Software License, Version 2.0](https://www.apache.org/licenses/LICENSE-2.0.txt)

1.  **Group** : io.gitlab.arturbosch.detekt. **Name** : detekt-cli. **Version** : 1.21.0.
     * **Project URL:** [https://detekt.dev](https://detekt.dev)
     * **License:** [The Apache Software License, Version 2.0](https://www.apache.org/licenses/LICENSE-2.0.txt)

1.  **Group** : io.gitlab.arturbosch.detekt. **Name** : detekt-core. **Version** : 1.21.0.
     * **Project URL:** [https://detekt.dev](https://detekt.dev)
     * **License:** [The Apache Software License, Version 2.0](https://www.apache.org/licenses/LICENSE-2.0.txt)

1.  **Group** : io.gitlab.arturbosch.detekt. **Name** : detekt-metrics. **Version** : 1.21.0.
     * **Project URL:** [https://detekt.dev](https://detekt.dev)
     * **License:** [The Apache Software License, Version 2.0](https://www.apache.org/licenses/LICENSE-2.0.txt)

1.  **Group** : io.gitlab.arturbosch.detekt. **Name** : detekt-parser. **Version** : 1.21.0.
     * **Project URL:** [https://detekt.dev](https://detekt.dev)
     * **License:** [The Apache Software License, Version 2.0](https://www.apache.org/licenses/LICENSE-2.0.txt)

1.  **Group** : io.gitlab.arturbosch.detekt. **Name** : detekt-psi-utils. **Version** : 1.21.0.
     * **Project URL:** [https://detekt.dev](https://detekt.dev)
     * **License:** [The Apache Software License, Version 2.0](https://www.apache.org/licenses/LICENSE-2.0.txt)

1.  **Group** : io.gitlab.arturbosch.detekt. **Name** : detekt-report-html. **Version** : 1.21.0.
     * **Project URL:** [https://detekt.dev](https://detekt.dev)
     * **License:** [The Apache Software License, Version 2.0](https://www.apache.org/licenses/LICENSE-2.0.txt)

1.  **Group** : io.gitlab.arturbosch.detekt. **Name** : detekt-report-md. **Version** : 1.21.0.
     * **Project URL:** [https://detekt.dev](https://detekt.dev)
     * **License:** [The Apache Software License, Version 2.0](https://www.apache.org/licenses/LICENSE-2.0.txt)

1.  **Group** : io.gitlab.arturbosch.detekt. **Name** : detekt-report-sarif. **Version** : 1.21.0.
     * **Project URL:** [https://detekt.dev](https://detekt.dev)
     * **License:** [The Apache Software License, Version 2.0](https://www.apache.org/licenses/LICENSE-2.0.txt)

1.  **Group** : io.gitlab.arturbosch.detekt. **Name** : detekt-report-txt. **Version** : 1.21.0.
     * **Project URL:** [https://detekt.dev](https://detekt.dev)
     * **License:** [The Apache Software License, Version 2.0](https://www.apache.org/licenses/LICENSE-2.0.txt)

1.  **Group** : io.gitlab.arturbosch.detekt. **Name** : detekt-report-xml. **Version** : 1.21.0.
     * **Project URL:** [https://detekt.dev](https://detekt.dev)
     * **License:** [The Apache Software License, Version 2.0](https://www.apache.org/licenses/LICENSE-2.0.txt)

1.  **Group** : io.gitlab.arturbosch.detekt. **Name** : detekt-rules. **Version** : 1.21.0.
     * **Project URL:** [https://detekt.dev](https://detekt.dev)
     * **License:** [The Apache Software License, Version 2.0](https://www.apache.org/licenses/LICENSE-2.0.txt)

1.  **Group** : io.gitlab.arturbosch.detekt. **Name** : detekt-rules-complexity. **Version** : 1.21.0.
     * **Project URL:** [https://detekt.dev](https://detekt.dev)
     * **License:** [The Apache Software License, Version 2.0](https://www.apache.org/licenses/LICENSE-2.0.txt)

1.  **Group** : io.gitlab.arturbosch.detekt. **Name** : detekt-rules-coroutines. **Version** : 1.21.0.
     * **Project URL:** [https://detekt.dev](https://detekt.dev)
     * **License:** [The Apache Software License, Version 2.0](https://www.apache.org/licenses/LICENSE-2.0.txt)

1.  **Group** : io.gitlab.arturbosch.detekt. **Name** : detekt-rules-documentation. **Version** : 1.21.0.
     * **Project URL:** [https://detekt.dev](https://detekt.dev)
     * **License:** [The Apache Software License, Version 2.0](https://www.apache.org/licenses/LICENSE-2.0.txt)

1.  **Group** : io.gitlab.arturbosch.detekt. **Name** : detekt-rules-empty. **Version** : 1.21.0.
     * **Project URL:** [https://detekt.dev](https://detekt.dev)
     * **License:** [The Apache Software License, Version 2.0](https://www.apache.org/licenses/LICENSE-2.0.txt)

1.  **Group** : io.gitlab.arturbosch.detekt. **Name** : detekt-rules-errorprone. **Version** : 1.21.0.
     * **Project URL:** [https://detekt.dev](https://detekt.dev)
     * **License:** [The Apache Software License, Version 2.0](https://www.apache.org/licenses/LICENSE-2.0.txt)

1.  **Group** : io.gitlab.arturbosch.detekt. **Name** : detekt-rules-exceptions. **Version** : 1.21.0.
     * **Project URL:** [https://detekt.dev](https://detekt.dev)
     * **License:** [The Apache Software License, Version 2.0](https://www.apache.org/licenses/LICENSE-2.0.txt)

1.  **Group** : io.gitlab.arturbosch.detekt. **Name** : detekt-rules-naming. **Version** : 1.21.0.
     * **Project URL:** [https://detekt.dev](https://detekt.dev)
     * **License:** [The Apache Software License, Version 2.0](https://www.apache.org/licenses/LICENSE-2.0.txt)

1.  **Group** : io.gitlab.arturbosch.detekt. **Name** : detekt-rules-performance. **Version** : 1.21.0.
     * **Project URL:** [https://detekt.dev](https://detekt.dev)
     * **License:** [The Apache Software License, Version 2.0](https://www.apache.org/licenses/LICENSE-2.0.txt)

1.  **Group** : io.gitlab.arturbosch.detekt. **Name** : detekt-rules-style. **Version** : 1.21.0.
     * **Project URL:** [https://detekt.dev](https://detekt.dev)
     * **License:** [The Apache Software License, Version 2.0](https://www.apache.org/licenses/LICENSE-2.0.txt)

1.  **Group** : io.gitlab.arturbosch.detekt. **Name** : detekt-tooling. **Version** : 1.21.0.
     * **Project URL:** [https://detekt.dev](https://detekt.dev)
     * **License:** [The Apache Software License, Version 2.0](https://www.apache.org/licenses/LICENSE-2.0.txt)

1.  **Group** : io.gitlab.arturbosch.detekt. **Name** : detekt-utils. **Version** : 1.21.0.
     * **Project URL:** [https://detekt.dev](https://detekt.dev)
     * **License:** [The Apache Software License, Version 2.0](https://www.apache.org/licenses/LICENSE-2.0.txt)

1.  **Group** : io.grpc. **Name** : grpc-api. **Version** : 1.46.0.
     * **Project URL:** [https://github.com/grpc/grpc-java](https://github.com/grpc/grpc-java)
     * **License:** [Apache 2.0](https://opensource.org/licenses/Apache-2.0)

1.  **Group** : io.grpc. **Name** : grpc-context. **Version** : 1.46.0.
     * **Project URL:** [https://github.com/grpc/grpc-java](https://github.com/grpc/grpc-java)
     * **License:** [Apache 2.0](https://opensource.org/licenses/Apache-2.0)

1.  **Group** : io.grpc. **Name** : grpc-core. **Version** : 1.46.0.
     * **Project URL:** [https://github.com/grpc/grpc-java](https://github.com/grpc/grpc-java)
     * **License:** [Apache 2.0](https://opensource.org/licenses/Apache-2.0)

1.  **Group** : io.grpc. **Name** : grpc-protobuf. **Version** : 1.46.0.
     * **Project URL:** [https://github.com/grpc/grpc-java](https://github.com/grpc/grpc-java)
     * **License:** [Apache 2.0](https://opensource.org/licenses/Apache-2.0)

1.  **Group** : io.grpc. **Name** : grpc-protobuf-lite. **Version** : 1.46.0.
     * **Project URL:** [https://github.com/grpc/grpc-java](https://github.com/grpc/grpc-java)
     * **License:** [Apache 2.0](https://opensource.org/licenses/Apache-2.0)

1.  **Group** : io.grpc. **Name** : grpc-stub. **Version** : 1.46.0.
     * **Project URL:** [https://github.com/grpc/grpc-java](https://github.com/grpc/grpc-java)
     * **License:** [Apache 2.0](https://opensource.org/licenses/Apache-2.0)

1.  **Group** : io.grpc. **Name** : protoc-gen-grpc-java. **Version** : 1.46.0.
     * **Project URL:** [https://github.com/grpc/grpc-java](https://github.com/grpc/grpc-java)
     * **License:** [Apache 2.0](https://opensource.org/licenses/Apache-2.0)

1.  **Group** : io.perfmark. **Name** : perfmark-api. **Version** : 0.25.0.
     * **Project URL:** [https://github.com/perfmark/perfmark](https://github.com/perfmark/perfmark)
     * **License:** [Apache 2.0](https://opensource.org/licenses/Apache-2.0)

1.  **Group** : io.spine.validation. **Name** : spine-validation-java-runtime. **Version** : 2.0.0-SNAPSHOT.61.**No license information found**
1.  **Group** : io.spine.validation. **Name** : spine-validation-java-runtime. **Version** : 2.0.0-SNAPSHOT.70.**No license information found**
1.  **Group** : jakarta.activation. **Name** : jakarta.activation-api. **Version** : 1.2.1.
     * **Project URL:** [https://www.eclipse.org](https://www.eclipse.org)
     * **License:** [EDL 1.0](http://www.eclipse.org/org/documents/edl-v10.php)
     * **License:** [Eclipse Public License v. 2.0](https://www.eclipse.org/org/documents/epl-2.0/EPL-2.0.txt)
     * **License:** [GNU General Public License, version 2 with the GNU Classpath Exception](https://www.gnu.org/software/classpath/license.html)

1.  **Group** : jakarta.xml.bind. **Name** : jakarta.xml.bind-api. **Version** : 2.3.2.
     * **Project URL:** [https://www.eclipse.org](https://www.eclipse.org)
     * **License:** [Eclipse Distribution License - v 1.0](http://www.eclipse.org/org/documents/edl-v10.php)
     * **License:** [Eclipse Public License v. 2.0](https://www.eclipse.org/org/documents/epl-2.0/EPL-2.0.txt)
     * **License:** [GNU General Public License, version 2 with the GNU Classpath Exception](https://www.gnu.org/software/classpath/license.html)

1.  **Group** : javax.annotation. **Name** : javax.annotation-api. **Version** : 1.3.2.
     * **Project URL:** [http://jcp.org/en/jsr/detail?id=250](http://jcp.org/en/jsr/detail?id=250)
     * **License:** [CDDL + GPLv2 with classpath exception](https://github.com/javaee/javax.annotation/blob/master/LICENSE)

1.  **Group** : junit. **Name** : junit. **Version** : 4.13.2.
     * **Project URL:** [http://junit.org](http://junit.org)
     * **License:** [Eclipse Public License 1.0](http://www.eclipse.org/legal/epl-v10.html)

1.  **Group** : kr.motd.maven. **Name** : os-maven-plugin. **Version** : 1.7.0.
     * **Project URL:** [https://github.com/trustin/os-maven-plugin/](https://github.com/trustin/os-maven-plugin/)
     * **License:** [Apache License, Version 2.0](http://www.apache.org/licenses/LICENSE-2.0)

1.  **Group** : net.java.dev.jna. **Name** : jna. **Version** : 5.6.0.
     * **Project URL:** [https://github.com/java-native-access/jna](https://github.com/java-native-access/jna)
     * **License:** [Apache License v2.0](http://www.apache.org/licenses/LICENSE-2.0.txt)
     * **License:** [LGPL, version 2.1](http://www.gnu.org/licenses/licenses.html)

1.  **Group** : net.ltgt.gradle. **Name** : gradle-errorprone-plugin. **Version** : 3.0.1.**No license information found**
1.  **Group** : org.apiguardian. **Name** : apiguardian-api. **Version** : 1.1.2.
     * **Project URL:** [https://github.com/apiguardian-team/apiguardian](https://github.com/apiguardian-team/apiguardian)
     * **License:** [The Apache License, Version 2.0](http://www.apache.org/licenses/LICENSE-2.0.txt)

1.  **Group** : org.checkerframework. **Name** : checker-compat-qual. **Version** : 2.5.3.
     * **Project URL:** [https://checkerframework.org](https://checkerframework.org)
     * **License:** [GNU General Public License, version 2 (GPL2), with the classpath exception](http://www.gnu.org/software/classpath/license.html)
     * **License:** [The MIT License](http://opensource.org/licenses/MIT)

1.  **Group** : org.checkerframework. **Name** : checker-compat-qual. **Version** : 2.5.5.
     * **Project URL:** [https://checkerframework.org](https://checkerframework.org)
     * **License:** [GNU General Public License, version 2 (GPL2), with the classpath exception](http://www.gnu.org/software/classpath/license.html)
     * **License:** [The MIT License](http://opensource.org/licenses/MIT)

1.  **Group** : org.checkerframework. **Name** : checker-qual. **Version** : 3.12.0.
     * **Project URL:** [https://checkerframework.org](https://checkerframework.org)
     * **License:** [The MIT License](http://opensource.org/licenses/MIT)

1.  **Group** : org.checkerframework. **Name** : checker-qual. **Version** : 3.13.0.
     * **Project URL:** [https://checkerframework.org](https://checkerframework.org)
     * **License:** [The MIT License](http://opensource.org/licenses/MIT)

1.  **Group** : org.checkerframework. **Name** : checker-qual. **Version** : 3.19.0.
     * **Project URL:** [https://checkerframework.org](https://checkerframework.org)
     * **License:** [The MIT License](http://opensource.org/licenses/MIT)

1.  **Group** : org.checkerframework. **Name** : checker-qual. **Version** : 3.21.3.
     * **Project URL:** [https://checkerframework.org](https://checkerframework.org)
     * **License:** [The MIT License](http://opensource.org/licenses/MIT)

1.  **Group** : org.checkerframework. **Name** : dataflow-errorprone. **Version** : 3.24.0.
     * **Project URL:** [https://checkerframework.org](https://checkerframework.org)
     * **License:** [GNU General Public License, version 2 (GPL2), with the classpath exception](http://www.gnu.org/software/classpath/license.html)

1.  **Group** : org.codehaus.mojo. **Name** : animal-sniffer-annotations. **Version** : 1.19.
     * **License:** [MIT license](http://www.opensource.org/licenses/mit-license.php)
     * **License:** [The Apache Software License, Version 2.0](http://www.apache.org/licenses/LICENSE-2.0.txt)

1.  **Group** : org.codehaus.woodstox. **Name** : stax2-api. **Version** : 4.2.1.
     * **Project URL:** [http://github.com/FasterXML/stax2-api](http://github.com/FasterXML/stax2-api)
     * **License:** [The Apache Software License, Version 2.0](http://www.apache.org/licenses/LICENSE-2.0.txt)
     * **License:** [The BSD License](http://www.opensource.org/licenses/bsd-license.php)

1.  **Group** : org.eclipse.jgit. **Name** : org.eclipse.jgit. **Version** : 4.4.1.201607150455-r.
     * **License:** Eclipse Distribution License (New BSD License)

1.  **Group** : org.freemarker. **Name** : freemarker. **Version** : 2.3.31.
     * **Project URL:** [https://freemarker.apache.org/](https://freemarker.apache.org/)
     * **License:** [Apache License, Version 2.0](http://www.apache.org/licenses/LICENSE-2.0.txt)

1.  **Group** : org.hamcrest. **Name** : hamcrest-core. **Version** : 1.3.
     * **License:** [New BSD License](http://www.opensource.org/licenses/bsd-license.php)

1.  **Group** : org.jacoco. **Name** : org.jacoco.agent. **Version** : 0.8.8.
     * **License:** [Eclipse Public License 2.0](https://www.eclipse.org/legal/epl-2.0/)

1.  **Group** : org.jacoco. **Name** : org.jacoco.ant. **Version** : 0.8.8.
     * **License:** [Eclipse Public License 2.0](https://www.eclipse.org/legal/epl-2.0/)

1.  **Group** : org.jacoco. **Name** : org.jacoco.core. **Version** : 0.8.8.
     * **License:** [Eclipse Public License 2.0](https://www.eclipse.org/legal/epl-2.0/)

1.  **Group** : org.jacoco. **Name** : org.jacoco.report. **Version** : 0.8.8.
     * **License:** [Eclipse Public License 2.0](https://www.eclipse.org/legal/epl-2.0/)

1.  **Group** : org.jetbrains. **Name** : annotations. **Version** : 13.0.
     * **Project URL:** [http://www.jetbrains.org](http://www.jetbrains.org)
     * **License:** [The Apache Software License, Version 2.0](http://www.apache.org/licenses/LICENSE-2.0.txt)

1.  **Group** : org.jetbrains. **Name** : markdown. **Version** : 0.3.1.**No license information found**
1.  **Group** : org.jetbrains. **Name** : markdown-jvm. **Version** : 0.3.1.
     * **Project URL:** [https://github.com/JetBrains/markdown](https://github.com/JetBrains/markdown)
     * **License:** [The Apache Software License, Version 2.0](http://www.apache.org/licenses/LICENSE-2.0.txt)

1.  **Group** : org.jetbrains.dokka. **Name** : dokka-analysis. **Version** : 1.7.20.
     * **Project URL:** [https://github.com/Kotlin/dokka](https://github.com/Kotlin/dokka)
     * **License:** [The Apache Software License, Version 2.0](http://www.apache.org/licenses/LICENSE-2.0.txt)

1.  **Group** : org.jetbrains.dokka. **Name** : dokka-base. **Version** : 1.7.20.
     * **Project URL:** [https://github.com/Kotlin/dokka](https://github.com/Kotlin/dokka)
     * **License:** [The Apache Software License, Version 2.0](http://www.apache.org/licenses/LICENSE-2.0.txt)

1.  **Group** : org.jetbrains.dokka. **Name** : dokka-core. **Version** : 1.7.20.
     * **Project URL:** [https://github.com/Kotlin/dokka](https://github.com/Kotlin/dokka)
     * **License:** [The Apache Software License, Version 2.0](http://www.apache.org/licenses/LICENSE-2.0.txt)

1.  **Group** : org.jetbrains.dokka. **Name** : javadoc-plugin. **Version** : 1.7.20.
     * **Project URL:** [https://github.com/Kotlin/dokka](https://github.com/Kotlin/dokka)
     * **License:** [The Apache Software License, Version 2.0](http://www.apache.org/licenses/LICENSE-2.0.txt)

1.  **Group** : org.jetbrains.dokka. **Name** : kotlin-analysis-compiler. **Version** : 1.7.20.
     * **Project URL:** [https://github.com/Kotlin/dokka](https://github.com/Kotlin/dokka)
     * **License:** [The Apache Software License, Version 2.0](http://www.apache.org/licenses/LICENSE-2.0.txt)

1.  **Group** : org.jetbrains.dokka. **Name** : kotlin-analysis-intellij. **Version** : 1.7.20.
     * **Project URL:** [https://github.com/Kotlin/dokka](https://github.com/Kotlin/dokka)
     * **License:** [The Apache Software License, Version 2.0](http://www.apache.org/licenses/LICENSE-2.0.txt)

1.  **Group** : org.jetbrains.dokka. **Name** : kotlin-as-java-plugin. **Version** : 1.7.20.
     * **Project URL:** [https://github.com/Kotlin/dokka](https://github.com/Kotlin/dokka)
     * **License:** [The Apache Software License, Version 2.0](http://www.apache.org/licenses/LICENSE-2.0.txt)

1.  **Group** : org.jetbrains.intellij.deps. **Name** : trove4j. **Version** : 1.0.20200330.
     * **Project URL:** [https://github.com/JetBrains/intellij-deps-trove4j](https://github.com/JetBrains/intellij-deps-trove4j)
     * **License:** [GNU LESSER GENERAL PUBLIC LICENSE 2.1](https://www.gnu.org/licenses/old-licenses/lgpl-2.1.en.html)

1.  **Group** : org.jetbrains.kotlin. **Name** : kotlin-compiler-embeddable. **Version** : 1.6.21.
     * **Project URL:** [https://kotlinlang.org/](https://kotlinlang.org/)
     * **License:** [The Apache License, Version 2.0](http://www.apache.org/licenses/LICENSE-2.0.txt)

1.  **Group** : org.jetbrains.kotlin. **Name** : kotlin-compiler-embeddable. **Version** : 1.7.20.
     * **Project URL:** [https://kotlinlang.org/](https://kotlinlang.org/)
     * **License:** [The Apache License, Version 2.0](http://www.apache.org/licenses/LICENSE-2.0.txt)

1.  **Group** : org.jetbrains.kotlin. **Name** : kotlin-daemon-embeddable. **Version** : 1.6.21.
     * **Project URL:** [https://kotlinlang.org/](https://kotlinlang.org/)
     * **License:** [The Apache License, Version 2.0](http://www.apache.org/licenses/LICENSE-2.0.txt)

1.  **Group** : org.jetbrains.kotlin. **Name** : kotlin-daemon-embeddable. **Version** : 1.7.20.
     * **Project URL:** [https://kotlinlang.org/](https://kotlinlang.org/)
     * **License:** [The Apache License, Version 2.0](http://www.apache.org/licenses/LICENSE-2.0.txt)

1.  **Group** : org.jetbrains.kotlin. **Name** : kotlin-klib-commonizer-embeddable. **Version** : 1.7.20.
     * **Project URL:** [https://kotlinlang.org/](https://kotlinlang.org/)
     * **License:** [The Apache License, Version 2.0](http://www.apache.org/licenses/LICENSE-2.0.txt)

1.  **Group** : org.jetbrains.kotlin. **Name** : kotlin-reflect. **Version** : 1.6.21.
     * **Project URL:** [https://kotlinlang.org/](https://kotlinlang.org/)
     * **License:** [The Apache License, Version 2.0](http://www.apache.org/licenses/LICENSE-2.0.txt)

1.  **Group** : org.jetbrains.kotlin. **Name** : kotlin-reflect. **Version** : 1.7.20.
     * **Project URL:** [https://kotlinlang.org/](https://kotlinlang.org/)
     * **License:** [The Apache License, Version 2.0](http://www.apache.org/licenses/LICENSE-2.0.txt)

1.  **Group** : org.jetbrains.kotlin. **Name** : kotlin-script-runtime. **Version** : 1.6.21.
     * **Project URL:** [https://kotlinlang.org/](https://kotlinlang.org/)
     * **License:** [The Apache License, Version 2.0](http://www.apache.org/licenses/LICENSE-2.0.txt)

1.  **Group** : org.jetbrains.kotlin. **Name** : kotlin-script-runtime. **Version** : 1.7.20.
     * **Project URL:** [https://kotlinlang.org/](https://kotlinlang.org/)
     * **License:** [The Apache License, Version 2.0](http://www.apache.org/licenses/LICENSE-2.0.txt)

1.  **Group** : org.jetbrains.kotlin. **Name** : kotlin-scripting-common. **Version** : 1.7.20.
     * **Project URL:** [https://kotlinlang.org/](https://kotlinlang.org/)
     * **License:** [The Apache License, Version 2.0](http://www.apache.org/licenses/LICENSE-2.0.txt)

1.  **Group** : org.jetbrains.kotlin. **Name** : kotlin-scripting-compiler-embeddable. **Version** : 1.7.20.
     * **Project URL:** [https://kotlinlang.org/](https://kotlinlang.org/)
     * **License:** [The Apache License, Version 2.0](http://www.apache.org/licenses/LICENSE-2.0.txt)

1.  **Group** : org.jetbrains.kotlin. **Name** : kotlin-scripting-compiler-impl-embeddable. **Version** : 1.7.20.
     * **Project URL:** [https://kotlinlang.org/](https://kotlinlang.org/)
     * **License:** [The Apache License, Version 2.0](http://www.apache.org/licenses/LICENSE-2.0.txt)

1.  **Group** : org.jetbrains.kotlin. **Name** : kotlin-scripting-jvm. **Version** : 1.7.20.
     * **Project URL:** [https://kotlinlang.org/](https://kotlinlang.org/)
     * **License:** [The Apache License, Version 2.0](http://www.apache.org/licenses/LICENSE-2.0.txt)

1.  **Group** : org.jetbrains.kotlin. **Name** : kotlin-stdlib. **Version** : 1.6.21.
     * **Project URL:** [https://kotlinlang.org/](https://kotlinlang.org/)
     * **License:** [The Apache License, Version 2.0](http://www.apache.org/licenses/LICENSE-2.0.txt)

1.  **Group** : org.jetbrains.kotlin. **Name** : kotlin-stdlib. **Version** : 1.7.20.
     * **Project URL:** [https://kotlinlang.org/](https://kotlinlang.org/)
     * **License:** [The Apache License, Version 2.0](http://www.apache.org/licenses/LICENSE-2.0.txt)

1.  **Group** : org.jetbrains.kotlin. **Name** : kotlin-stdlib-common. **Version** : 1.6.21.
     * **Project URL:** [https://kotlinlang.org/](https://kotlinlang.org/)
     * **License:** [The Apache License, Version 2.0](http://www.apache.org/licenses/LICENSE-2.0.txt)

1.  **Group** : org.jetbrains.kotlin. **Name** : kotlin-stdlib-common. **Version** : 1.7.20.
     * **Project URL:** [https://kotlinlang.org/](https://kotlinlang.org/)
     * **License:** [The Apache License, Version 2.0](http://www.apache.org/licenses/LICENSE-2.0.txt)

1.  **Group** : org.jetbrains.kotlin. **Name** : kotlin-stdlib-jdk7. **Version** : 1.7.20.
     * **Project URL:** [https://kotlinlang.org/](https://kotlinlang.org/)
     * **License:** [The Apache License, Version 2.0](http://www.apache.org/licenses/LICENSE-2.0.txt)

1.  **Group** : org.jetbrains.kotlin. **Name** : kotlin-stdlib-jdk8. **Version** : 1.7.20.
     * **Project URL:** [https://kotlinlang.org/](https://kotlinlang.org/)
     * **License:** [The Apache License, Version 2.0](http://www.apache.org/licenses/LICENSE-2.0.txt)

1.  **Group** : org.jetbrains.kotlin. **Name** : kotlin-test. **Version** : 1.7.20.
     * **Project URL:** [https://kotlinlang.org/](https://kotlinlang.org/)
     * **License:** [The Apache License, Version 2.0](http://www.apache.org/licenses/LICENSE-2.0.txt)

1.  **Group** : org.jetbrains.kotlin. **Name** : kotlin-test-annotations-common. **Version** : 1.7.20.
     * **Project URL:** [https://kotlinlang.org/](https://kotlinlang.org/)
     * **License:** [The Apache License, Version 2.0](http://www.apache.org/licenses/LICENSE-2.0.txt)

1.  **Group** : org.jetbrains.kotlin. **Name** : kotlin-test-common. **Version** : 1.7.20.
     * **Project URL:** [https://kotlinlang.org/](https://kotlinlang.org/)
     * **License:** [The Apache License, Version 2.0](http://www.apache.org/licenses/LICENSE-2.0.txt)

1.  **Group** : org.jetbrains.kotlin. **Name** : kotlin-test-junit5. **Version** : 1.7.20.
     * **Project URL:** [https://kotlinlang.org/](https://kotlinlang.org/)
     * **License:** [The Apache License, Version 2.0](http://www.apache.org/licenses/LICENSE-2.0.txt)

1.  **Group** : org.jetbrains.kotlinx. **Name** : kotlinx-coroutines-bom. **Version** : 1.6.3.**No license information found**
1.  **Group** : org.jetbrains.kotlinx. **Name** : kotlinx-coroutines-core. **Version** : 1.6.3.**No license information found**
1.  **Group** : org.jetbrains.kotlinx. **Name** : kotlinx-coroutines-core-jvm. **Version** : 1.6.3.
     * **Project URL:** [https://github.com/Kotlin/kotlinx.coroutines](https://github.com/Kotlin/kotlinx.coroutines)
     * **License:** [The Apache Software License, Version 2.0](https://www.apache.org/licenses/LICENSE-2.0.txt)

1.  **Group** : org.jetbrains.kotlinx. **Name** : kotlinx-html-jvm. **Version** : 0.7.5.
     * **Project URL:** [https://github.com/Kotlin/kotlinx.html](https://github.com/Kotlin/kotlinx.html)
     * **License:** [The Apache License, Version 2.0](https://www.apache.org/licenses/LICENSE-2.0.txt)

1.  **Group** : org.jetbrains.kotlinx. **Name** : kotlinx-serialization-core. **Version** : 1.1.0.**No license information found**
1.  **Group** : org.jetbrains.kotlinx. **Name** : kotlinx-serialization-core-jvm. **Version** : 1.1.0.
     * **Project URL:** [https://github.com/Kotlin/kotlinx.serialization](https://github.com/Kotlin/kotlinx.serialization)
     * **License:** [The Apache Software License, Version 2.0](https://www.apache.org/licenses/LICENSE-2.0.txt)

1.  **Group** : org.jetbrains.kotlinx. **Name** : kotlinx-serialization-json. **Version** : 1.1.0.**No license information found**
1.  **Group** : org.jetbrains.kotlinx. **Name** : kotlinx-serialization-json-jvm. **Version** : 1.1.0.
     * **Project URL:** [https://github.com/Kotlin/kotlinx.serialization](https://github.com/Kotlin/kotlinx.serialization)
     * **License:** [The Apache Software License, Version 2.0](https://www.apache.org/licenses/LICENSE-2.0.txt)

1.  **Group** : org.jsoup. **Name** : jsoup. **Version** : 1.14.3.
     * **Project URL:** [https://jsoup.org/](https://jsoup.org/)
     * **License:** [The MIT License](https://jsoup.org/license)

1.  **Group** : org.junit. **Name** : junit-bom. **Version** : 5.9.1.**No license information found**
1.  **Group** : org.junit.jupiter. **Name** : junit-jupiter-api. **Version** : 5.9.1.
     * **Project URL:** [https://junit.org/junit5/](https://junit.org/junit5/)
     * **License:** [Eclipse Public License v2.0](https://www.eclipse.org/legal/epl-v20.html)

1.  **Group** : org.junit.jupiter. **Name** : junit-jupiter-engine. **Version** : 5.9.1.
     * **Project URL:** [https://junit.org/junit5/](https://junit.org/junit5/)
     * **License:** [Eclipse Public License v2.0](https://www.eclipse.org/legal/epl-v20.html)

1.  **Group** : org.junit.jupiter. **Name** : junit-jupiter-params. **Version** : 5.9.1.
     * **Project URL:** [https://junit.org/junit5/](https://junit.org/junit5/)
     * **License:** [Eclipse Public License v2.0](https://www.eclipse.org/legal/epl-v20.html)

1.  **Group** : org.junit.platform. **Name** : junit-platform-commons. **Version** : 1.9.1.
     * **Project URL:** [https://junit.org/junit5/](https://junit.org/junit5/)
     * **License:** [Eclipse Public License v2.0](https://www.eclipse.org/legal/epl-v20.html)

1.  **Group** : org.junit.platform. **Name** : junit-platform-engine. **Version** : 1.9.1.
     * **Project URL:** [https://junit.org/junit5/](https://junit.org/junit5/)
     * **License:** [Eclipse Public License v2.0](https://www.eclipse.org/legal/epl-v20.html)

1.  **Group** : org.opentest4j. **Name** : opentest4j. **Version** : 1.2.0.
     * **Project URL:** [https://github.com/ota4j-team/opentest4j](https://github.com/ota4j-team/opentest4j)
     * **License:** [The Apache License, Version 2.0](http://www.apache.org/licenses/LICENSE-2.0.txt)

1.  **Group** : org.ow2.asm. **Name** : asm. **Version** : 9.1.
     * **Project URL:** [http://asm.ow2.io/](http://asm.ow2.io/)
     * **License:** [BSD-3-Clause](https://asm.ow2.io/license.html)
     * **License:** [The Apache Software License, Version 2.0](http://www.apache.org/licenses/LICENSE-2.0.txt)

1.  **Group** : org.ow2.asm. **Name** : asm. **Version** : 9.2.
     * **Project URL:** [http://asm.ow2.io/](http://asm.ow2.io/)
     * **License:** [BSD-3-Clause](https://asm.ow2.io/license.html)
     * **License:** [The Apache Software License, Version 2.0](http://www.apache.org/licenses/LICENSE-2.0.txt)

1.  **Group** : org.ow2.asm. **Name** : asm-analysis. **Version** : 9.2.
     * **Project URL:** [http://asm.ow2.io/](http://asm.ow2.io/)
     * **License:** [BSD-3-Clause](https://asm.ow2.io/license.html)
     * **License:** [The Apache Software License, Version 2.0](http://www.apache.org/licenses/LICENSE-2.0.txt)

1.  **Group** : org.ow2.asm. **Name** : asm-commons. **Version** : 9.2.
     * **Project URL:** [http://asm.ow2.io/](http://asm.ow2.io/)
     * **License:** [BSD-3-Clause](https://asm.ow2.io/license.html)
     * **License:** [The Apache Software License, Version 2.0](http://www.apache.org/licenses/LICENSE-2.0.txt)

1.  **Group** : org.ow2.asm. **Name** : asm-tree. **Version** : 9.2.
     * **Project URL:** [http://asm.ow2.io/](http://asm.ow2.io/)
     * **License:** [BSD-3-Clause](https://asm.ow2.io/license.html)
     * **License:** [The Apache Software License, Version 2.0](http://www.apache.org/licenses/LICENSE-2.0.txt)

1.  **Group** : org.pcollections. **Name** : pcollections. **Version** : 3.1.4.
     * **Project URL:** [https://github.com/hrldcpr/pcollections](https://github.com/hrldcpr/pcollections)
     * **License:** [The MIT License](https://opensource.org/licenses/mit-license.php)

1.  **Group** : org.yaml. **Name** : snakeyaml. **Version** : 1.30.
     * **Project URL:** [https://bitbucket.org/snakeyaml/snakeyaml](https://bitbucket.org/snakeyaml/snakeyaml)
     * **License:** [Apache License, Version 2.0](http://www.apache.org/licenses/LICENSE-2.0.txt)

1.  **Group** : org.yaml. **Name** : snakeyaml. **Version** : 1.31.
     * **Project URL:** [https://bitbucket.org/snakeyaml/snakeyaml](https://bitbucket.org/snakeyaml/snakeyaml)
     * **License:** [Apache License, Version 2.0](http://www.apache.org/licenses/LICENSE-2.0.txt)


The dependencies distributed under several licenses, are used according their commercial-use-friendly license.

<<<<<<< HEAD
This report was generated on **Thu Nov 17 21:39:43 EET 2022** using [Gradle-License-Report plugin](https://github.com/jk1/Gradle-License-Report) by Evgeny Naumenko, licensed under [Apache 2.0 License](https://github.com/jk1/Gradle-License-Report/blob/master/LICENSE).
=======
This report was generated on **Mon Nov 14 17:00:14 EET 2022** using [Gradle-License-Report plugin](https://github.com/jk1/Gradle-License-Report) by Evgeny Naumenko, licensed under [Apache 2.0 License](https://github.com/jk1/Gradle-License-Report/blob/master/LICENSE).
>>>>>>> bc23e970




# Dependencies of `io.spine.protodata:protodata-codegen-java:0.4.4`

## Runtime
1.  **Group** : com.fasterxml.jackson. **Name** : jackson-bom. **Version** : 2.13.4.**No license information found**
1.  **Group** : com.fasterxml.jackson.core. **Name** : jackson-annotations. **Version** : 2.13.4.
     * **Project URL:** [http://github.com/FasterXML/jackson](http://github.com/FasterXML/jackson)
     * **License:** [The Apache Software License, Version 2.0](http://www.apache.org/licenses/LICENSE-2.0.txt)

1.  **Group** : com.fasterxml.jackson.core. **Name** : jackson-core. **Version** : 2.13.4.
     * **Project URL:** [https://github.com/FasterXML/jackson-core](https://github.com/FasterXML/jackson-core)
     * **License:** [Apache License, Version 2.0](http://www.apache.org/licenses/LICENSE-2.0.txt)
     * **License:** [The Apache Software License, Version 2.0](http://www.apache.org/licenses/LICENSE-2.0.txt)

1.  **Group** : com.fasterxml.jackson.core. **Name** : jackson-databind. **Version** : 2.13.4.2.
     * **Project URL:** [http://github.com/FasterXML/jackson](http://github.com/FasterXML/jackson)
     * **License:** [Apache License, Version 2.0](http://www.apache.org/licenses/LICENSE-2.0.txt)
     * **License:** [The Apache Software License, Version 2.0](http://www.apache.org/licenses/LICENSE-2.0.txt)

1.  **Group** : com.fasterxml.jackson.dataformat. **Name** : jackson-dataformat-yaml. **Version** : 2.13.4.
     * **Project URL:** [https://github.com/FasterXML/jackson-dataformats-text](https://github.com/FasterXML/jackson-dataformats-text)
     * **License:** [Apache License, Version 2.0](http://www.apache.org/licenses/LICENSE-2.0.txt)
     * **License:** [The Apache Software License, Version 2.0](http://www.apache.org/licenses/LICENSE-2.0.txt)

1.  **Group** : com.fasterxml.jackson.module. **Name** : jackson-module-kotlin. **Version** : 2.13.4.
     * **Project URL:** [https://github.com/FasterXML/jackson-module-kotlin](https://github.com/FasterXML/jackson-module-kotlin)
     * **License:** [Apache License, Version 2.0](http://www.apache.org/licenses/LICENSE-2.0.txt)
     * **License:** [The Apache Software License, Version 2.0](http://www.apache.org/licenses/LICENSE-2.0.txt)

1.  **Group** : com.google.android. **Name** : annotations. **Version** : 4.1.1.4.
     * **Project URL:** [http://source.android.com/](http://source.android.com/)
     * **License:** [Apache 2.0](http://www.apache.org/licenses/LICENSE-2.0)

1.  **Group** : com.google.api.grpc. **Name** : proto-google-common-protos. **Version** : 2.0.1.
     * **Project URL:** [https://github.com/googleapis/java-iam/proto-google-common-protos](https://github.com/googleapis/java-iam/proto-google-common-protos)
     * **License:** [Apache-2.0](https://www.apache.org/licenses/LICENSE-2.0.txt)

1.  **Group** : com.google.code.findbugs. **Name** : jsr305. **Version** : 3.0.2.
     * **Project URL:** [http://findbugs.sourceforge.net/](http://findbugs.sourceforge.net/)
     * **License:** [The Apache Software License, Version 2.0](http://www.apache.org/licenses/LICENSE-2.0.txt)

1.  **Group** : com.google.code.gson. **Name** : gson. **Version** : 2.8.9.
     * **Project URL:** [https://github.com/google/gson/gson](https://github.com/google/gson/gson)
     * **License:** [Apache-2.0](https://www.apache.org/licenses/LICENSE-2.0.txt)

1.  **Group** : com.google.errorprone. **Name** : error_prone_annotations. **Version** : 2.11.0.
     * **License:** [Apache 2.0](http://www.apache.org/licenses/LICENSE-2.0.txt)

1.  **Group** : com.google.flogger. **Name** : flogger. **Version** : 0.7.4.
     * **Project URL:** [https://github.com/google/flogger](https://github.com/google/flogger)
     * **License:** [Apache 2.0](https://www.apache.org/licenses/LICENSE-2.0.txt)

1.  **Group** : com.google.flogger. **Name** : flogger-system-backend. **Version** : 0.7.4.
     * **Project URL:** [https://github.com/google/flogger](https://github.com/google/flogger)
     * **License:** [Apache 2.0](https://www.apache.org/licenses/LICENSE-2.0.txt)

1.  **Group** : com.google.guava. **Name** : failureaccess. **Version** : 1.0.1.
     * **Project URL:** [https://github.com/google/guava/](https://github.com/google/guava/)
     * **License:** [The Apache Software License, Version 2.0](http://www.apache.org/licenses/LICENSE-2.0.txt)

1.  **Group** : com.google.guava. **Name** : guava. **Version** : 31.1-jre.
     * **Project URL:** [https://github.com/google/guava](https://github.com/google/guava)
     * **License:** [Apache License, Version 2.0](http://www.apache.org/licenses/LICENSE-2.0.txt)

1.  **Group** : com.google.guava. **Name** : listenablefuture. **Version** : 9999.0-empty-to-avoid-conflict-with-guava.
     * **License:** [The Apache Software License, Version 2.0](http://www.apache.org/licenses/LICENSE-2.0.txt)

1.  **Group** : com.google.j2objc. **Name** : j2objc-annotations. **Version** : 1.3.
     * **Project URL:** [https://github.com/google/j2objc/](https://github.com/google/j2objc/)
     * **License:** [The Apache Software License, Version 2.0](http://www.apache.org/licenses/LICENSE-2.0.txt)

1.  **Group** : com.google.protobuf. **Name** : protobuf-java. **Version** : 3.19.6.
     * **Project URL:** [https://developers.google.com/protocol-buffers/](https://developers.google.com/protocol-buffers/)
     * **License:** [3-Clause BSD License](https://opensource.org/licenses/BSD-3-Clause)

1.  **Group** : com.google.protobuf. **Name** : protobuf-java-util. **Version** : 3.19.6.
     * **Project URL:** [https://developers.google.com/protocol-buffers/](https://developers.google.com/protocol-buffers/)
     * **License:** [3-Clause BSD License](https://opensource.org/licenses/BSD-3-Clause)

1.  **Group** : com.google.protobuf. **Name** : protobuf-kotlin. **Version** : 3.19.6.
     * **License:** [3-Clause BSD License](https://opensource.org/licenses/BSD-3-Clause)

1.  **Group** : com.squareup. **Name** : javapoet. **Version** : 1.13.0.
     * **Project URL:** [http://github.com/square/javapoet/](http://github.com/square/javapoet/)
     * **License:** [Apache 2.0](http://www.apache.org/licenses/LICENSE-2.0.txt)

1.  **Group** : io.grpc. **Name** : grpc-api. **Version** : 1.46.0.
     * **Project URL:** [https://github.com/grpc/grpc-java](https://github.com/grpc/grpc-java)
     * **License:** [Apache 2.0](https://opensource.org/licenses/Apache-2.0)

1.  **Group** : io.grpc. **Name** : grpc-context. **Version** : 1.46.0.
     * **Project URL:** [https://github.com/grpc/grpc-java](https://github.com/grpc/grpc-java)
     * **License:** [Apache 2.0](https://opensource.org/licenses/Apache-2.0)

1.  **Group** : io.grpc. **Name** : grpc-core. **Version** : 1.46.0.
     * **Project URL:** [https://github.com/grpc/grpc-java](https://github.com/grpc/grpc-java)
     * **License:** [Apache 2.0](https://opensource.org/licenses/Apache-2.0)

1.  **Group** : io.grpc. **Name** : grpc-protobuf. **Version** : 1.46.0.
     * **Project URL:** [https://github.com/grpc/grpc-java](https://github.com/grpc/grpc-java)
     * **License:** [Apache 2.0](https://opensource.org/licenses/Apache-2.0)

1.  **Group** : io.grpc. **Name** : grpc-protobuf-lite. **Version** : 1.46.0.
     * **Project URL:** [https://github.com/grpc/grpc-java](https://github.com/grpc/grpc-java)
     * **License:** [Apache 2.0](https://opensource.org/licenses/Apache-2.0)

1.  **Group** : io.grpc. **Name** : grpc-stub. **Version** : 1.46.0.
     * **Project URL:** [https://github.com/grpc/grpc-java](https://github.com/grpc/grpc-java)
     * **License:** [Apache 2.0](https://opensource.org/licenses/Apache-2.0)

1.  **Group** : io.perfmark. **Name** : perfmark-api. **Version** : 0.25.0.
     * **Project URL:** [https://github.com/perfmark/perfmark](https://github.com/perfmark/perfmark)
     * **License:** [Apache 2.0](https://opensource.org/licenses/Apache-2.0)

1.  **Group** : io.spine.validation. **Name** : spine-validation-java-runtime. **Version** : 2.0.0-SNAPSHOT.61.**No license information found**
1.  **Group** : javax.annotation. **Name** : javax.annotation-api. **Version** : 1.3.2.
     * **Project URL:** [http://jcp.org/en/jsr/detail?id=250](http://jcp.org/en/jsr/detail?id=250)
     * **License:** [CDDL + GPLv2 with classpath exception](https://github.com/javaee/javax.annotation/blob/master/LICENSE)

1.  **Group** : org.checkerframework. **Name** : checker-compat-qual. **Version** : 2.5.3.
     * **Project URL:** [https://checkerframework.org](https://checkerframework.org)
     * **License:** [GNU General Public License, version 2 (GPL2), with the classpath exception](http://www.gnu.org/software/classpath/license.html)
     * **License:** [The MIT License](http://opensource.org/licenses/MIT)

1.  **Group** : org.checkerframework. **Name** : checker-qual. **Version** : 3.12.0.
     * **Project URL:** [https://checkerframework.org](https://checkerframework.org)
     * **License:** [The MIT License](http://opensource.org/licenses/MIT)

1.  **Group** : org.codehaus.mojo. **Name** : animal-sniffer-annotations. **Version** : 1.19.
     * **License:** [MIT license](http://www.opensource.org/licenses/mit-license.php)
     * **License:** [The Apache Software License, Version 2.0](http://www.apache.org/licenses/LICENSE-2.0.txt)

1.  **Group** : org.jetbrains. **Name** : annotations. **Version** : 13.0.
     * **Project URL:** [http://www.jetbrains.org](http://www.jetbrains.org)
     * **License:** [The Apache Software License, Version 2.0](http://www.apache.org/licenses/LICENSE-2.0.txt)

1.  **Group** : org.jetbrains.kotlin. **Name** : kotlin-reflect. **Version** : 1.7.20.
     * **Project URL:** [https://kotlinlang.org/](https://kotlinlang.org/)
     * **License:** [The Apache License, Version 2.0](http://www.apache.org/licenses/LICENSE-2.0.txt)

1.  **Group** : org.jetbrains.kotlin. **Name** : kotlin-stdlib. **Version** : 1.7.20.
     * **Project URL:** [https://kotlinlang.org/](https://kotlinlang.org/)
     * **License:** [The Apache License, Version 2.0](http://www.apache.org/licenses/LICENSE-2.0.txt)

1.  **Group** : org.jetbrains.kotlin. **Name** : kotlin-stdlib-common. **Version** : 1.7.20.
     * **Project URL:** [https://kotlinlang.org/](https://kotlinlang.org/)
     * **License:** [The Apache License, Version 2.0](http://www.apache.org/licenses/LICENSE-2.0.txt)

1.  **Group** : org.jetbrains.kotlin. **Name** : kotlin-stdlib-jdk7. **Version** : 1.7.20.
     * **Project URL:** [https://kotlinlang.org/](https://kotlinlang.org/)
     * **License:** [The Apache License, Version 2.0](http://www.apache.org/licenses/LICENSE-2.0.txt)

1.  **Group** : org.jetbrains.kotlin. **Name** : kotlin-stdlib-jdk8. **Version** : 1.7.20.
     * **Project URL:** [https://kotlinlang.org/](https://kotlinlang.org/)
     * **License:** [The Apache License, Version 2.0](http://www.apache.org/licenses/LICENSE-2.0.txt)

1.  **Group** : org.yaml. **Name** : snakeyaml. **Version** : 1.31.
     * **Project URL:** [https://bitbucket.org/snakeyaml/snakeyaml](https://bitbucket.org/snakeyaml/snakeyaml)
     * **License:** [Apache License, Version 2.0](http://www.apache.org/licenses/LICENSE-2.0.txt)

## Compile, tests, and tooling
1.  **Group** : com.beust. **Name** : jcommander. **Version** : 1.82.
     * **Project URL:** [https://jcommander.org](https://jcommander.org)
     * **License:** [Apache License, Version 2.0](https://www.apache.org/licenses/LICENSE-2.0.txt)

1.  **Group** : com.fasterxml.jackson. **Name** : jackson-bom. **Version** : 2.12.7.**No license information found**
1.  **Group** : com.fasterxml.jackson. **Name** : jackson-bom. **Version** : 2.13.4.**No license information found**
1.  **Group** : com.fasterxml.jackson.core. **Name** : jackson-annotations. **Version** : 2.12.7.
     * **Project URL:** [http://github.com/FasterXML/jackson](http://github.com/FasterXML/jackson)
     * **License:** [The Apache Software License, Version 2.0](http://www.apache.org/licenses/LICENSE-2.0.txt)

1.  **Group** : com.fasterxml.jackson.core. **Name** : jackson-annotations. **Version** : 2.13.4.
     * **Project URL:** [http://github.com/FasterXML/jackson](http://github.com/FasterXML/jackson)
     * **License:** [The Apache Software License, Version 2.0](http://www.apache.org/licenses/LICENSE-2.0.txt)

1.  **Group** : com.fasterxml.jackson.core. **Name** : jackson-core. **Version** : 2.12.7.
     * **Project URL:** [https://github.com/FasterXML/jackson-core](https://github.com/FasterXML/jackson-core)
     * **License:** [Apache License, Version 2.0](http://www.apache.org/licenses/LICENSE-2.0.txt)
     * **License:** [The Apache Software License, Version 2.0](http://www.apache.org/licenses/LICENSE-2.0.txt)

1.  **Group** : com.fasterxml.jackson.core. **Name** : jackson-core. **Version** : 2.13.4.
     * **Project URL:** [https://github.com/FasterXML/jackson-core](https://github.com/FasterXML/jackson-core)
     * **License:** [Apache License, Version 2.0](http://www.apache.org/licenses/LICENSE-2.0.txt)
     * **License:** [The Apache Software License, Version 2.0](http://www.apache.org/licenses/LICENSE-2.0.txt)

1.  **Group** : com.fasterxml.jackson.core. **Name** : jackson-databind. **Version** : 2.12.7.
     * **Project URL:** [http://github.com/FasterXML/jackson](http://github.com/FasterXML/jackson)
     * **License:** [Apache License, Version 2.0](http://www.apache.org/licenses/LICENSE-2.0.txt)
     * **License:** [The Apache Software License, Version 2.0](http://www.apache.org/licenses/LICENSE-2.0.txt)

1.  **Group** : com.fasterxml.jackson.core. **Name** : jackson-databind. **Version** : 2.13.4.2.
     * **Project URL:** [http://github.com/FasterXML/jackson](http://github.com/FasterXML/jackson)
     * **License:** [Apache License, Version 2.0](http://www.apache.org/licenses/LICENSE-2.0.txt)
     * **License:** [The Apache Software License, Version 2.0](http://www.apache.org/licenses/LICENSE-2.0.txt)

1.  **Group** : com.fasterxml.jackson.dataformat. **Name** : jackson-dataformat-xml. **Version** : 2.12.7.
     * **Project URL:** [https://github.com/FasterXML/jackson-dataformat-xml](https://github.com/FasterXML/jackson-dataformat-xml)
     * **License:** [Apache License, Version 2.0](http://www.apache.org/licenses/LICENSE-2.0.txt)
     * **License:** [The Apache Software License, Version 2.0](http://www.apache.org/licenses/LICENSE-2.0.txt)

1.  **Group** : com.fasterxml.jackson.dataformat. **Name** : jackson-dataformat-yaml. **Version** : 2.13.4.
     * **Project URL:** [https://github.com/FasterXML/jackson-dataformats-text](https://github.com/FasterXML/jackson-dataformats-text)
     * **License:** [Apache License, Version 2.0](http://www.apache.org/licenses/LICENSE-2.0.txt)
     * **License:** [The Apache Software License, Version 2.0](http://www.apache.org/licenses/LICENSE-2.0.txt)

1.  **Group** : com.fasterxml.jackson.module. **Name** : jackson-module-jaxb-annotations. **Version** : 2.12.7.
     * **Project URL:** [https://github.com/FasterXML/jackson-modules-base](https://github.com/FasterXML/jackson-modules-base)
     * **License:** [Apache License, Version 2.0](http://www.apache.org/licenses/LICENSE-2.0.txt)
     * **License:** [The Apache Software License, Version 2.0](http://www.apache.org/licenses/LICENSE-2.0.txt)

1.  **Group** : com.fasterxml.jackson.module. **Name** : jackson-module-kotlin. **Version** : 2.12.7.
     * **Project URL:** [https://github.com/FasterXML/jackson-module-kotlin](https://github.com/FasterXML/jackson-module-kotlin)
     * **License:** [Apache License, Version 2.0](http://www.apache.org/licenses/LICENSE-2.0.txt)
     * **License:** [The Apache Software License, Version 2.0](http://www.apache.org/licenses/LICENSE-2.0.txt)

1.  **Group** : com.fasterxml.jackson.module. **Name** : jackson-module-kotlin. **Version** : 2.13.4.
     * **Project URL:** [https://github.com/FasterXML/jackson-module-kotlin](https://github.com/FasterXML/jackson-module-kotlin)
     * **License:** [Apache License, Version 2.0](http://www.apache.org/licenses/LICENSE-2.0.txt)
     * **License:** [The Apache Software License, Version 2.0](http://www.apache.org/licenses/LICENSE-2.0.txt)

1.  **Group** : com.fasterxml.woodstox. **Name** : woodstox-core. **Version** : 6.2.4.
     * **Project URL:** [https://github.com/FasterXML/woodstox](https://github.com/FasterXML/woodstox)
     * **License:** [The Apache License, Version 2.0](http://www.apache.org/licenses/LICENSE-2.0.txt)
     * **License:** [The Apache Software License, Version 2.0](http://www.apache.org/licenses/LICENSE-2.0.txt)

1.  **Group** : com.github.ben-manes.caffeine. **Name** : caffeine. **Version** : 3.0.5.
     * **Project URL:** [https://github.com/ben-manes/caffeine](https://github.com/ben-manes/caffeine)
     * **License:** [Apache License, Version 2.0](https://www.apache.org/licenses/LICENSE-2.0.txt)

1.  **Group** : com.github.kevinstern. **Name** : software-and-algorithms. **Version** : 1.0.
     * **Project URL:** [https://www.github.com/KevinStern/software-and-algorithms](https://www.github.com/KevinStern/software-and-algorithms)
     * **License:** [MIT License](http://www.opensource.org/licenses/mit-license.php)

1.  **Group** : com.google.android. **Name** : annotations. **Version** : 4.1.1.4.
     * **Project URL:** [http://source.android.com/](http://source.android.com/)
     * **License:** [Apache 2.0](http://www.apache.org/licenses/LICENSE-2.0)

1.  **Group** : com.google.api.grpc. **Name** : proto-google-common-protos. **Version** : 2.0.1.
     * **Project URL:** [https://github.com/googleapis/java-iam/proto-google-common-protos](https://github.com/googleapis/java-iam/proto-google-common-protos)
     * **License:** [Apache-2.0](https://www.apache.org/licenses/LICENSE-2.0.txt)

1.  **Group** : com.google.auto. **Name** : auto-common. **Version** : 1.2.1.
     * **Project URL:** [https://github.com/google/auto/tree/master/common](https://github.com/google/auto/tree/master/common)
     * **License:** [Apache 2.0](http://www.apache.org/licenses/LICENSE-2.0.txt)

1.  **Group** : com.google.auto.service. **Name** : auto-service-annotations. **Version** : 1.0.1.
     * **Project URL:** [https://github.com/google/auto/tree/master/service](https://github.com/google/auto/tree/master/service)
     * **License:** [Apache 2.0](http://www.apache.org/licenses/LICENSE-2.0.txt)

1.  **Group** : com.google.auto.value. **Name** : auto-value-annotations. **Version** : 1.8.1.
     * **Project URL:** [https://github.com/google/auto/tree/master/value](https://github.com/google/auto/tree/master/value)
     * **License:** [Apache 2.0](http://www.apache.org/licenses/LICENSE-2.0.txt)

1.  **Group** : com.google.auto.value. **Name** : auto-value-annotations. **Version** : 1.9.
     * **Project URL:** [https://github.com/google/auto/tree/master/value](https://github.com/google/auto/tree/master/value)
     * **License:** [Apache 2.0](http://www.apache.org/licenses/LICENSE-2.0.txt)

1.  **Group** : com.google.code.findbugs. **Name** : jsr305. **Version** : 3.0.2.
     * **Project URL:** [http://findbugs.sourceforge.net/](http://findbugs.sourceforge.net/)
     * **License:** [The Apache Software License, Version 2.0](http://www.apache.org/licenses/LICENSE-2.0.txt)

1.  **Group** : com.google.code.gson. **Name** : gson. **Version** : 2.8.6.
     * **License:** [Apache 2.0](http://www.apache.org/licenses/LICENSE-2.0.txt)

1.  **Group** : com.google.code.gson. **Name** : gson. **Version** : 2.8.9.
     * **Project URL:** [https://github.com/google/gson/gson](https://github.com/google/gson/gson)
     * **License:** [Apache-2.0](https://www.apache.org/licenses/LICENSE-2.0.txt)

1.  **Group** : com.google.errorprone. **Name** : error_prone_annotation. **Version** : 2.16.
     * **License:** [Apache 2.0](http://www.apache.org/licenses/LICENSE-2.0.txt)

1.  **Group** : com.google.errorprone. **Name** : error_prone_annotations. **Version** : 2.11.0.
     * **License:** [Apache 2.0](http://www.apache.org/licenses/LICENSE-2.0.txt)

1.  **Group** : com.google.errorprone. **Name** : error_prone_annotations. **Version** : 2.16.
     * **License:** [Apache 2.0](http://www.apache.org/licenses/LICENSE-2.0.txt)

1.  **Group** : com.google.errorprone. **Name** : error_prone_check_api. **Version** : 2.16.
     * **License:** [Apache 2.0](http://www.apache.org/licenses/LICENSE-2.0.txt)

1.  **Group** : com.google.errorprone. **Name** : error_prone_core. **Version** : 2.16.
     * **License:** [Apache 2.0](http://www.apache.org/licenses/LICENSE-2.0.txt)

1.  **Group** : com.google.errorprone. **Name** : error_prone_type_annotations. **Version** : 2.16.
     * **License:** [Apache 2.0](http://www.apache.org/licenses/LICENSE-2.0.txt)

1.  **Group** : com.google.errorprone. **Name** : javac. **Version** : 9+181-r4173-1.
     * **Project URL:** [https://github.com/google/error-prone-javac](https://github.com/google/error-prone-javac)
     * **License:** [GNU General Public License, version 2, with the Classpath Exception](http://openjdk.java.net/legal/gplv2+ce.html)

1.  **Group** : com.google.flogger. **Name** : flogger. **Version** : 0.7.4.
     * **Project URL:** [https://github.com/google/flogger](https://github.com/google/flogger)
     * **License:** [Apache 2.0](https://www.apache.org/licenses/LICENSE-2.0.txt)

1.  **Group** : com.google.flogger. **Name** : flogger-system-backend. **Version** : 0.7.4.
     * **Project URL:** [https://github.com/google/flogger](https://github.com/google/flogger)
     * **License:** [Apache 2.0](https://www.apache.org/licenses/LICENSE-2.0.txt)

1.  **Group** : com.google.gradle. **Name** : osdetector-gradle-plugin. **Version** : 1.7.0.
     * **Project URL:** [https://github.com/google/osdetector-gradle-plugin](https://github.com/google/osdetector-gradle-plugin)
     * **License:** [Apache License 2.0](http://opensource.org/licenses/Apache-2.0)

1.  **Group** : com.google.guava. **Name** : failureaccess. **Version** : 1.0.1.
     * **Project URL:** [https://github.com/google/guava/](https://github.com/google/guava/)
     * **License:** [The Apache Software License, Version 2.0](http://www.apache.org/licenses/LICENSE-2.0.txt)

1.  **Group** : com.google.guava. **Name** : guava. **Version** : 31.0.1-jre.
     * **Project URL:** [https://github.com/google/guava](https://github.com/google/guava)
     * **License:** [Apache License, Version 2.0](http://www.apache.org/licenses/LICENSE-2.0.txt)

1.  **Group** : com.google.guava. **Name** : guava. **Version** : 31.1-jre.
     * **Project URL:** [https://github.com/google/guava](https://github.com/google/guava)
     * **License:** [Apache License, Version 2.0](http://www.apache.org/licenses/LICENSE-2.0.txt)

1.  **Group** : com.google.guava. **Name** : guava-testlib. **Version** : 31.1-jre.
     * **License:** [Apache License, Version 2.0](http://www.apache.org/licenses/LICENSE-2.0.txt)

1.  **Group** : com.google.guava. **Name** : listenablefuture. **Version** : 9999.0-empty-to-avoid-conflict-with-guava.
     * **License:** [The Apache Software License, Version 2.0](http://www.apache.org/licenses/LICENSE-2.0.txt)

1.  **Group** : com.google.j2objc. **Name** : j2objc-annotations. **Version** : 1.3.
     * **Project URL:** [https://github.com/google/j2objc/](https://github.com/google/j2objc/)
     * **License:** [The Apache Software License, Version 2.0](http://www.apache.org/licenses/LICENSE-2.0.txt)

1.  **Group** : com.google.protobuf. **Name** : protobuf-gradle-plugin. **Version** : 0.8.18.
     * **Project URL:** [https://github.com/google/protobuf-gradle-plugin](https://github.com/google/protobuf-gradle-plugin)
     * **License:** [BSD 3-Clause](http://opensource.org/licenses/BSD-3-Clause)

1.  **Group** : com.google.protobuf. **Name** : protobuf-java. **Version** : 3.19.2.
     * **Project URL:** [https://developers.google.com/protocol-buffers/](https://developers.google.com/protocol-buffers/)
     * **License:** [3-Clause BSD License](https://opensource.org/licenses/BSD-3-Clause)

1.  **Group** : com.google.protobuf. **Name** : protobuf-java. **Version** : 3.19.6.
     * **Project URL:** [https://developers.google.com/protocol-buffers/](https://developers.google.com/protocol-buffers/)
     * **License:** [3-Clause BSD License](https://opensource.org/licenses/BSD-3-Clause)

1.  **Group** : com.google.protobuf. **Name** : protobuf-java-util. **Version** : 3.19.6.
     * **Project URL:** [https://developers.google.com/protocol-buffers/](https://developers.google.com/protocol-buffers/)
     * **License:** [3-Clause BSD License](https://opensource.org/licenses/BSD-3-Clause)

1.  **Group** : com.google.protobuf. **Name** : protobuf-kotlin. **Version** : 3.19.6.
     * **License:** [3-Clause BSD License](https://opensource.org/licenses/BSD-3-Clause)

1.  **Group** : com.google.protobuf. **Name** : protoc. **Version** : 3.19.6.
     * **Project URL:** [https://developers.google.com/protocol-buffers/](https://developers.google.com/protocol-buffers/)
     * **License:** [3-Clause BSD License](https://opensource.org/licenses/BSD-3-Clause)
     * **License:** [The Apache Software License, Version 2.0](http://www.apache.org/licenses/LICENSE-2.0.txt)

1.  **Group** : com.google.truth. **Name** : truth. **Version** : 1.1.3.
     * **License:** [The Apache Software License, Version 2.0](http://www.apache.org/licenses/LICENSE-2.0.txt)

1.  **Group** : com.google.truth.extensions. **Name** : truth-java8-extension. **Version** : 1.1.3.
     * **License:** [The Apache Software License, Version 2.0](http://www.apache.org/licenses/LICENSE-2.0.txt)

1.  **Group** : com.google.truth.extensions. **Name** : truth-liteproto-extension. **Version** : 1.1.3.
     * **License:** [The Apache Software License, Version 2.0](http://www.apache.org/licenses/LICENSE-2.0.txt)

1.  **Group** : com.google.truth.extensions. **Name** : truth-proto-extension. **Version** : 1.1.3.
     * **License:** [The Apache Software License, Version 2.0](http://www.apache.org/licenses/LICENSE-2.0.txt)

1.  **Group** : com.soywiz.korlibs.korte. **Name** : korte-jvm. **Version** : 2.7.0.
     * **Project URL:** [https://github.com/korlibs/korge-next](https://github.com/korlibs/korge-next)
     * **License:** [MIT](https://raw.githubusercontent.com/korlibs/korge-next/master/korge/LICENSE.txt)

1.  **Group** : com.squareup. **Name** : javapoet. **Version** : 1.13.0.
     * **Project URL:** [http://github.com/square/javapoet/](http://github.com/square/javapoet/)
     * **License:** [Apache 2.0](http://www.apache.org/licenses/LICENSE-2.0.txt)

1.  **Group** : commons-lang. **Name** : commons-lang. **Version** : 2.6.
     * **Project URL:** [http://commons.apache.org/lang/](http://commons.apache.org/lang/)
     * **License:** [The Apache Software License, Version 2.0](http://www.apache.org/licenses/LICENSE-2.0.txt)

1.  **Group** : io.github.davidburstrom.contester. **Name** : contester-breakpoint. **Version** : 0.2.0.
     * **Project URL:** [https://github.com/davidburstrom/contester](https://github.com/davidburstrom/contester)
     * **License:** [The Apache License, Version 2.0](http://www.apache.org/licenses/LICENSE-2.0.txt)

1.  **Group** : io.github.detekt.sarif4k. **Name** : sarif4k. **Version** : 0.0.1.
     * **Project URL:** [https://detekt.github.io/detekt](https://detekt.github.io/detekt)
     * **License:** [The Apache Software License, Version 2.0](http://www.apache.org/licenses/LICENSE-2.0.txt)

1.  **Group** : io.github.java-diff-utils. **Name** : java-diff-utils. **Version** : 4.0.
     * **Project URL:** [https://github.com/java-diff-utils/java-diff-utils](https://github.com/java-diff-utils/java-diff-utils)
     * **License:** [The Apache Software License, Version 2.0](http://www.apache.org/licenses/LICENSE-2.0.txt)

1.  **Group** : io.gitlab.arturbosch.detekt. **Name** : detekt-api. **Version** : 1.21.0.
     * **Project URL:** [https://detekt.dev](https://detekt.dev)
     * **License:** [The Apache Software License, Version 2.0](https://www.apache.org/licenses/LICENSE-2.0.txt)

1.  **Group** : io.gitlab.arturbosch.detekt. **Name** : detekt-cli. **Version** : 1.21.0.
     * **Project URL:** [https://detekt.dev](https://detekt.dev)
     * **License:** [The Apache Software License, Version 2.0](https://www.apache.org/licenses/LICENSE-2.0.txt)

1.  **Group** : io.gitlab.arturbosch.detekt. **Name** : detekt-core. **Version** : 1.21.0.
     * **Project URL:** [https://detekt.dev](https://detekt.dev)
     * **License:** [The Apache Software License, Version 2.0](https://www.apache.org/licenses/LICENSE-2.0.txt)

1.  **Group** : io.gitlab.arturbosch.detekt. **Name** : detekt-metrics. **Version** : 1.21.0.
     * **Project URL:** [https://detekt.dev](https://detekt.dev)
     * **License:** [The Apache Software License, Version 2.0](https://www.apache.org/licenses/LICENSE-2.0.txt)

1.  **Group** : io.gitlab.arturbosch.detekt. **Name** : detekt-parser. **Version** : 1.21.0.
     * **Project URL:** [https://detekt.dev](https://detekt.dev)
     * **License:** [The Apache Software License, Version 2.0](https://www.apache.org/licenses/LICENSE-2.0.txt)

1.  **Group** : io.gitlab.arturbosch.detekt. **Name** : detekt-psi-utils. **Version** : 1.21.0.
     * **Project URL:** [https://detekt.dev](https://detekt.dev)
     * **License:** [The Apache Software License, Version 2.0](https://www.apache.org/licenses/LICENSE-2.0.txt)

1.  **Group** : io.gitlab.arturbosch.detekt. **Name** : detekt-report-html. **Version** : 1.21.0.
     * **Project URL:** [https://detekt.dev](https://detekt.dev)
     * **License:** [The Apache Software License, Version 2.0](https://www.apache.org/licenses/LICENSE-2.0.txt)

1.  **Group** : io.gitlab.arturbosch.detekt. **Name** : detekt-report-md. **Version** : 1.21.0.
     * **Project URL:** [https://detekt.dev](https://detekt.dev)
     * **License:** [The Apache Software License, Version 2.0](https://www.apache.org/licenses/LICENSE-2.0.txt)

1.  **Group** : io.gitlab.arturbosch.detekt. **Name** : detekt-report-sarif. **Version** : 1.21.0.
     * **Project URL:** [https://detekt.dev](https://detekt.dev)
     * **License:** [The Apache Software License, Version 2.0](https://www.apache.org/licenses/LICENSE-2.0.txt)

1.  **Group** : io.gitlab.arturbosch.detekt. **Name** : detekt-report-txt. **Version** : 1.21.0.
     * **Project URL:** [https://detekt.dev](https://detekt.dev)
     * **License:** [The Apache Software License, Version 2.0](https://www.apache.org/licenses/LICENSE-2.0.txt)

1.  **Group** : io.gitlab.arturbosch.detekt. **Name** : detekt-report-xml. **Version** : 1.21.0.
     * **Project URL:** [https://detekt.dev](https://detekt.dev)
     * **License:** [The Apache Software License, Version 2.0](https://www.apache.org/licenses/LICENSE-2.0.txt)

1.  **Group** : io.gitlab.arturbosch.detekt. **Name** : detekt-rules. **Version** : 1.21.0.
     * **Project URL:** [https://detekt.dev](https://detekt.dev)
     * **License:** [The Apache Software License, Version 2.0](https://www.apache.org/licenses/LICENSE-2.0.txt)

1.  **Group** : io.gitlab.arturbosch.detekt. **Name** : detekt-rules-complexity. **Version** : 1.21.0.
     * **Project URL:** [https://detekt.dev](https://detekt.dev)
     * **License:** [The Apache Software License, Version 2.0](https://www.apache.org/licenses/LICENSE-2.0.txt)

1.  **Group** : io.gitlab.arturbosch.detekt. **Name** : detekt-rules-coroutines. **Version** : 1.21.0.
     * **Project URL:** [https://detekt.dev](https://detekt.dev)
     * **License:** [The Apache Software License, Version 2.0](https://www.apache.org/licenses/LICENSE-2.0.txt)

1.  **Group** : io.gitlab.arturbosch.detekt. **Name** : detekt-rules-documentation. **Version** : 1.21.0.
     * **Project URL:** [https://detekt.dev](https://detekt.dev)
     * **License:** [The Apache Software License, Version 2.0](https://www.apache.org/licenses/LICENSE-2.0.txt)

1.  **Group** : io.gitlab.arturbosch.detekt. **Name** : detekt-rules-empty. **Version** : 1.21.0.
     * **Project URL:** [https://detekt.dev](https://detekt.dev)
     * **License:** [The Apache Software License, Version 2.0](https://www.apache.org/licenses/LICENSE-2.0.txt)

1.  **Group** : io.gitlab.arturbosch.detekt. **Name** : detekt-rules-errorprone. **Version** : 1.21.0.
     * **Project URL:** [https://detekt.dev](https://detekt.dev)
     * **License:** [The Apache Software License, Version 2.0](https://www.apache.org/licenses/LICENSE-2.0.txt)

1.  **Group** : io.gitlab.arturbosch.detekt. **Name** : detekt-rules-exceptions. **Version** : 1.21.0.
     * **Project URL:** [https://detekt.dev](https://detekt.dev)
     * **License:** [The Apache Software License, Version 2.0](https://www.apache.org/licenses/LICENSE-2.0.txt)

1.  **Group** : io.gitlab.arturbosch.detekt. **Name** : detekt-rules-naming. **Version** : 1.21.0.
     * **Project URL:** [https://detekt.dev](https://detekt.dev)
     * **License:** [The Apache Software License, Version 2.0](https://www.apache.org/licenses/LICENSE-2.0.txt)

1.  **Group** : io.gitlab.arturbosch.detekt. **Name** : detekt-rules-performance. **Version** : 1.21.0.
     * **Project URL:** [https://detekt.dev](https://detekt.dev)
     * **License:** [The Apache Software License, Version 2.0](https://www.apache.org/licenses/LICENSE-2.0.txt)

1.  **Group** : io.gitlab.arturbosch.detekt. **Name** : detekt-rules-style. **Version** : 1.21.0.
     * **Project URL:** [https://detekt.dev](https://detekt.dev)
     * **License:** [The Apache Software License, Version 2.0](https://www.apache.org/licenses/LICENSE-2.0.txt)

1.  **Group** : io.gitlab.arturbosch.detekt. **Name** : detekt-tooling. **Version** : 1.21.0.
     * **Project URL:** [https://detekt.dev](https://detekt.dev)
     * **License:** [The Apache Software License, Version 2.0](https://www.apache.org/licenses/LICENSE-2.0.txt)

1.  **Group** : io.gitlab.arturbosch.detekt. **Name** : detekt-utils. **Version** : 1.21.0.
     * **Project URL:** [https://detekt.dev](https://detekt.dev)
     * **License:** [The Apache Software License, Version 2.0](https://www.apache.org/licenses/LICENSE-2.0.txt)

1.  **Group** : io.grpc. **Name** : grpc-api. **Version** : 1.46.0.
     * **Project URL:** [https://github.com/grpc/grpc-java](https://github.com/grpc/grpc-java)
     * **License:** [Apache 2.0](https://opensource.org/licenses/Apache-2.0)

1.  **Group** : io.grpc. **Name** : grpc-context. **Version** : 1.46.0.
     * **Project URL:** [https://github.com/grpc/grpc-java](https://github.com/grpc/grpc-java)
     * **License:** [Apache 2.0](https://opensource.org/licenses/Apache-2.0)

1.  **Group** : io.grpc. **Name** : grpc-core. **Version** : 1.46.0.
     * **Project URL:** [https://github.com/grpc/grpc-java](https://github.com/grpc/grpc-java)
     * **License:** [Apache 2.0](https://opensource.org/licenses/Apache-2.0)

1.  **Group** : io.grpc. **Name** : grpc-protobuf. **Version** : 1.46.0.
     * **Project URL:** [https://github.com/grpc/grpc-java](https://github.com/grpc/grpc-java)
     * **License:** [Apache 2.0](https://opensource.org/licenses/Apache-2.0)

1.  **Group** : io.grpc. **Name** : grpc-protobuf-lite. **Version** : 1.46.0.
     * **Project URL:** [https://github.com/grpc/grpc-java](https://github.com/grpc/grpc-java)
     * **License:** [Apache 2.0](https://opensource.org/licenses/Apache-2.0)

1.  **Group** : io.grpc. **Name** : grpc-stub. **Version** : 1.46.0.
     * **Project URL:** [https://github.com/grpc/grpc-java](https://github.com/grpc/grpc-java)
     * **License:** [Apache 2.0](https://opensource.org/licenses/Apache-2.0)

1.  **Group** : io.grpc. **Name** : protoc-gen-grpc-java. **Version** : 1.46.0.
     * **Project URL:** [https://github.com/grpc/grpc-java](https://github.com/grpc/grpc-java)
     * **License:** [Apache 2.0](https://opensource.org/licenses/Apache-2.0)

1.  **Group** : io.perfmark. **Name** : perfmark-api. **Version** : 0.25.0.
     * **Project URL:** [https://github.com/perfmark/perfmark](https://github.com/perfmark/perfmark)
     * **License:** [Apache 2.0](https://opensource.org/licenses/Apache-2.0)

1.  **Group** : io.spine.validation. **Name** : spine-validation-java-runtime. **Version** : 2.0.0-SNAPSHOT.61.**No license information found**
1.  **Group** : io.spine.validation. **Name** : spine-validation-java-runtime. **Version** : 2.0.0-SNAPSHOT.70.**No license information found**
1.  **Group** : jakarta.activation. **Name** : jakarta.activation-api. **Version** : 1.2.1.
     * **Project URL:** [https://www.eclipse.org](https://www.eclipse.org)
     * **License:** [EDL 1.0](http://www.eclipse.org/org/documents/edl-v10.php)
     * **License:** [Eclipse Public License v. 2.0](https://www.eclipse.org/org/documents/epl-2.0/EPL-2.0.txt)
     * **License:** [GNU General Public License, version 2 with the GNU Classpath Exception](https://www.gnu.org/software/classpath/license.html)

1.  **Group** : jakarta.xml.bind. **Name** : jakarta.xml.bind-api. **Version** : 2.3.2.
     * **Project URL:** [https://www.eclipse.org](https://www.eclipse.org)
     * **License:** [Eclipse Distribution License - v 1.0](http://www.eclipse.org/org/documents/edl-v10.php)
     * **License:** [Eclipse Public License v. 2.0](https://www.eclipse.org/org/documents/epl-2.0/EPL-2.0.txt)
     * **License:** [GNU General Public License, version 2 with the GNU Classpath Exception](https://www.gnu.org/software/classpath/license.html)

1.  **Group** : javax.annotation. **Name** : javax.annotation-api. **Version** : 1.3.2.
     * **Project URL:** [http://jcp.org/en/jsr/detail?id=250](http://jcp.org/en/jsr/detail?id=250)
     * **License:** [CDDL + GPLv2 with classpath exception](https://github.com/javaee/javax.annotation/blob/master/LICENSE)

1.  **Group** : junit. **Name** : junit. **Version** : 4.13.2.
     * **Project URL:** [http://junit.org](http://junit.org)
     * **License:** [Eclipse Public License 1.0](http://www.eclipse.org/legal/epl-v10.html)

1.  **Group** : kr.motd.maven. **Name** : os-maven-plugin. **Version** : 1.7.0.
     * **Project URL:** [https://github.com/trustin/os-maven-plugin/](https://github.com/trustin/os-maven-plugin/)
     * **License:** [Apache License, Version 2.0](http://www.apache.org/licenses/LICENSE-2.0)

1.  **Group** : net.java.dev.jna. **Name** : jna. **Version** : 5.6.0.
     * **Project URL:** [https://github.com/java-native-access/jna](https://github.com/java-native-access/jna)
     * **License:** [Apache License v2.0](http://www.apache.org/licenses/LICENSE-2.0.txt)
     * **License:** [LGPL, version 2.1](http://www.gnu.org/licenses/licenses.html)

1.  **Group** : net.ltgt.gradle. **Name** : gradle-errorprone-plugin. **Version** : 3.0.1.**No license information found**
1.  **Group** : org.apiguardian. **Name** : apiguardian-api. **Version** : 1.1.2.
     * **Project URL:** [https://github.com/apiguardian-team/apiguardian](https://github.com/apiguardian-team/apiguardian)
     * **License:** [The Apache License, Version 2.0](http://www.apache.org/licenses/LICENSE-2.0.txt)

1.  **Group** : org.checkerframework. **Name** : checker-compat-qual. **Version** : 2.5.3.
     * **Project URL:** [https://checkerframework.org](https://checkerframework.org)
     * **License:** [GNU General Public License, version 2 (GPL2), with the classpath exception](http://www.gnu.org/software/classpath/license.html)
     * **License:** [The MIT License](http://opensource.org/licenses/MIT)

1.  **Group** : org.checkerframework. **Name** : checker-qual. **Version** : 3.12.0.
     * **Project URL:** [https://checkerframework.org](https://checkerframework.org)
     * **License:** [The MIT License](http://opensource.org/licenses/MIT)

1.  **Group** : org.checkerframework. **Name** : checker-qual. **Version** : 3.13.0.
     * **Project URL:** [https://checkerframework.org](https://checkerframework.org)
     * **License:** [The MIT License](http://opensource.org/licenses/MIT)

1.  **Group** : org.checkerframework. **Name** : checker-qual. **Version** : 3.19.0.
     * **Project URL:** [https://checkerframework.org](https://checkerframework.org)
     * **License:** [The MIT License](http://opensource.org/licenses/MIT)

1.  **Group** : org.checkerframework. **Name** : checker-qual. **Version** : 3.21.3.
     * **Project URL:** [https://checkerframework.org](https://checkerframework.org)
     * **License:** [The MIT License](http://opensource.org/licenses/MIT)

1.  **Group** : org.checkerframework. **Name** : dataflow-errorprone. **Version** : 3.24.0.
     * **Project URL:** [https://checkerframework.org](https://checkerframework.org)
     * **License:** [GNU General Public License, version 2 (GPL2), with the classpath exception](http://www.gnu.org/software/classpath/license.html)

1.  **Group** : org.codehaus.mojo. **Name** : animal-sniffer-annotations. **Version** : 1.19.
     * **License:** [MIT license](http://www.opensource.org/licenses/mit-license.php)
     * **License:** [The Apache Software License, Version 2.0](http://www.apache.org/licenses/LICENSE-2.0.txt)

1.  **Group** : org.codehaus.woodstox. **Name** : stax2-api. **Version** : 4.2.1.
     * **Project URL:** [http://github.com/FasterXML/stax2-api](http://github.com/FasterXML/stax2-api)
     * **License:** [The Apache Software License, Version 2.0](http://www.apache.org/licenses/LICENSE-2.0.txt)
     * **License:** [The BSD License](http://www.opensource.org/licenses/bsd-license.php)

1.  **Group** : org.eclipse.jgit. **Name** : org.eclipse.jgit. **Version** : 4.4.1.201607150455-r.
     * **License:** Eclipse Distribution License (New BSD License)

1.  **Group** : org.freemarker. **Name** : freemarker. **Version** : 2.3.31.
     * **Project URL:** [https://freemarker.apache.org/](https://freemarker.apache.org/)
     * **License:** [Apache License, Version 2.0](http://www.apache.org/licenses/LICENSE-2.0.txt)

1.  **Group** : org.hamcrest. **Name** : hamcrest-core. **Version** : 1.3.
     * **License:** [New BSD License](http://www.opensource.org/licenses/bsd-license.php)

1.  **Group** : org.jacoco. **Name** : org.jacoco.agent. **Version** : 0.8.8.
     * **License:** [Eclipse Public License 2.0](https://www.eclipse.org/legal/epl-2.0/)

1.  **Group** : org.jacoco. **Name** : org.jacoco.ant. **Version** : 0.8.8.
     * **License:** [Eclipse Public License 2.0](https://www.eclipse.org/legal/epl-2.0/)

1.  **Group** : org.jacoco. **Name** : org.jacoco.core. **Version** : 0.8.8.
     * **License:** [Eclipse Public License 2.0](https://www.eclipse.org/legal/epl-2.0/)

1.  **Group** : org.jacoco. **Name** : org.jacoco.report. **Version** : 0.8.8.
     * **License:** [Eclipse Public License 2.0](https://www.eclipse.org/legal/epl-2.0/)

1.  **Group** : org.jetbrains. **Name** : annotations. **Version** : 13.0.
     * **Project URL:** [http://www.jetbrains.org](http://www.jetbrains.org)
     * **License:** [The Apache Software License, Version 2.0](http://www.apache.org/licenses/LICENSE-2.0.txt)

1.  **Group** : org.jetbrains. **Name** : markdown. **Version** : 0.3.1.**No license information found**
1.  **Group** : org.jetbrains. **Name** : markdown-jvm. **Version** : 0.3.1.
     * **Project URL:** [https://github.com/JetBrains/markdown](https://github.com/JetBrains/markdown)
     * **License:** [The Apache Software License, Version 2.0](http://www.apache.org/licenses/LICENSE-2.0.txt)

1.  **Group** : org.jetbrains.dokka. **Name** : dokka-analysis. **Version** : 1.7.20.
     * **Project URL:** [https://github.com/Kotlin/dokka](https://github.com/Kotlin/dokka)
     * **License:** [The Apache Software License, Version 2.0](http://www.apache.org/licenses/LICENSE-2.0.txt)

1.  **Group** : org.jetbrains.dokka. **Name** : dokka-base. **Version** : 1.7.20.
     * **Project URL:** [https://github.com/Kotlin/dokka](https://github.com/Kotlin/dokka)
     * **License:** [The Apache Software License, Version 2.0](http://www.apache.org/licenses/LICENSE-2.0.txt)

1.  **Group** : org.jetbrains.dokka. **Name** : dokka-core. **Version** : 1.7.20.
     * **Project URL:** [https://github.com/Kotlin/dokka](https://github.com/Kotlin/dokka)
     * **License:** [The Apache Software License, Version 2.0](http://www.apache.org/licenses/LICENSE-2.0.txt)

1.  **Group** : org.jetbrains.dokka. **Name** : javadoc-plugin. **Version** : 1.7.20.
     * **Project URL:** [https://github.com/Kotlin/dokka](https://github.com/Kotlin/dokka)
     * **License:** [The Apache Software License, Version 2.0](http://www.apache.org/licenses/LICENSE-2.0.txt)

1.  **Group** : org.jetbrains.dokka. **Name** : kotlin-analysis-compiler. **Version** : 1.7.20.
     * **Project URL:** [https://github.com/Kotlin/dokka](https://github.com/Kotlin/dokka)
     * **License:** [The Apache Software License, Version 2.0](http://www.apache.org/licenses/LICENSE-2.0.txt)

1.  **Group** : org.jetbrains.dokka. **Name** : kotlin-analysis-intellij. **Version** : 1.7.20.
     * **Project URL:** [https://github.com/Kotlin/dokka](https://github.com/Kotlin/dokka)
     * **License:** [The Apache Software License, Version 2.0](http://www.apache.org/licenses/LICENSE-2.0.txt)

1.  **Group** : org.jetbrains.dokka. **Name** : kotlin-as-java-plugin. **Version** : 1.7.20.
     * **Project URL:** [https://github.com/Kotlin/dokka](https://github.com/Kotlin/dokka)
     * **License:** [The Apache Software License, Version 2.0](http://www.apache.org/licenses/LICENSE-2.0.txt)

1.  **Group** : org.jetbrains.intellij.deps. **Name** : trove4j. **Version** : 1.0.20200330.
     * **Project URL:** [https://github.com/JetBrains/intellij-deps-trove4j](https://github.com/JetBrains/intellij-deps-trove4j)
     * **License:** [GNU LESSER GENERAL PUBLIC LICENSE 2.1](https://www.gnu.org/licenses/old-licenses/lgpl-2.1.en.html)

1.  **Group** : org.jetbrains.kotlin. **Name** : kotlin-compiler-embeddable. **Version** : 1.6.21.
     * **Project URL:** [https://kotlinlang.org/](https://kotlinlang.org/)
     * **License:** [The Apache License, Version 2.0](http://www.apache.org/licenses/LICENSE-2.0.txt)

1.  **Group** : org.jetbrains.kotlin. **Name** : kotlin-compiler-embeddable. **Version** : 1.7.20.
     * **Project URL:** [https://kotlinlang.org/](https://kotlinlang.org/)
     * **License:** [The Apache License, Version 2.0](http://www.apache.org/licenses/LICENSE-2.0.txt)

1.  **Group** : org.jetbrains.kotlin. **Name** : kotlin-daemon-embeddable. **Version** : 1.6.21.
     * **Project URL:** [https://kotlinlang.org/](https://kotlinlang.org/)
     * **License:** [The Apache License, Version 2.0](http://www.apache.org/licenses/LICENSE-2.0.txt)

1.  **Group** : org.jetbrains.kotlin. **Name** : kotlin-daemon-embeddable. **Version** : 1.7.20.
     * **Project URL:** [https://kotlinlang.org/](https://kotlinlang.org/)
     * **License:** [The Apache License, Version 2.0](http://www.apache.org/licenses/LICENSE-2.0.txt)

1.  **Group** : org.jetbrains.kotlin. **Name** : kotlin-klib-commonizer-embeddable. **Version** : 1.7.20.
     * **Project URL:** [https://kotlinlang.org/](https://kotlinlang.org/)
     * **License:** [The Apache License, Version 2.0](http://www.apache.org/licenses/LICENSE-2.0.txt)

1.  **Group** : org.jetbrains.kotlin. **Name** : kotlin-reflect. **Version** : 1.6.21.
     * **Project URL:** [https://kotlinlang.org/](https://kotlinlang.org/)
     * **License:** [The Apache License, Version 2.0](http://www.apache.org/licenses/LICENSE-2.0.txt)

1.  **Group** : org.jetbrains.kotlin. **Name** : kotlin-reflect. **Version** : 1.7.20.
     * **Project URL:** [https://kotlinlang.org/](https://kotlinlang.org/)
     * **License:** [The Apache License, Version 2.0](http://www.apache.org/licenses/LICENSE-2.0.txt)

1.  **Group** : org.jetbrains.kotlin. **Name** : kotlin-script-runtime. **Version** : 1.6.21.
     * **Project URL:** [https://kotlinlang.org/](https://kotlinlang.org/)
     * **License:** [The Apache License, Version 2.0](http://www.apache.org/licenses/LICENSE-2.0.txt)

1.  **Group** : org.jetbrains.kotlin. **Name** : kotlin-script-runtime. **Version** : 1.7.20.
     * **Project URL:** [https://kotlinlang.org/](https://kotlinlang.org/)
     * **License:** [The Apache License, Version 2.0](http://www.apache.org/licenses/LICENSE-2.0.txt)

1.  **Group** : org.jetbrains.kotlin. **Name** : kotlin-scripting-common. **Version** : 1.7.20.
     * **Project URL:** [https://kotlinlang.org/](https://kotlinlang.org/)
     * **License:** [The Apache License, Version 2.0](http://www.apache.org/licenses/LICENSE-2.0.txt)

1.  **Group** : org.jetbrains.kotlin. **Name** : kotlin-scripting-compiler-embeddable. **Version** : 1.7.20.
     * **Project URL:** [https://kotlinlang.org/](https://kotlinlang.org/)
     * **License:** [The Apache License, Version 2.0](http://www.apache.org/licenses/LICENSE-2.0.txt)

1.  **Group** : org.jetbrains.kotlin. **Name** : kotlin-scripting-compiler-impl-embeddable. **Version** : 1.7.20.
     * **Project URL:** [https://kotlinlang.org/](https://kotlinlang.org/)
     * **License:** [The Apache License, Version 2.0](http://www.apache.org/licenses/LICENSE-2.0.txt)

1.  **Group** : org.jetbrains.kotlin. **Name** : kotlin-scripting-jvm. **Version** : 1.7.20.
     * **Project URL:** [https://kotlinlang.org/](https://kotlinlang.org/)
     * **License:** [The Apache License, Version 2.0](http://www.apache.org/licenses/LICENSE-2.0.txt)

1.  **Group** : org.jetbrains.kotlin. **Name** : kotlin-stdlib. **Version** : 1.6.21.
     * **Project URL:** [https://kotlinlang.org/](https://kotlinlang.org/)
     * **License:** [The Apache License, Version 2.0](http://www.apache.org/licenses/LICENSE-2.0.txt)

1.  **Group** : org.jetbrains.kotlin. **Name** : kotlin-stdlib. **Version** : 1.7.20.
     * **Project URL:** [https://kotlinlang.org/](https://kotlinlang.org/)
     * **License:** [The Apache License, Version 2.0](http://www.apache.org/licenses/LICENSE-2.0.txt)

1.  **Group** : org.jetbrains.kotlin. **Name** : kotlin-stdlib-common. **Version** : 1.6.21.
     * **Project URL:** [https://kotlinlang.org/](https://kotlinlang.org/)
     * **License:** [The Apache License, Version 2.0](http://www.apache.org/licenses/LICENSE-2.0.txt)

1.  **Group** : org.jetbrains.kotlin. **Name** : kotlin-stdlib-common. **Version** : 1.7.20.
     * **Project URL:** [https://kotlinlang.org/](https://kotlinlang.org/)
     * **License:** [The Apache License, Version 2.0](http://www.apache.org/licenses/LICENSE-2.0.txt)

1.  **Group** : org.jetbrains.kotlin. **Name** : kotlin-stdlib-jdk7. **Version** : 1.7.20.
     * **Project URL:** [https://kotlinlang.org/](https://kotlinlang.org/)
     * **License:** [The Apache License, Version 2.0](http://www.apache.org/licenses/LICENSE-2.0.txt)

1.  **Group** : org.jetbrains.kotlin. **Name** : kotlin-stdlib-jdk8. **Version** : 1.7.20.
     * **Project URL:** [https://kotlinlang.org/](https://kotlinlang.org/)
     * **License:** [The Apache License, Version 2.0](http://www.apache.org/licenses/LICENSE-2.0.txt)

1.  **Group** : org.jetbrains.kotlin. **Name** : kotlin-test. **Version** : 1.7.20.
     * **Project URL:** [https://kotlinlang.org/](https://kotlinlang.org/)
     * **License:** [The Apache License, Version 2.0](http://www.apache.org/licenses/LICENSE-2.0.txt)

1.  **Group** : org.jetbrains.kotlin. **Name** : kotlin-test-annotations-common. **Version** : 1.7.20.
     * **Project URL:** [https://kotlinlang.org/](https://kotlinlang.org/)
     * **License:** [The Apache License, Version 2.0](http://www.apache.org/licenses/LICENSE-2.0.txt)

1.  **Group** : org.jetbrains.kotlin. **Name** : kotlin-test-common. **Version** : 1.7.20.
     * **Project URL:** [https://kotlinlang.org/](https://kotlinlang.org/)
     * **License:** [The Apache License, Version 2.0](http://www.apache.org/licenses/LICENSE-2.0.txt)

1.  **Group** : org.jetbrains.kotlin. **Name** : kotlin-test-junit5. **Version** : 1.7.20.
     * **Project URL:** [https://kotlinlang.org/](https://kotlinlang.org/)
     * **License:** [The Apache License, Version 2.0](http://www.apache.org/licenses/LICENSE-2.0.txt)

1.  **Group** : org.jetbrains.kotlinx. **Name** : kotlinx-coroutines-bom. **Version** : 1.6.3.**No license information found**
1.  **Group** : org.jetbrains.kotlinx. **Name** : kotlinx-coroutines-core. **Version** : 1.6.3.**No license information found**
1.  **Group** : org.jetbrains.kotlinx. **Name** : kotlinx-coroutines-core-jvm. **Version** : 1.6.3.
     * **Project URL:** [https://github.com/Kotlin/kotlinx.coroutines](https://github.com/Kotlin/kotlinx.coroutines)
     * **License:** [The Apache Software License, Version 2.0](https://www.apache.org/licenses/LICENSE-2.0.txt)

1.  **Group** : org.jetbrains.kotlinx. **Name** : kotlinx-html-jvm. **Version** : 0.7.5.
     * **Project URL:** [https://github.com/Kotlin/kotlinx.html](https://github.com/Kotlin/kotlinx.html)
     * **License:** [The Apache License, Version 2.0](https://www.apache.org/licenses/LICENSE-2.0.txt)

1.  **Group** : org.jetbrains.kotlinx. **Name** : kotlinx-serialization-core. **Version** : 1.1.0.**No license information found**
1.  **Group** : org.jetbrains.kotlinx. **Name** : kotlinx-serialization-core-jvm. **Version** : 1.1.0.
     * **Project URL:** [https://github.com/Kotlin/kotlinx.serialization](https://github.com/Kotlin/kotlinx.serialization)
     * **License:** [The Apache Software License, Version 2.0](https://www.apache.org/licenses/LICENSE-2.0.txt)

1.  **Group** : org.jetbrains.kotlinx. **Name** : kotlinx-serialization-json. **Version** : 1.1.0.**No license information found**
1.  **Group** : org.jetbrains.kotlinx. **Name** : kotlinx-serialization-json-jvm. **Version** : 1.1.0.
     * **Project URL:** [https://github.com/Kotlin/kotlinx.serialization](https://github.com/Kotlin/kotlinx.serialization)
     * **License:** [The Apache Software License, Version 2.0](https://www.apache.org/licenses/LICENSE-2.0.txt)

1.  **Group** : org.jsoup. **Name** : jsoup. **Version** : 1.14.3.
     * **Project URL:** [https://jsoup.org/](https://jsoup.org/)
     * **License:** [The MIT License](https://jsoup.org/license)

1.  **Group** : org.junit. **Name** : junit-bom. **Version** : 5.9.1.**No license information found**
1.  **Group** : org.junit.jupiter. **Name** : junit-jupiter-api. **Version** : 5.9.1.
     * **Project URL:** [https://junit.org/junit5/](https://junit.org/junit5/)
     * **License:** [Eclipse Public License v2.0](https://www.eclipse.org/legal/epl-v20.html)

1.  **Group** : org.junit.jupiter. **Name** : junit-jupiter-engine. **Version** : 5.9.1.
     * **Project URL:** [https://junit.org/junit5/](https://junit.org/junit5/)
     * **License:** [Eclipse Public License v2.0](https://www.eclipse.org/legal/epl-v20.html)

1.  **Group** : org.junit.jupiter. **Name** : junit-jupiter-params. **Version** : 5.9.1.
     * **Project URL:** [https://junit.org/junit5/](https://junit.org/junit5/)
     * **License:** [Eclipse Public License v2.0](https://www.eclipse.org/legal/epl-v20.html)

1.  **Group** : org.junit.platform. **Name** : junit-platform-commons. **Version** : 1.9.1.
     * **Project URL:** [https://junit.org/junit5/](https://junit.org/junit5/)
     * **License:** [Eclipse Public License v2.0](https://www.eclipse.org/legal/epl-v20.html)

1.  **Group** : org.junit.platform. **Name** : junit-platform-engine. **Version** : 1.9.1.
     * **Project URL:** [https://junit.org/junit5/](https://junit.org/junit5/)
     * **License:** [Eclipse Public License v2.0](https://www.eclipse.org/legal/epl-v20.html)

1.  **Group** : org.opentest4j. **Name** : opentest4j. **Version** : 1.2.0.
     * **Project URL:** [https://github.com/ota4j-team/opentest4j](https://github.com/ota4j-team/opentest4j)
     * **License:** [The Apache License, Version 2.0](http://www.apache.org/licenses/LICENSE-2.0.txt)

1.  **Group** : org.ow2.asm. **Name** : asm. **Version** : 9.1.
     * **Project URL:** [http://asm.ow2.io/](http://asm.ow2.io/)
     * **License:** [BSD-3-Clause](https://asm.ow2.io/license.html)
     * **License:** [The Apache Software License, Version 2.0](http://www.apache.org/licenses/LICENSE-2.0.txt)

1.  **Group** : org.ow2.asm. **Name** : asm. **Version** : 9.2.
     * **Project URL:** [http://asm.ow2.io/](http://asm.ow2.io/)
     * **License:** [BSD-3-Clause](https://asm.ow2.io/license.html)
     * **License:** [The Apache Software License, Version 2.0](http://www.apache.org/licenses/LICENSE-2.0.txt)

1.  **Group** : org.ow2.asm. **Name** : asm-analysis. **Version** : 9.2.
     * **Project URL:** [http://asm.ow2.io/](http://asm.ow2.io/)
     * **License:** [BSD-3-Clause](https://asm.ow2.io/license.html)
     * **License:** [The Apache Software License, Version 2.0](http://www.apache.org/licenses/LICENSE-2.0.txt)

1.  **Group** : org.ow2.asm. **Name** : asm-commons. **Version** : 9.2.
     * **Project URL:** [http://asm.ow2.io/](http://asm.ow2.io/)
     * **License:** [BSD-3-Clause](https://asm.ow2.io/license.html)
     * **License:** [The Apache Software License, Version 2.0](http://www.apache.org/licenses/LICENSE-2.0.txt)

1.  **Group** : org.ow2.asm. **Name** : asm-tree. **Version** : 9.2.
     * **Project URL:** [http://asm.ow2.io/](http://asm.ow2.io/)
     * **License:** [BSD-3-Clause](https://asm.ow2.io/license.html)
     * **License:** [The Apache Software License, Version 2.0](http://www.apache.org/licenses/LICENSE-2.0.txt)

1.  **Group** : org.pcollections. **Name** : pcollections. **Version** : 3.1.4.
     * **Project URL:** [https://github.com/hrldcpr/pcollections](https://github.com/hrldcpr/pcollections)
     * **License:** [The MIT License](https://opensource.org/licenses/mit-license.php)

1.  **Group** : org.yaml. **Name** : snakeyaml. **Version** : 1.30.
     * **Project URL:** [https://bitbucket.org/snakeyaml/snakeyaml](https://bitbucket.org/snakeyaml/snakeyaml)
     * **License:** [Apache License, Version 2.0](http://www.apache.org/licenses/LICENSE-2.0.txt)

1.  **Group** : org.yaml. **Name** : snakeyaml. **Version** : 1.31.
     * **Project URL:** [https://bitbucket.org/snakeyaml/snakeyaml](https://bitbucket.org/snakeyaml/snakeyaml)
     * **License:** [Apache License, Version 2.0](http://www.apache.org/licenses/LICENSE-2.0.txt)


The dependencies distributed under several licenses, are used according their commercial-use-friendly license.

<<<<<<< HEAD
This report was generated on **Thu Nov 17 21:39:43 EET 2022** using [Gradle-License-Report plugin](https://github.com/jk1/Gradle-License-Report) by Evgeny Naumenko, licensed under [Apache 2.0 License](https://github.com/jk1/Gradle-License-Report/blob/master/LICENSE).
=======
This report was generated on **Mon Nov 14 17:00:15 EET 2022** using [Gradle-License-Report plugin](https://github.com/jk1/Gradle-License-Report) by Evgeny Naumenko, licensed under [Apache 2.0 License](https://github.com/jk1/Gradle-License-Report/blob/master/LICENSE).
>>>>>>> bc23e970




# Dependencies of `io.spine.protodata:protodata-compiler:0.4.4`

## Runtime
1.  **Group** : com.fasterxml.jackson. **Name** : jackson-bom. **Version** : 2.13.4.**No license information found**
1.  **Group** : com.fasterxml.jackson.core. **Name** : jackson-annotations. **Version** : 2.13.4.
     * **Project URL:** [http://github.com/FasterXML/jackson](http://github.com/FasterXML/jackson)
     * **License:** [The Apache Software License, Version 2.0](http://www.apache.org/licenses/LICENSE-2.0.txt)

1.  **Group** : com.fasterxml.jackson.core. **Name** : jackson-core. **Version** : 2.13.4.
     * **Project URL:** [https://github.com/FasterXML/jackson-core](https://github.com/FasterXML/jackson-core)
     * **License:** [Apache License, Version 2.0](http://www.apache.org/licenses/LICENSE-2.0.txt)
     * **License:** [The Apache Software License, Version 2.0](http://www.apache.org/licenses/LICENSE-2.0.txt)

1.  **Group** : com.fasterxml.jackson.core. **Name** : jackson-databind. **Version** : 2.13.4.2.
     * **Project URL:** [http://github.com/FasterXML/jackson](http://github.com/FasterXML/jackson)
     * **License:** [Apache License, Version 2.0](http://www.apache.org/licenses/LICENSE-2.0.txt)
     * **License:** [The Apache Software License, Version 2.0](http://www.apache.org/licenses/LICENSE-2.0.txt)

1.  **Group** : com.fasterxml.jackson.dataformat. **Name** : jackson-dataformat-yaml. **Version** : 2.13.4.
     * **Project URL:** [https://github.com/FasterXML/jackson-dataformats-text](https://github.com/FasterXML/jackson-dataformats-text)
     * **License:** [Apache License, Version 2.0](http://www.apache.org/licenses/LICENSE-2.0.txt)
     * **License:** [The Apache Software License, Version 2.0](http://www.apache.org/licenses/LICENSE-2.0.txt)

1.  **Group** : com.fasterxml.jackson.module. **Name** : jackson-module-kotlin. **Version** : 2.13.4.
     * **Project URL:** [https://github.com/FasterXML/jackson-module-kotlin](https://github.com/FasterXML/jackson-module-kotlin)
     * **License:** [Apache License, Version 2.0](http://www.apache.org/licenses/LICENSE-2.0.txt)
     * **License:** [The Apache Software License, Version 2.0](http://www.apache.org/licenses/LICENSE-2.0.txt)

1.  **Group** : com.google.android. **Name** : annotations. **Version** : 4.1.1.4.
     * **Project URL:** [http://source.android.com/](http://source.android.com/)
     * **License:** [Apache 2.0](http://www.apache.org/licenses/LICENSE-2.0)

1.  **Group** : com.google.api.grpc. **Name** : proto-google-common-protos. **Version** : 2.0.1.
     * **Project URL:** [https://github.com/googleapis/java-iam/proto-google-common-protos](https://github.com/googleapis/java-iam/proto-google-common-protos)
     * **License:** [Apache-2.0](https://www.apache.org/licenses/LICENSE-2.0.txt)

1.  **Group** : com.google.code.findbugs. **Name** : jsr305. **Version** : 3.0.2.
     * **Project URL:** [http://findbugs.sourceforge.net/](http://findbugs.sourceforge.net/)
     * **License:** [The Apache Software License, Version 2.0](http://www.apache.org/licenses/LICENSE-2.0.txt)

1.  **Group** : com.google.code.gson. **Name** : gson. **Version** : 2.8.9.
     * **Project URL:** [https://github.com/google/gson/gson](https://github.com/google/gson/gson)
     * **License:** [Apache-2.0](https://www.apache.org/licenses/LICENSE-2.0.txt)

1.  **Group** : com.google.errorprone. **Name** : error_prone_annotations. **Version** : 2.11.0.
     * **License:** [Apache 2.0](http://www.apache.org/licenses/LICENSE-2.0.txt)

1.  **Group** : com.google.flogger. **Name** : flogger. **Version** : 0.7.4.
     * **Project URL:** [https://github.com/google/flogger](https://github.com/google/flogger)
     * **License:** [Apache 2.0](https://www.apache.org/licenses/LICENSE-2.0.txt)

1.  **Group** : com.google.flogger. **Name** : flogger-system-backend. **Version** : 0.7.4.
     * **Project URL:** [https://github.com/google/flogger](https://github.com/google/flogger)
     * **License:** [Apache 2.0](https://www.apache.org/licenses/LICENSE-2.0.txt)

1.  **Group** : com.google.guava. **Name** : failureaccess. **Version** : 1.0.1.
     * **Project URL:** [https://github.com/google/guava/](https://github.com/google/guava/)
     * **License:** [The Apache Software License, Version 2.0](http://www.apache.org/licenses/LICENSE-2.0.txt)

1.  **Group** : com.google.guava. **Name** : guava. **Version** : 31.1-jre.
     * **Project URL:** [https://github.com/google/guava](https://github.com/google/guava)
     * **License:** [Apache License, Version 2.0](http://www.apache.org/licenses/LICENSE-2.0.txt)

1.  **Group** : com.google.guava. **Name** : listenablefuture. **Version** : 9999.0-empty-to-avoid-conflict-with-guava.
     * **License:** [The Apache Software License, Version 2.0](http://www.apache.org/licenses/LICENSE-2.0.txt)

1.  **Group** : com.google.j2objc. **Name** : j2objc-annotations. **Version** : 1.3.
     * **Project URL:** [https://github.com/google/j2objc/](https://github.com/google/j2objc/)
     * **License:** [The Apache Software License, Version 2.0](http://www.apache.org/licenses/LICENSE-2.0.txt)

1.  **Group** : com.google.protobuf. **Name** : protobuf-java. **Version** : 3.19.6.
     * **Project URL:** [https://developers.google.com/protocol-buffers/](https://developers.google.com/protocol-buffers/)
     * **License:** [3-Clause BSD License](https://opensource.org/licenses/BSD-3-Clause)

1.  **Group** : com.google.protobuf. **Name** : protobuf-java-util. **Version** : 3.19.6.
     * **Project URL:** [https://developers.google.com/protocol-buffers/](https://developers.google.com/protocol-buffers/)
     * **License:** [3-Clause BSD License](https://opensource.org/licenses/BSD-3-Clause)

1.  **Group** : com.google.protobuf. **Name** : protobuf-kotlin. **Version** : 3.19.6.
     * **License:** [3-Clause BSD License](https://opensource.org/licenses/BSD-3-Clause)

1.  **Group** : com.squareup. **Name** : javapoet. **Version** : 1.13.0.
     * **Project URL:** [http://github.com/square/javapoet/](http://github.com/square/javapoet/)
     * **License:** [Apache 2.0](http://www.apache.org/licenses/LICENSE-2.0.txt)

1.  **Group** : io.grpc. **Name** : grpc-api. **Version** : 1.46.0.
     * **Project URL:** [https://github.com/grpc/grpc-java](https://github.com/grpc/grpc-java)
     * **License:** [Apache 2.0](https://opensource.org/licenses/Apache-2.0)

1.  **Group** : io.grpc. **Name** : grpc-context. **Version** : 1.46.0.
     * **Project URL:** [https://github.com/grpc/grpc-java](https://github.com/grpc/grpc-java)
     * **License:** [Apache 2.0](https://opensource.org/licenses/Apache-2.0)

1.  **Group** : io.grpc. **Name** : grpc-core. **Version** : 1.46.0.
     * **Project URL:** [https://github.com/grpc/grpc-java](https://github.com/grpc/grpc-java)
     * **License:** [Apache 2.0](https://opensource.org/licenses/Apache-2.0)

1.  **Group** : io.grpc. **Name** : grpc-protobuf. **Version** : 1.46.0.
     * **Project URL:** [https://github.com/grpc/grpc-java](https://github.com/grpc/grpc-java)
     * **License:** [Apache 2.0](https://opensource.org/licenses/Apache-2.0)

1.  **Group** : io.grpc. **Name** : grpc-protobuf-lite. **Version** : 1.46.0.
     * **Project URL:** [https://github.com/grpc/grpc-java](https://github.com/grpc/grpc-java)
     * **License:** [Apache 2.0](https://opensource.org/licenses/Apache-2.0)

1.  **Group** : io.grpc. **Name** : grpc-stub. **Version** : 1.46.0.
     * **Project URL:** [https://github.com/grpc/grpc-java](https://github.com/grpc/grpc-java)
     * **License:** [Apache 2.0](https://opensource.org/licenses/Apache-2.0)

1.  **Group** : io.perfmark. **Name** : perfmark-api. **Version** : 0.25.0.
     * **Project URL:** [https://github.com/perfmark/perfmark](https://github.com/perfmark/perfmark)
     * **License:** [Apache 2.0](https://opensource.org/licenses/Apache-2.0)

1.  **Group** : io.spine.validation. **Name** : spine-validation-java-runtime. **Version** : 2.0.0-SNAPSHOT.61.**No license information found**
1.  **Group** : javax.annotation. **Name** : javax.annotation-api. **Version** : 1.3.2.
     * **Project URL:** [http://jcp.org/en/jsr/detail?id=250](http://jcp.org/en/jsr/detail?id=250)
     * **License:** [CDDL + GPLv2 with classpath exception](https://github.com/javaee/javax.annotation/blob/master/LICENSE)

1.  **Group** : org.checkerframework. **Name** : checker-compat-qual. **Version** : 2.5.3.
     * **Project URL:** [https://checkerframework.org](https://checkerframework.org)
     * **License:** [GNU General Public License, version 2 (GPL2), with the classpath exception](http://www.gnu.org/software/classpath/license.html)
     * **License:** [The MIT License](http://opensource.org/licenses/MIT)

1.  **Group** : org.checkerframework. **Name** : checker-qual. **Version** : 3.12.0.
     * **Project URL:** [https://checkerframework.org](https://checkerframework.org)
     * **License:** [The MIT License](http://opensource.org/licenses/MIT)

1.  **Group** : org.codehaus.mojo. **Name** : animal-sniffer-annotations. **Version** : 1.19.
     * **License:** [MIT license](http://www.opensource.org/licenses/mit-license.php)
     * **License:** [The Apache Software License, Version 2.0](http://www.apache.org/licenses/LICENSE-2.0.txt)

1.  **Group** : org.jetbrains. **Name** : annotations. **Version** : 13.0.
     * **Project URL:** [http://www.jetbrains.org](http://www.jetbrains.org)
     * **License:** [The Apache Software License, Version 2.0](http://www.apache.org/licenses/LICENSE-2.0.txt)

1.  **Group** : org.jetbrains.kotlin. **Name** : kotlin-reflect. **Version** : 1.7.20.
     * **Project URL:** [https://kotlinlang.org/](https://kotlinlang.org/)
     * **License:** [The Apache License, Version 2.0](http://www.apache.org/licenses/LICENSE-2.0.txt)

1.  **Group** : org.jetbrains.kotlin. **Name** : kotlin-stdlib. **Version** : 1.7.20.
     * **Project URL:** [https://kotlinlang.org/](https://kotlinlang.org/)
     * **License:** [The Apache License, Version 2.0](http://www.apache.org/licenses/LICENSE-2.0.txt)

1.  **Group** : org.jetbrains.kotlin. **Name** : kotlin-stdlib-common. **Version** : 1.7.20.
     * **Project URL:** [https://kotlinlang.org/](https://kotlinlang.org/)
     * **License:** [The Apache License, Version 2.0](http://www.apache.org/licenses/LICENSE-2.0.txt)

1.  **Group** : org.jetbrains.kotlin. **Name** : kotlin-stdlib-jdk7. **Version** : 1.7.20.
     * **Project URL:** [https://kotlinlang.org/](https://kotlinlang.org/)
     * **License:** [The Apache License, Version 2.0](http://www.apache.org/licenses/LICENSE-2.0.txt)

1.  **Group** : org.jetbrains.kotlin. **Name** : kotlin-stdlib-jdk8. **Version** : 1.7.20.
     * **Project URL:** [https://kotlinlang.org/](https://kotlinlang.org/)
     * **License:** [The Apache License, Version 2.0](http://www.apache.org/licenses/LICENSE-2.0.txt)

1.  **Group** : org.yaml. **Name** : snakeyaml. **Version** : 1.31.
     * **Project URL:** [https://bitbucket.org/snakeyaml/snakeyaml](https://bitbucket.org/snakeyaml/snakeyaml)
     * **License:** [Apache License, Version 2.0](http://www.apache.org/licenses/LICENSE-2.0.txt)

## Compile, tests, and tooling
1.  **Group** : com.beust. **Name** : jcommander. **Version** : 1.82.
     * **Project URL:** [https://jcommander.org](https://jcommander.org)
     * **License:** [Apache License, Version 2.0](https://www.apache.org/licenses/LICENSE-2.0.txt)

1.  **Group** : com.fasterxml.jackson. **Name** : jackson-bom. **Version** : 2.12.7.**No license information found**
1.  **Group** : com.fasterxml.jackson. **Name** : jackson-bom. **Version** : 2.13.4.**No license information found**
1.  **Group** : com.fasterxml.jackson.core. **Name** : jackson-annotations. **Version** : 2.12.7.
     * **Project URL:** [http://github.com/FasterXML/jackson](http://github.com/FasterXML/jackson)
     * **License:** [The Apache Software License, Version 2.0](http://www.apache.org/licenses/LICENSE-2.0.txt)

1.  **Group** : com.fasterxml.jackson.core. **Name** : jackson-annotations. **Version** : 2.13.4.
     * **Project URL:** [http://github.com/FasterXML/jackson](http://github.com/FasterXML/jackson)
     * **License:** [The Apache Software License, Version 2.0](http://www.apache.org/licenses/LICENSE-2.0.txt)

1.  **Group** : com.fasterxml.jackson.core. **Name** : jackson-core. **Version** : 2.12.7.
     * **Project URL:** [https://github.com/FasterXML/jackson-core](https://github.com/FasterXML/jackson-core)
     * **License:** [Apache License, Version 2.0](http://www.apache.org/licenses/LICENSE-2.0.txt)
     * **License:** [The Apache Software License, Version 2.0](http://www.apache.org/licenses/LICENSE-2.0.txt)

1.  **Group** : com.fasterxml.jackson.core. **Name** : jackson-core. **Version** : 2.13.4.
     * **Project URL:** [https://github.com/FasterXML/jackson-core](https://github.com/FasterXML/jackson-core)
     * **License:** [Apache License, Version 2.0](http://www.apache.org/licenses/LICENSE-2.0.txt)
     * **License:** [The Apache Software License, Version 2.0](http://www.apache.org/licenses/LICENSE-2.0.txt)

1.  **Group** : com.fasterxml.jackson.core. **Name** : jackson-databind. **Version** : 2.12.7.
     * **Project URL:** [http://github.com/FasterXML/jackson](http://github.com/FasterXML/jackson)
     * **License:** [Apache License, Version 2.0](http://www.apache.org/licenses/LICENSE-2.0.txt)
     * **License:** [The Apache Software License, Version 2.0](http://www.apache.org/licenses/LICENSE-2.0.txt)

1.  **Group** : com.fasterxml.jackson.core. **Name** : jackson-databind. **Version** : 2.13.4.
     * **Project URL:** [http://github.com/FasterXML/jackson](http://github.com/FasterXML/jackson)
     * **License:** [Apache License, Version 2.0](http://www.apache.org/licenses/LICENSE-2.0.txt)
     * **License:** [The Apache Software License, Version 2.0](http://www.apache.org/licenses/LICENSE-2.0.txt)

1.  **Group** : com.fasterxml.jackson.core. **Name** : jackson-databind. **Version** : 2.13.4.2.
     * **Project URL:** [http://github.com/FasterXML/jackson](http://github.com/FasterXML/jackson)
     * **License:** [Apache License, Version 2.0](http://www.apache.org/licenses/LICENSE-2.0.txt)
     * **License:** [The Apache Software License, Version 2.0](http://www.apache.org/licenses/LICENSE-2.0.txt)

1.  **Group** : com.fasterxml.jackson.dataformat. **Name** : jackson-dataformat-xml. **Version** : 2.12.7.
     * **Project URL:** [https://github.com/FasterXML/jackson-dataformat-xml](https://github.com/FasterXML/jackson-dataformat-xml)
     * **License:** [Apache License, Version 2.0](http://www.apache.org/licenses/LICENSE-2.0.txt)
     * **License:** [The Apache Software License, Version 2.0](http://www.apache.org/licenses/LICENSE-2.0.txt)

1.  **Group** : com.fasterxml.jackson.dataformat. **Name** : jackson-dataformat-yaml. **Version** : 2.13.4.
     * **Project URL:** [https://github.com/FasterXML/jackson-dataformats-text](https://github.com/FasterXML/jackson-dataformats-text)
     * **License:** [Apache License, Version 2.0](http://www.apache.org/licenses/LICENSE-2.0.txt)
     * **License:** [The Apache Software License, Version 2.0](http://www.apache.org/licenses/LICENSE-2.0.txt)

1.  **Group** : com.fasterxml.jackson.module. **Name** : jackson-module-jaxb-annotations. **Version** : 2.12.7.
     * **Project URL:** [https://github.com/FasterXML/jackson-modules-base](https://github.com/FasterXML/jackson-modules-base)
     * **License:** [Apache License, Version 2.0](http://www.apache.org/licenses/LICENSE-2.0.txt)
     * **License:** [The Apache Software License, Version 2.0](http://www.apache.org/licenses/LICENSE-2.0.txt)

1.  **Group** : com.fasterxml.jackson.module. **Name** : jackson-module-kotlin. **Version** : 2.12.7.
     * **Project URL:** [https://github.com/FasterXML/jackson-module-kotlin](https://github.com/FasterXML/jackson-module-kotlin)
     * **License:** [Apache License, Version 2.0](http://www.apache.org/licenses/LICENSE-2.0.txt)
     * **License:** [The Apache Software License, Version 2.0](http://www.apache.org/licenses/LICENSE-2.0.txt)

1.  **Group** : com.fasterxml.jackson.module. **Name** : jackson-module-kotlin. **Version** : 2.13.4.
     * **Project URL:** [https://github.com/FasterXML/jackson-module-kotlin](https://github.com/FasterXML/jackson-module-kotlin)
     * **License:** [Apache License, Version 2.0](http://www.apache.org/licenses/LICENSE-2.0.txt)
     * **License:** [The Apache Software License, Version 2.0](http://www.apache.org/licenses/LICENSE-2.0.txt)

1.  **Group** : com.fasterxml.woodstox. **Name** : woodstox-core. **Version** : 6.2.4.
     * **Project URL:** [https://github.com/FasterXML/woodstox](https://github.com/FasterXML/woodstox)
     * **License:** [The Apache License, Version 2.0](http://www.apache.org/licenses/LICENSE-2.0.txt)
     * **License:** [The Apache Software License, Version 2.0](http://www.apache.org/licenses/LICENSE-2.0.txt)

1.  **Group** : com.github.ben-manes.caffeine. **Name** : caffeine. **Version** : 3.0.5.
     * **Project URL:** [https://github.com/ben-manes/caffeine](https://github.com/ben-manes/caffeine)
     * **License:** [Apache License, Version 2.0](https://www.apache.org/licenses/LICENSE-2.0.txt)

1.  **Group** : com.github.kevinstern. **Name** : software-and-algorithms. **Version** : 1.0.
     * **Project URL:** [https://www.github.com/KevinStern/software-and-algorithms](https://www.github.com/KevinStern/software-and-algorithms)
     * **License:** [MIT License](http://www.opensource.org/licenses/mit-license.php)

1.  **Group** : com.google.android. **Name** : annotations. **Version** : 4.1.1.4.
     * **Project URL:** [http://source.android.com/](http://source.android.com/)
     * **License:** [Apache 2.0](http://www.apache.org/licenses/LICENSE-2.0)

1.  **Group** : com.google.api.grpc. **Name** : proto-google-common-protos. **Version** : 2.0.1.
     * **Project URL:** [https://github.com/googleapis/java-iam/proto-google-common-protos](https://github.com/googleapis/java-iam/proto-google-common-protos)
     * **License:** [Apache-2.0](https://www.apache.org/licenses/LICENSE-2.0.txt)

1.  **Group** : com.google.auto. **Name** : auto-common. **Version** : 1.2.1.
     * **Project URL:** [https://github.com/google/auto/tree/master/common](https://github.com/google/auto/tree/master/common)
     * **License:** [Apache 2.0](http://www.apache.org/licenses/LICENSE-2.0.txt)

1.  **Group** : com.google.auto.service. **Name** : auto-service-annotations. **Version** : 1.0.1.
     * **Project URL:** [https://github.com/google/auto/tree/master/service](https://github.com/google/auto/tree/master/service)
     * **License:** [Apache 2.0](http://www.apache.org/licenses/LICENSE-2.0.txt)

1.  **Group** : com.google.auto.value. **Name** : auto-value-annotations. **Version** : 1.8.1.
     * **Project URL:** [https://github.com/google/auto/tree/master/value](https://github.com/google/auto/tree/master/value)
     * **License:** [Apache 2.0](http://www.apache.org/licenses/LICENSE-2.0.txt)

1.  **Group** : com.google.auto.value. **Name** : auto-value-annotations. **Version** : 1.9.
     * **Project URL:** [https://github.com/google/auto/tree/master/value](https://github.com/google/auto/tree/master/value)
     * **License:** [Apache 2.0](http://www.apache.org/licenses/LICENSE-2.0.txt)

1.  **Group** : com.google.code.findbugs. **Name** : jsr305. **Version** : 3.0.2.
     * **Project URL:** [http://findbugs.sourceforge.net/](http://findbugs.sourceforge.net/)
     * **License:** [The Apache Software License, Version 2.0](http://www.apache.org/licenses/LICENSE-2.0.txt)

1.  **Group** : com.google.code.gson. **Name** : gson. **Version** : 2.8.6.
     * **License:** [Apache 2.0](http://www.apache.org/licenses/LICENSE-2.0.txt)

1.  **Group** : com.google.code.gson. **Name** : gson. **Version** : 2.8.9.
     * **Project URL:** [https://github.com/google/gson/gson](https://github.com/google/gson/gson)
     * **License:** [Apache-2.0](https://www.apache.org/licenses/LICENSE-2.0.txt)

1.  **Group** : com.google.errorprone. **Name** : error_prone_annotation. **Version** : 2.16.
     * **License:** [Apache 2.0](http://www.apache.org/licenses/LICENSE-2.0.txt)

1.  **Group** : com.google.errorprone. **Name** : error_prone_annotations. **Version** : 2.11.0.
     * **License:** [Apache 2.0](http://www.apache.org/licenses/LICENSE-2.0.txt)

1.  **Group** : com.google.errorprone. **Name** : error_prone_annotations. **Version** : 2.16.
     * **License:** [Apache 2.0](http://www.apache.org/licenses/LICENSE-2.0.txt)

1.  **Group** : com.google.errorprone. **Name** : error_prone_check_api. **Version** : 2.16.
     * **License:** [Apache 2.0](http://www.apache.org/licenses/LICENSE-2.0.txt)

1.  **Group** : com.google.errorprone. **Name** : error_prone_core. **Version** : 2.16.
     * **License:** [Apache 2.0](http://www.apache.org/licenses/LICENSE-2.0.txt)

1.  **Group** : com.google.errorprone. **Name** : error_prone_type_annotations. **Version** : 2.16.
     * **License:** [Apache 2.0](http://www.apache.org/licenses/LICENSE-2.0.txt)

1.  **Group** : com.google.errorprone. **Name** : javac. **Version** : 9+181-r4173-1.
     * **Project URL:** [https://github.com/google/error-prone-javac](https://github.com/google/error-prone-javac)
     * **License:** [GNU General Public License, version 2, with the Classpath Exception](http://openjdk.java.net/legal/gplv2+ce.html)

1.  **Group** : com.google.flogger. **Name** : flogger. **Version** : 0.7.4.
     * **Project URL:** [https://github.com/google/flogger](https://github.com/google/flogger)
     * **License:** [Apache 2.0](https://www.apache.org/licenses/LICENSE-2.0.txt)

1.  **Group** : com.google.flogger. **Name** : flogger-system-backend. **Version** : 0.7.4.
     * **Project URL:** [https://github.com/google/flogger](https://github.com/google/flogger)
     * **License:** [Apache 2.0](https://www.apache.org/licenses/LICENSE-2.0.txt)

1.  **Group** : com.google.gradle. **Name** : osdetector-gradle-plugin. **Version** : 1.7.0.
     * **Project URL:** [https://github.com/google/osdetector-gradle-plugin](https://github.com/google/osdetector-gradle-plugin)
     * **License:** [Apache License 2.0](http://opensource.org/licenses/Apache-2.0)

1.  **Group** : com.google.guava. **Name** : failureaccess. **Version** : 1.0.1.
     * **Project URL:** [https://github.com/google/guava/](https://github.com/google/guava/)
     * **License:** [The Apache Software License, Version 2.0](http://www.apache.org/licenses/LICENSE-2.0.txt)

1.  **Group** : com.google.guava. **Name** : guava. **Version** : 31.0.1-jre.
     * **Project URL:** [https://github.com/google/guava](https://github.com/google/guava)
     * **License:** [Apache License, Version 2.0](http://www.apache.org/licenses/LICENSE-2.0.txt)

1.  **Group** : com.google.guava. **Name** : guava. **Version** : 31.1-jre.
     * **Project URL:** [https://github.com/google/guava](https://github.com/google/guava)
     * **License:** [Apache License, Version 2.0](http://www.apache.org/licenses/LICENSE-2.0.txt)

1.  **Group** : com.google.guava. **Name** : guava-testlib. **Version** : 31.1-jre.
     * **License:** [Apache License, Version 2.0](http://www.apache.org/licenses/LICENSE-2.0.txt)

1.  **Group** : com.google.guava. **Name** : listenablefuture. **Version** : 9999.0-empty-to-avoid-conflict-with-guava.
     * **License:** [The Apache Software License, Version 2.0](http://www.apache.org/licenses/LICENSE-2.0.txt)

1.  **Group** : com.google.j2objc. **Name** : j2objc-annotations. **Version** : 1.3.
     * **Project URL:** [https://github.com/google/j2objc/](https://github.com/google/j2objc/)
     * **License:** [The Apache Software License, Version 2.0](http://www.apache.org/licenses/LICENSE-2.0.txt)

1.  **Group** : com.google.protobuf. **Name** : protobuf-gradle-plugin. **Version** : 0.8.18.
     * **Project URL:** [https://github.com/google/protobuf-gradle-plugin](https://github.com/google/protobuf-gradle-plugin)
     * **License:** [BSD 3-Clause](http://opensource.org/licenses/BSD-3-Clause)

1.  **Group** : com.google.protobuf. **Name** : protobuf-java. **Version** : 3.19.2.
     * **Project URL:** [https://developers.google.com/protocol-buffers/](https://developers.google.com/protocol-buffers/)
     * **License:** [3-Clause BSD License](https://opensource.org/licenses/BSD-3-Clause)

1.  **Group** : com.google.protobuf. **Name** : protobuf-java. **Version** : 3.19.6.
     * **Project URL:** [https://developers.google.com/protocol-buffers/](https://developers.google.com/protocol-buffers/)
     * **License:** [3-Clause BSD License](https://opensource.org/licenses/BSD-3-Clause)

1.  **Group** : com.google.protobuf. **Name** : protobuf-java-util. **Version** : 3.19.6.
     * **Project URL:** [https://developers.google.com/protocol-buffers/](https://developers.google.com/protocol-buffers/)
     * **License:** [3-Clause BSD License](https://opensource.org/licenses/BSD-3-Clause)

1.  **Group** : com.google.protobuf. **Name** : protobuf-kotlin. **Version** : 3.19.6.
     * **License:** [3-Clause BSD License](https://opensource.org/licenses/BSD-3-Clause)

1.  **Group** : com.google.protobuf. **Name** : protoc. **Version** : 3.19.6.
     * **Project URL:** [https://developers.google.com/protocol-buffers/](https://developers.google.com/protocol-buffers/)
     * **License:** [3-Clause BSD License](https://opensource.org/licenses/BSD-3-Clause)
     * **License:** [The Apache Software License, Version 2.0](http://www.apache.org/licenses/LICENSE-2.0.txt)

1.  **Group** : com.google.truth. **Name** : truth. **Version** : 1.1.3.
     * **License:** [The Apache Software License, Version 2.0](http://www.apache.org/licenses/LICENSE-2.0.txt)

1.  **Group** : com.google.truth.extensions. **Name** : truth-java8-extension. **Version** : 1.1.3.
     * **License:** [The Apache Software License, Version 2.0](http://www.apache.org/licenses/LICENSE-2.0.txt)

1.  **Group** : com.google.truth.extensions. **Name** : truth-liteproto-extension. **Version** : 1.1.3.
     * **License:** [The Apache Software License, Version 2.0](http://www.apache.org/licenses/LICENSE-2.0.txt)

1.  **Group** : com.google.truth.extensions. **Name** : truth-proto-extension. **Version** : 1.1.3.
     * **License:** [The Apache Software License, Version 2.0](http://www.apache.org/licenses/LICENSE-2.0.txt)

1.  **Group** : com.soywiz.korlibs.korte. **Name** : korte-jvm. **Version** : 2.7.0.
     * **Project URL:** [https://github.com/korlibs/korge-next](https://github.com/korlibs/korge-next)
     * **License:** [MIT](https://raw.githubusercontent.com/korlibs/korge-next/master/korge/LICENSE.txt)

1.  **Group** : com.squareup. **Name** : javapoet. **Version** : 1.13.0.
     * **Project URL:** [http://github.com/square/javapoet/](http://github.com/square/javapoet/)
     * **License:** [Apache 2.0](http://www.apache.org/licenses/LICENSE-2.0.txt)

1.  **Group** : commons-lang. **Name** : commons-lang. **Version** : 2.6.
     * **Project URL:** [http://commons.apache.org/lang/](http://commons.apache.org/lang/)
     * **License:** [The Apache Software License, Version 2.0](http://www.apache.org/licenses/LICENSE-2.0.txt)

1.  **Group** : io.github.davidburstrom.contester. **Name** : contester-breakpoint. **Version** : 0.2.0.
     * **Project URL:** [https://github.com/davidburstrom/contester](https://github.com/davidburstrom/contester)
     * **License:** [The Apache License, Version 2.0](http://www.apache.org/licenses/LICENSE-2.0.txt)

1.  **Group** : io.github.detekt.sarif4k. **Name** : sarif4k. **Version** : 0.0.1.
     * **Project URL:** [https://detekt.github.io/detekt](https://detekt.github.io/detekt)
     * **License:** [The Apache Software License, Version 2.0](http://www.apache.org/licenses/LICENSE-2.0.txt)

1.  **Group** : io.github.java-diff-utils. **Name** : java-diff-utils. **Version** : 4.0.
     * **Project URL:** [https://github.com/java-diff-utils/java-diff-utils](https://github.com/java-diff-utils/java-diff-utils)
     * **License:** [The Apache Software License, Version 2.0](http://www.apache.org/licenses/LICENSE-2.0.txt)

1.  **Group** : io.gitlab.arturbosch.detekt. **Name** : detekt-api. **Version** : 1.21.0.
     * **Project URL:** [https://detekt.dev](https://detekt.dev)
     * **License:** [The Apache Software License, Version 2.0](https://www.apache.org/licenses/LICENSE-2.0.txt)

1.  **Group** : io.gitlab.arturbosch.detekt. **Name** : detekt-cli. **Version** : 1.21.0.
     * **Project URL:** [https://detekt.dev](https://detekt.dev)
     * **License:** [The Apache Software License, Version 2.0](https://www.apache.org/licenses/LICENSE-2.0.txt)

1.  **Group** : io.gitlab.arturbosch.detekt. **Name** : detekt-core. **Version** : 1.21.0.
     * **Project URL:** [https://detekt.dev](https://detekt.dev)
     * **License:** [The Apache Software License, Version 2.0](https://www.apache.org/licenses/LICENSE-2.0.txt)

1.  **Group** : io.gitlab.arturbosch.detekt. **Name** : detekt-metrics. **Version** : 1.21.0.
     * **Project URL:** [https://detekt.dev](https://detekt.dev)
     * **License:** [The Apache Software License, Version 2.0](https://www.apache.org/licenses/LICENSE-2.0.txt)

1.  **Group** : io.gitlab.arturbosch.detekt. **Name** : detekt-parser. **Version** : 1.21.0.
     * **Project URL:** [https://detekt.dev](https://detekt.dev)
     * **License:** [The Apache Software License, Version 2.0](https://www.apache.org/licenses/LICENSE-2.0.txt)

1.  **Group** : io.gitlab.arturbosch.detekt. **Name** : detekt-psi-utils. **Version** : 1.21.0.
     * **Project URL:** [https://detekt.dev](https://detekt.dev)
     * **License:** [The Apache Software License, Version 2.0](https://www.apache.org/licenses/LICENSE-2.0.txt)

1.  **Group** : io.gitlab.arturbosch.detekt. **Name** : detekt-report-html. **Version** : 1.21.0.
     * **Project URL:** [https://detekt.dev](https://detekt.dev)
     * **License:** [The Apache Software License, Version 2.0](https://www.apache.org/licenses/LICENSE-2.0.txt)

1.  **Group** : io.gitlab.arturbosch.detekt. **Name** : detekt-report-md. **Version** : 1.21.0.
     * **Project URL:** [https://detekt.dev](https://detekt.dev)
     * **License:** [The Apache Software License, Version 2.0](https://www.apache.org/licenses/LICENSE-2.0.txt)

1.  **Group** : io.gitlab.arturbosch.detekt. **Name** : detekt-report-sarif. **Version** : 1.21.0.
     * **Project URL:** [https://detekt.dev](https://detekt.dev)
     * **License:** [The Apache Software License, Version 2.0](https://www.apache.org/licenses/LICENSE-2.0.txt)

1.  **Group** : io.gitlab.arturbosch.detekt. **Name** : detekt-report-txt. **Version** : 1.21.0.
     * **Project URL:** [https://detekt.dev](https://detekt.dev)
     * **License:** [The Apache Software License, Version 2.0](https://www.apache.org/licenses/LICENSE-2.0.txt)

1.  **Group** : io.gitlab.arturbosch.detekt. **Name** : detekt-report-xml. **Version** : 1.21.0.
     * **Project URL:** [https://detekt.dev](https://detekt.dev)
     * **License:** [The Apache Software License, Version 2.0](https://www.apache.org/licenses/LICENSE-2.0.txt)

1.  **Group** : io.gitlab.arturbosch.detekt. **Name** : detekt-rules. **Version** : 1.21.0.
     * **Project URL:** [https://detekt.dev](https://detekt.dev)
     * **License:** [The Apache Software License, Version 2.0](https://www.apache.org/licenses/LICENSE-2.0.txt)

1.  **Group** : io.gitlab.arturbosch.detekt. **Name** : detekt-rules-complexity. **Version** : 1.21.0.
     * **Project URL:** [https://detekt.dev](https://detekt.dev)
     * **License:** [The Apache Software License, Version 2.0](https://www.apache.org/licenses/LICENSE-2.0.txt)

1.  **Group** : io.gitlab.arturbosch.detekt. **Name** : detekt-rules-coroutines. **Version** : 1.21.0.
     * **Project URL:** [https://detekt.dev](https://detekt.dev)
     * **License:** [The Apache Software License, Version 2.0](https://www.apache.org/licenses/LICENSE-2.0.txt)

1.  **Group** : io.gitlab.arturbosch.detekt. **Name** : detekt-rules-documentation. **Version** : 1.21.0.
     * **Project URL:** [https://detekt.dev](https://detekt.dev)
     * **License:** [The Apache Software License, Version 2.0](https://www.apache.org/licenses/LICENSE-2.0.txt)

1.  **Group** : io.gitlab.arturbosch.detekt. **Name** : detekt-rules-empty. **Version** : 1.21.0.
     * **Project URL:** [https://detekt.dev](https://detekt.dev)
     * **License:** [The Apache Software License, Version 2.0](https://www.apache.org/licenses/LICENSE-2.0.txt)

1.  **Group** : io.gitlab.arturbosch.detekt. **Name** : detekt-rules-errorprone. **Version** : 1.21.0.
     * **Project URL:** [https://detekt.dev](https://detekt.dev)
     * **License:** [The Apache Software License, Version 2.0](https://www.apache.org/licenses/LICENSE-2.0.txt)

1.  **Group** : io.gitlab.arturbosch.detekt. **Name** : detekt-rules-exceptions. **Version** : 1.21.0.
     * **Project URL:** [https://detekt.dev](https://detekt.dev)
     * **License:** [The Apache Software License, Version 2.0](https://www.apache.org/licenses/LICENSE-2.0.txt)

1.  **Group** : io.gitlab.arturbosch.detekt. **Name** : detekt-rules-naming. **Version** : 1.21.0.
     * **Project URL:** [https://detekt.dev](https://detekt.dev)
     * **License:** [The Apache Software License, Version 2.0](https://www.apache.org/licenses/LICENSE-2.0.txt)

1.  **Group** : io.gitlab.arturbosch.detekt. **Name** : detekt-rules-performance. **Version** : 1.21.0.
     * **Project URL:** [https://detekt.dev](https://detekt.dev)
     * **License:** [The Apache Software License, Version 2.0](https://www.apache.org/licenses/LICENSE-2.0.txt)

1.  **Group** : io.gitlab.arturbosch.detekt. **Name** : detekt-rules-style. **Version** : 1.21.0.
     * **Project URL:** [https://detekt.dev](https://detekt.dev)
     * **License:** [The Apache Software License, Version 2.0](https://www.apache.org/licenses/LICENSE-2.0.txt)

1.  **Group** : io.gitlab.arturbosch.detekt. **Name** : detekt-tooling. **Version** : 1.21.0.
     * **Project URL:** [https://detekt.dev](https://detekt.dev)
     * **License:** [The Apache Software License, Version 2.0](https://www.apache.org/licenses/LICENSE-2.0.txt)

1.  **Group** : io.gitlab.arturbosch.detekt. **Name** : detekt-utils. **Version** : 1.21.0.
     * **Project URL:** [https://detekt.dev](https://detekt.dev)
     * **License:** [The Apache Software License, Version 2.0](https://www.apache.org/licenses/LICENSE-2.0.txt)

1.  **Group** : io.grpc. **Name** : grpc-api. **Version** : 1.46.0.
     * **Project URL:** [https://github.com/grpc/grpc-java](https://github.com/grpc/grpc-java)
     * **License:** [Apache 2.0](https://opensource.org/licenses/Apache-2.0)

1.  **Group** : io.grpc. **Name** : grpc-context. **Version** : 1.46.0.
     * **Project URL:** [https://github.com/grpc/grpc-java](https://github.com/grpc/grpc-java)
     * **License:** [Apache 2.0](https://opensource.org/licenses/Apache-2.0)

1.  **Group** : io.grpc. **Name** : grpc-core. **Version** : 1.46.0.
     * **Project URL:** [https://github.com/grpc/grpc-java](https://github.com/grpc/grpc-java)
     * **License:** [Apache 2.0](https://opensource.org/licenses/Apache-2.0)

1.  **Group** : io.grpc. **Name** : grpc-protobuf. **Version** : 1.46.0.
     * **Project URL:** [https://github.com/grpc/grpc-java](https://github.com/grpc/grpc-java)
     * **License:** [Apache 2.0](https://opensource.org/licenses/Apache-2.0)

1.  **Group** : io.grpc. **Name** : grpc-protobuf-lite. **Version** : 1.46.0.
     * **Project URL:** [https://github.com/grpc/grpc-java](https://github.com/grpc/grpc-java)
     * **License:** [Apache 2.0](https://opensource.org/licenses/Apache-2.0)

1.  **Group** : io.grpc. **Name** : grpc-stub. **Version** : 1.46.0.
     * **Project URL:** [https://github.com/grpc/grpc-java](https://github.com/grpc/grpc-java)
     * **License:** [Apache 2.0](https://opensource.org/licenses/Apache-2.0)

1.  **Group** : io.grpc. **Name** : protoc-gen-grpc-java. **Version** : 1.46.0.
     * **Project URL:** [https://github.com/grpc/grpc-java](https://github.com/grpc/grpc-java)
     * **License:** [Apache 2.0](https://opensource.org/licenses/Apache-2.0)

1.  **Group** : io.perfmark. **Name** : perfmark-api. **Version** : 0.25.0.
     * **Project URL:** [https://github.com/perfmark/perfmark](https://github.com/perfmark/perfmark)
     * **License:** [Apache 2.0](https://opensource.org/licenses/Apache-2.0)

1.  **Group** : io.spine.validation. **Name** : spine-validation-java-runtime. **Version** : 2.0.0-SNAPSHOT.61.**No license information found**
1.  **Group** : io.spine.validation. **Name** : spine-validation-java-runtime. **Version** : 2.0.0-SNAPSHOT.70.**No license information found**
1.  **Group** : jakarta.activation. **Name** : jakarta.activation-api. **Version** : 1.2.1.
     * **Project URL:** [https://www.eclipse.org](https://www.eclipse.org)
     * **License:** [EDL 1.0](http://www.eclipse.org/org/documents/edl-v10.php)
     * **License:** [Eclipse Public License v. 2.0](https://www.eclipse.org/org/documents/epl-2.0/EPL-2.0.txt)
     * **License:** [GNU General Public License, version 2 with the GNU Classpath Exception](https://www.gnu.org/software/classpath/license.html)

1.  **Group** : jakarta.xml.bind. **Name** : jakarta.xml.bind-api. **Version** : 2.3.2.
     * **Project URL:** [https://www.eclipse.org](https://www.eclipse.org)
     * **License:** [Eclipse Distribution License - v 1.0](http://www.eclipse.org/org/documents/edl-v10.php)
     * **License:** [Eclipse Public License v. 2.0](https://www.eclipse.org/org/documents/epl-2.0/EPL-2.0.txt)
     * **License:** [GNU General Public License, version 2 with the GNU Classpath Exception](https://www.gnu.org/software/classpath/license.html)

1.  **Group** : javax.annotation. **Name** : javax.annotation-api. **Version** : 1.3.2.
     * **Project URL:** [http://jcp.org/en/jsr/detail?id=250](http://jcp.org/en/jsr/detail?id=250)
     * **License:** [CDDL + GPLv2 with classpath exception](https://github.com/javaee/javax.annotation/blob/master/LICENSE)

1.  **Group** : junit. **Name** : junit. **Version** : 4.13.2.
     * **Project URL:** [http://junit.org](http://junit.org)
     * **License:** [Eclipse Public License 1.0](http://www.eclipse.org/legal/epl-v10.html)

1.  **Group** : kr.motd.maven. **Name** : os-maven-plugin. **Version** : 1.7.0.
     * **Project URL:** [https://github.com/trustin/os-maven-plugin/](https://github.com/trustin/os-maven-plugin/)
     * **License:** [Apache License, Version 2.0](http://www.apache.org/licenses/LICENSE-2.0)

1.  **Group** : net.java.dev.jna. **Name** : jna. **Version** : 5.6.0.
     * **Project URL:** [https://github.com/java-native-access/jna](https://github.com/java-native-access/jna)
     * **License:** [Apache License v2.0](http://www.apache.org/licenses/LICENSE-2.0.txt)
     * **License:** [LGPL, version 2.1](http://www.gnu.org/licenses/licenses.html)

1.  **Group** : net.ltgt.gradle. **Name** : gradle-errorprone-plugin. **Version** : 3.0.1.**No license information found**
1.  **Group** : org.apiguardian. **Name** : apiguardian-api. **Version** : 1.1.2.
     * **Project URL:** [https://github.com/apiguardian-team/apiguardian](https://github.com/apiguardian-team/apiguardian)
     * **License:** [The Apache License, Version 2.0](http://www.apache.org/licenses/LICENSE-2.0.txt)

1.  **Group** : org.checkerframework. **Name** : checker-compat-qual. **Version** : 2.5.3.
     * **Project URL:** [https://checkerframework.org](https://checkerframework.org)
     * **License:** [GNU General Public License, version 2 (GPL2), with the classpath exception](http://www.gnu.org/software/classpath/license.html)
     * **License:** [The MIT License](http://opensource.org/licenses/MIT)

1.  **Group** : org.checkerframework. **Name** : checker-qual. **Version** : 3.12.0.
     * **Project URL:** [https://checkerframework.org](https://checkerframework.org)
     * **License:** [The MIT License](http://opensource.org/licenses/MIT)

1.  **Group** : org.checkerframework. **Name** : checker-qual. **Version** : 3.13.0.
     * **Project URL:** [https://checkerframework.org](https://checkerframework.org)
     * **License:** [The MIT License](http://opensource.org/licenses/MIT)

1.  **Group** : org.checkerframework. **Name** : checker-qual. **Version** : 3.19.0.
     * **Project URL:** [https://checkerframework.org](https://checkerframework.org)
     * **License:** [The MIT License](http://opensource.org/licenses/MIT)

1.  **Group** : org.checkerframework. **Name** : checker-qual. **Version** : 3.21.3.
     * **Project URL:** [https://checkerframework.org](https://checkerframework.org)
     * **License:** [The MIT License](http://opensource.org/licenses/MIT)

1.  **Group** : org.checkerframework. **Name** : dataflow-errorprone. **Version** : 3.24.0.
     * **Project URL:** [https://checkerframework.org](https://checkerframework.org)
     * **License:** [GNU General Public License, version 2 (GPL2), with the classpath exception](http://www.gnu.org/software/classpath/license.html)

1.  **Group** : org.codehaus.mojo. **Name** : animal-sniffer-annotations. **Version** : 1.19.
     * **License:** [MIT license](http://www.opensource.org/licenses/mit-license.php)
     * **License:** [The Apache Software License, Version 2.0](http://www.apache.org/licenses/LICENSE-2.0.txt)

1.  **Group** : org.codehaus.woodstox. **Name** : stax2-api. **Version** : 4.2.1.
     * **Project URL:** [http://github.com/FasterXML/stax2-api](http://github.com/FasterXML/stax2-api)
     * **License:** [The Apache Software License, Version 2.0](http://www.apache.org/licenses/LICENSE-2.0.txt)
     * **License:** [The BSD License](http://www.opensource.org/licenses/bsd-license.php)

1.  **Group** : org.eclipse.jgit. **Name** : org.eclipse.jgit. **Version** : 4.4.1.201607150455-r.
     * **License:** Eclipse Distribution License (New BSD License)

1.  **Group** : org.freemarker. **Name** : freemarker. **Version** : 2.3.31.
     * **Project URL:** [https://freemarker.apache.org/](https://freemarker.apache.org/)
     * **License:** [Apache License, Version 2.0](http://www.apache.org/licenses/LICENSE-2.0.txt)

1.  **Group** : org.hamcrest. **Name** : hamcrest-core. **Version** : 1.3.
     * **License:** [New BSD License](http://www.opensource.org/licenses/bsd-license.php)

1.  **Group** : org.jacoco. **Name** : org.jacoco.agent. **Version** : 0.8.8.
     * **License:** [Eclipse Public License 2.0](https://www.eclipse.org/legal/epl-2.0/)

1.  **Group** : org.jacoco. **Name** : org.jacoco.ant. **Version** : 0.8.8.
     * **License:** [Eclipse Public License 2.0](https://www.eclipse.org/legal/epl-2.0/)

1.  **Group** : org.jacoco. **Name** : org.jacoco.core. **Version** : 0.8.8.
     * **License:** [Eclipse Public License 2.0](https://www.eclipse.org/legal/epl-2.0/)

1.  **Group** : org.jacoco. **Name** : org.jacoco.report. **Version** : 0.8.8.
     * **License:** [Eclipse Public License 2.0](https://www.eclipse.org/legal/epl-2.0/)

1.  **Group** : org.jetbrains. **Name** : annotations. **Version** : 13.0.
     * **Project URL:** [http://www.jetbrains.org](http://www.jetbrains.org)
     * **License:** [The Apache Software License, Version 2.0](http://www.apache.org/licenses/LICENSE-2.0.txt)

1.  **Group** : org.jetbrains. **Name** : markdown. **Version** : 0.3.1.**No license information found**
1.  **Group** : org.jetbrains. **Name** : markdown-jvm. **Version** : 0.3.1.
     * **Project URL:** [https://github.com/JetBrains/markdown](https://github.com/JetBrains/markdown)
     * **License:** [The Apache Software License, Version 2.0](http://www.apache.org/licenses/LICENSE-2.0.txt)

1.  **Group** : org.jetbrains.dokka. **Name** : dokka-analysis. **Version** : 1.7.20.
     * **Project URL:** [https://github.com/Kotlin/dokka](https://github.com/Kotlin/dokka)
     * **License:** [The Apache Software License, Version 2.0](http://www.apache.org/licenses/LICENSE-2.0.txt)

1.  **Group** : org.jetbrains.dokka. **Name** : dokka-base. **Version** : 1.7.20.
     * **Project URL:** [https://github.com/Kotlin/dokka](https://github.com/Kotlin/dokka)
     * **License:** [The Apache Software License, Version 2.0](http://www.apache.org/licenses/LICENSE-2.0.txt)

1.  **Group** : org.jetbrains.dokka. **Name** : dokka-core. **Version** : 1.7.20.
     * **Project URL:** [https://github.com/Kotlin/dokka](https://github.com/Kotlin/dokka)
     * **License:** [The Apache Software License, Version 2.0](http://www.apache.org/licenses/LICENSE-2.0.txt)

1.  **Group** : org.jetbrains.dokka. **Name** : javadoc-plugin. **Version** : 1.7.20.
     * **Project URL:** [https://github.com/Kotlin/dokka](https://github.com/Kotlin/dokka)
     * **License:** [The Apache Software License, Version 2.0](http://www.apache.org/licenses/LICENSE-2.0.txt)

1.  **Group** : org.jetbrains.dokka. **Name** : kotlin-analysis-compiler. **Version** : 1.7.20.
     * **Project URL:** [https://github.com/Kotlin/dokka](https://github.com/Kotlin/dokka)
     * **License:** [The Apache Software License, Version 2.0](http://www.apache.org/licenses/LICENSE-2.0.txt)

1.  **Group** : org.jetbrains.dokka. **Name** : kotlin-analysis-intellij. **Version** : 1.7.20.
     * **Project URL:** [https://github.com/Kotlin/dokka](https://github.com/Kotlin/dokka)
     * **License:** [The Apache Software License, Version 2.0](http://www.apache.org/licenses/LICENSE-2.0.txt)

1.  **Group** : org.jetbrains.dokka. **Name** : kotlin-as-java-plugin. **Version** : 1.7.20.
     * **Project URL:** [https://github.com/Kotlin/dokka](https://github.com/Kotlin/dokka)
     * **License:** [The Apache Software License, Version 2.0](http://www.apache.org/licenses/LICENSE-2.0.txt)

1.  **Group** : org.jetbrains.intellij.deps. **Name** : trove4j. **Version** : 1.0.20200330.
     * **Project URL:** [https://github.com/JetBrains/intellij-deps-trove4j](https://github.com/JetBrains/intellij-deps-trove4j)
     * **License:** [GNU LESSER GENERAL PUBLIC LICENSE 2.1](https://www.gnu.org/licenses/old-licenses/lgpl-2.1.en.html)

1.  **Group** : org.jetbrains.kotlin. **Name** : kotlin-compiler-embeddable. **Version** : 1.6.21.
     * **Project URL:** [https://kotlinlang.org/](https://kotlinlang.org/)
     * **License:** [The Apache License, Version 2.0](http://www.apache.org/licenses/LICENSE-2.0.txt)

1.  **Group** : org.jetbrains.kotlin. **Name** : kotlin-compiler-embeddable. **Version** : 1.7.20.
     * **Project URL:** [https://kotlinlang.org/](https://kotlinlang.org/)
     * **License:** [The Apache License, Version 2.0](http://www.apache.org/licenses/LICENSE-2.0.txt)

1.  **Group** : org.jetbrains.kotlin. **Name** : kotlin-daemon-embeddable. **Version** : 1.6.21.
     * **Project URL:** [https://kotlinlang.org/](https://kotlinlang.org/)
     * **License:** [The Apache License, Version 2.0](http://www.apache.org/licenses/LICENSE-2.0.txt)

1.  **Group** : org.jetbrains.kotlin. **Name** : kotlin-daemon-embeddable. **Version** : 1.7.20.
     * **Project URL:** [https://kotlinlang.org/](https://kotlinlang.org/)
     * **License:** [The Apache License, Version 2.0](http://www.apache.org/licenses/LICENSE-2.0.txt)

1.  **Group** : org.jetbrains.kotlin. **Name** : kotlin-klib-commonizer-embeddable. **Version** : 1.7.20.
     * **Project URL:** [https://kotlinlang.org/](https://kotlinlang.org/)
     * **License:** [The Apache License, Version 2.0](http://www.apache.org/licenses/LICENSE-2.0.txt)

1.  **Group** : org.jetbrains.kotlin. **Name** : kotlin-reflect. **Version** : 1.5.30.
     * **Project URL:** [https://kotlinlang.org/](https://kotlinlang.org/)
     * **License:** [The Apache License, Version 2.0](http://www.apache.org/licenses/LICENSE-2.0.txt)

1.  **Group** : org.jetbrains.kotlin. **Name** : kotlin-reflect. **Version** : 1.6.21.
     * **Project URL:** [https://kotlinlang.org/](https://kotlinlang.org/)
     * **License:** [The Apache License, Version 2.0](http://www.apache.org/licenses/LICENSE-2.0.txt)

1.  **Group** : org.jetbrains.kotlin. **Name** : kotlin-reflect. **Version** : 1.7.20.
     * **Project URL:** [https://kotlinlang.org/](https://kotlinlang.org/)
     * **License:** [The Apache License, Version 2.0](http://www.apache.org/licenses/LICENSE-2.0.txt)

1.  **Group** : org.jetbrains.kotlin. **Name** : kotlin-script-runtime. **Version** : 1.6.21.
     * **Project URL:** [https://kotlinlang.org/](https://kotlinlang.org/)
     * **License:** [The Apache License, Version 2.0](http://www.apache.org/licenses/LICENSE-2.0.txt)

1.  **Group** : org.jetbrains.kotlin. **Name** : kotlin-script-runtime. **Version** : 1.7.20.
     * **Project URL:** [https://kotlinlang.org/](https://kotlinlang.org/)
     * **License:** [The Apache License, Version 2.0](http://www.apache.org/licenses/LICENSE-2.0.txt)

1.  **Group** : org.jetbrains.kotlin. **Name** : kotlin-scripting-common. **Version** : 1.7.20.
     * **Project URL:** [https://kotlinlang.org/](https://kotlinlang.org/)
     * **License:** [The Apache License, Version 2.0](http://www.apache.org/licenses/LICENSE-2.0.txt)

1.  **Group** : org.jetbrains.kotlin. **Name** : kotlin-scripting-compiler-embeddable. **Version** : 1.7.20.
     * **Project URL:** [https://kotlinlang.org/](https://kotlinlang.org/)
     * **License:** [The Apache License, Version 2.0](http://www.apache.org/licenses/LICENSE-2.0.txt)

1.  **Group** : org.jetbrains.kotlin. **Name** : kotlin-scripting-compiler-impl-embeddable. **Version** : 1.7.20.
     * **Project URL:** [https://kotlinlang.org/](https://kotlinlang.org/)
     * **License:** [The Apache License, Version 2.0](http://www.apache.org/licenses/LICENSE-2.0.txt)

1.  **Group** : org.jetbrains.kotlin. **Name** : kotlin-scripting-jvm. **Version** : 1.7.20.
     * **Project URL:** [https://kotlinlang.org/](https://kotlinlang.org/)
     * **License:** [The Apache License, Version 2.0](http://www.apache.org/licenses/LICENSE-2.0.txt)

1.  **Group** : org.jetbrains.kotlin. **Name** : kotlin-stdlib. **Version** : 1.5.30.
     * **Project URL:** [https://kotlinlang.org/](https://kotlinlang.org/)
     * **License:** [The Apache License, Version 2.0](http://www.apache.org/licenses/LICENSE-2.0.txt)

1.  **Group** : org.jetbrains.kotlin. **Name** : kotlin-stdlib. **Version** : 1.6.21.
     * **Project URL:** [https://kotlinlang.org/](https://kotlinlang.org/)
     * **License:** [The Apache License, Version 2.0](http://www.apache.org/licenses/LICENSE-2.0.txt)

1.  **Group** : org.jetbrains.kotlin. **Name** : kotlin-stdlib. **Version** : 1.7.20.
     * **Project URL:** [https://kotlinlang.org/](https://kotlinlang.org/)
     * **License:** [The Apache License, Version 2.0](http://www.apache.org/licenses/LICENSE-2.0.txt)

1.  **Group** : org.jetbrains.kotlin. **Name** : kotlin-stdlib-common. **Version** : 1.5.30.
     * **Project URL:** [https://kotlinlang.org/](https://kotlinlang.org/)
     * **License:** [The Apache License, Version 2.0](http://www.apache.org/licenses/LICENSE-2.0.txt)

1.  **Group** : org.jetbrains.kotlin. **Name** : kotlin-stdlib-common. **Version** : 1.6.21.
     * **Project URL:** [https://kotlinlang.org/](https://kotlinlang.org/)
     * **License:** [The Apache License, Version 2.0](http://www.apache.org/licenses/LICENSE-2.0.txt)

1.  **Group** : org.jetbrains.kotlin. **Name** : kotlin-stdlib-common. **Version** : 1.7.20.
     * **Project URL:** [https://kotlinlang.org/](https://kotlinlang.org/)
     * **License:** [The Apache License, Version 2.0](http://www.apache.org/licenses/LICENSE-2.0.txt)

1.  **Group** : org.jetbrains.kotlin. **Name** : kotlin-stdlib-jdk7. **Version** : 1.7.20.
     * **Project URL:** [https://kotlinlang.org/](https://kotlinlang.org/)
     * **License:** [The Apache License, Version 2.0](http://www.apache.org/licenses/LICENSE-2.0.txt)

1.  **Group** : org.jetbrains.kotlin. **Name** : kotlin-stdlib-jdk8. **Version** : 1.7.20.
     * **Project URL:** [https://kotlinlang.org/](https://kotlinlang.org/)
     * **License:** [The Apache License, Version 2.0](http://www.apache.org/licenses/LICENSE-2.0.txt)

1.  **Group** : org.jetbrains.kotlin. **Name** : kotlin-test. **Version** : 1.7.20.
     * **Project URL:** [https://kotlinlang.org/](https://kotlinlang.org/)
     * **License:** [The Apache License, Version 2.0](http://www.apache.org/licenses/LICENSE-2.0.txt)

1.  **Group** : org.jetbrains.kotlin. **Name** : kotlin-test-annotations-common. **Version** : 1.7.20.
     * **Project URL:** [https://kotlinlang.org/](https://kotlinlang.org/)
     * **License:** [The Apache License, Version 2.0](http://www.apache.org/licenses/LICENSE-2.0.txt)

1.  **Group** : org.jetbrains.kotlin. **Name** : kotlin-test-common. **Version** : 1.7.20.
     * **Project URL:** [https://kotlinlang.org/](https://kotlinlang.org/)
     * **License:** [The Apache License, Version 2.0](http://www.apache.org/licenses/LICENSE-2.0.txt)

1.  **Group** : org.jetbrains.kotlin. **Name** : kotlin-test-junit5. **Version** : 1.7.20.
     * **Project URL:** [https://kotlinlang.org/](https://kotlinlang.org/)
     * **License:** [The Apache License, Version 2.0](http://www.apache.org/licenses/LICENSE-2.0.txt)

1.  **Group** : org.jetbrains.kotlinx. **Name** : kotlinx-coroutines-bom. **Version** : 1.6.3.**No license information found**
1.  **Group** : org.jetbrains.kotlinx. **Name** : kotlinx-coroutines-core. **Version** : 1.6.3.**No license information found**
1.  **Group** : org.jetbrains.kotlinx. **Name** : kotlinx-coroutines-core-jvm. **Version** : 1.6.3.
     * **Project URL:** [https://github.com/Kotlin/kotlinx.coroutines](https://github.com/Kotlin/kotlinx.coroutines)
     * **License:** [The Apache Software License, Version 2.0](https://www.apache.org/licenses/LICENSE-2.0.txt)

1.  **Group** : org.jetbrains.kotlinx. **Name** : kotlinx-html-jvm. **Version** : 0.7.5.
     * **Project URL:** [https://github.com/Kotlin/kotlinx.html](https://github.com/Kotlin/kotlinx.html)
     * **License:** [The Apache License, Version 2.0](https://www.apache.org/licenses/LICENSE-2.0.txt)

1.  **Group** : org.jetbrains.kotlinx. **Name** : kotlinx-serialization-core. **Version** : 1.1.0.**No license information found**
1.  **Group** : org.jetbrains.kotlinx. **Name** : kotlinx-serialization-core-jvm. **Version** : 1.1.0.
     * **Project URL:** [https://github.com/Kotlin/kotlinx.serialization](https://github.com/Kotlin/kotlinx.serialization)
     * **License:** [The Apache Software License, Version 2.0](https://www.apache.org/licenses/LICENSE-2.0.txt)

1.  **Group** : org.jetbrains.kotlinx. **Name** : kotlinx-serialization-json. **Version** : 1.1.0.**No license information found**
1.  **Group** : org.jetbrains.kotlinx. **Name** : kotlinx-serialization-json-jvm. **Version** : 1.1.0.
     * **Project URL:** [https://github.com/Kotlin/kotlinx.serialization](https://github.com/Kotlin/kotlinx.serialization)
     * **License:** [The Apache Software License, Version 2.0](https://www.apache.org/licenses/LICENSE-2.0.txt)

1.  **Group** : org.jsoup. **Name** : jsoup. **Version** : 1.14.3.
     * **Project URL:** [https://jsoup.org/](https://jsoup.org/)
     * **License:** [The MIT License](https://jsoup.org/license)

1.  **Group** : org.junit. **Name** : junit-bom. **Version** : 5.9.1.**No license information found**
1.  **Group** : org.junit.jupiter. **Name** : junit-jupiter-api. **Version** : 5.9.1.
     * **Project URL:** [https://junit.org/junit5/](https://junit.org/junit5/)
     * **License:** [Eclipse Public License v2.0](https://www.eclipse.org/legal/epl-v20.html)

1.  **Group** : org.junit.jupiter. **Name** : junit-jupiter-engine. **Version** : 5.9.1.
     * **Project URL:** [https://junit.org/junit5/](https://junit.org/junit5/)
     * **License:** [Eclipse Public License v2.0](https://www.eclipse.org/legal/epl-v20.html)

1.  **Group** : org.junit.jupiter. **Name** : junit-jupiter-params. **Version** : 5.9.1.
     * **Project URL:** [https://junit.org/junit5/](https://junit.org/junit5/)
     * **License:** [Eclipse Public License v2.0](https://www.eclipse.org/legal/epl-v20.html)

1.  **Group** : org.junit.platform. **Name** : junit-platform-commons. **Version** : 1.9.1.
     * **Project URL:** [https://junit.org/junit5/](https://junit.org/junit5/)
     * **License:** [Eclipse Public License v2.0](https://www.eclipse.org/legal/epl-v20.html)

1.  **Group** : org.junit.platform. **Name** : junit-platform-engine. **Version** : 1.9.1.
     * **Project URL:** [https://junit.org/junit5/](https://junit.org/junit5/)
     * **License:** [Eclipse Public License v2.0](https://www.eclipse.org/legal/epl-v20.html)

1.  **Group** : org.opentest4j. **Name** : opentest4j. **Version** : 1.2.0.
     * **Project URL:** [https://github.com/ota4j-team/opentest4j](https://github.com/ota4j-team/opentest4j)
     * **License:** [The Apache License, Version 2.0](http://www.apache.org/licenses/LICENSE-2.0.txt)

1.  **Group** : org.ow2.asm. **Name** : asm. **Version** : 9.1.
     * **Project URL:** [http://asm.ow2.io/](http://asm.ow2.io/)
     * **License:** [BSD-3-Clause](https://asm.ow2.io/license.html)
     * **License:** [The Apache Software License, Version 2.0](http://www.apache.org/licenses/LICENSE-2.0.txt)

1.  **Group** : org.ow2.asm. **Name** : asm. **Version** : 9.2.
     * **Project URL:** [http://asm.ow2.io/](http://asm.ow2.io/)
     * **License:** [BSD-3-Clause](https://asm.ow2.io/license.html)
     * **License:** [The Apache Software License, Version 2.0](http://www.apache.org/licenses/LICENSE-2.0.txt)

1.  **Group** : org.ow2.asm. **Name** : asm-analysis. **Version** : 9.2.
     * **Project URL:** [http://asm.ow2.io/](http://asm.ow2.io/)
     * **License:** [BSD-3-Clause](https://asm.ow2.io/license.html)
     * **License:** [The Apache Software License, Version 2.0](http://www.apache.org/licenses/LICENSE-2.0.txt)

1.  **Group** : org.ow2.asm. **Name** : asm-commons. **Version** : 9.2.
     * **Project URL:** [http://asm.ow2.io/](http://asm.ow2.io/)
     * **License:** [BSD-3-Clause](https://asm.ow2.io/license.html)
     * **License:** [The Apache Software License, Version 2.0](http://www.apache.org/licenses/LICENSE-2.0.txt)

1.  **Group** : org.ow2.asm. **Name** : asm-tree. **Version** : 9.2.
     * **Project URL:** [http://asm.ow2.io/](http://asm.ow2.io/)
     * **License:** [BSD-3-Clause](https://asm.ow2.io/license.html)
     * **License:** [The Apache Software License, Version 2.0](http://www.apache.org/licenses/LICENSE-2.0.txt)

1.  **Group** : org.pcollections. **Name** : pcollections. **Version** : 3.1.4.
     * **Project URL:** [https://github.com/hrldcpr/pcollections](https://github.com/hrldcpr/pcollections)
     * **License:** [The MIT License](https://opensource.org/licenses/mit-license.php)

1.  **Group** : org.yaml. **Name** : snakeyaml. **Version** : 1.30.
     * **Project URL:** [https://bitbucket.org/snakeyaml/snakeyaml](https://bitbucket.org/snakeyaml/snakeyaml)
     * **License:** [Apache License, Version 2.0](http://www.apache.org/licenses/LICENSE-2.0.txt)

1.  **Group** : org.yaml. **Name** : snakeyaml. **Version** : 1.31.
     * **Project URL:** [https://bitbucket.org/snakeyaml/snakeyaml](https://bitbucket.org/snakeyaml/snakeyaml)
     * **License:** [Apache License, Version 2.0](http://www.apache.org/licenses/LICENSE-2.0.txt)


The dependencies distributed under several licenses, are used according their commercial-use-friendly license.

<<<<<<< HEAD
This report was generated on **Thu Nov 17 21:39:44 EET 2022** using [Gradle-License-Report plugin](https://github.com/jk1/Gradle-License-Report) by Evgeny Naumenko, licensed under [Apache 2.0 License](https://github.com/jk1/Gradle-License-Report/blob/master/LICENSE).
=======
This report was generated on **Mon Nov 14 17:00:17 EET 2022** using [Gradle-License-Report plugin](https://github.com/jk1/Gradle-License-Report) by Evgeny Naumenko, licensed under [Apache 2.0 License](https://github.com/jk1/Gradle-License-Report/blob/master/LICENSE).
>>>>>>> bc23e970




# Dependencies of `io.spine.protodata:protodata-gradle-api:0.4.4`

## Runtime
1.  **Group** : org.jetbrains. **Name** : annotations. **Version** : 13.0.
     * **Project URL:** [http://www.jetbrains.org](http://www.jetbrains.org)
     * **License:** [The Apache Software License, Version 2.0](http://www.apache.org/licenses/LICENSE-2.0.txt)

1.  **Group** : org.jetbrains.kotlin. **Name** : kotlin-stdlib. **Version** : 1.7.20.
     * **Project URL:** [https://kotlinlang.org/](https://kotlinlang.org/)
     * **License:** [The Apache License, Version 2.0](http://www.apache.org/licenses/LICENSE-2.0.txt)

1.  **Group** : org.jetbrains.kotlin. **Name** : kotlin-stdlib-common. **Version** : 1.7.20.
     * **Project URL:** [https://kotlinlang.org/](https://kotlinlang.org/)
     * **License:** [The Apache License, Version 2.0](http://www.apache.org/licenses/LICENSE-2.0.txt)

1.  **Group** : org.jetbrains.kotlin. **Name** : kotlin-stdlib-jdk7. **Version** : 1.7.20.
     * **Project URL:** [https://kotlinlang.org/](https://kotlinlang.org/)
     * **License:** [The Apache License, Version 2.0](http://www.apache.org/licenses/LICENSE-2.0.txt)

1.  **Group** : org.jetbrains.kotlin. **Name** : kotlin-stdlib-jdk8. **Version** : 1.7.20.
     * **Project URL:** [https://kotlinlang.org/](https://kotlinlang.org/)
     * **License:** [The Apache License, Version 2.0](http://www.apache.org/licenses/LICENSE-2.0.txt)

## Compile, tests, and tooling
1.  **Group** : com.beust. **Name** : jcommander. **Version** : 1.82.
     * **Project URL:** [https://jcommander.org](https://jcommander.org)
     * **License:** [Apache License, Version 2.0](https://www.apache.org/licenses/LICENSE-2.0.txt)

1.  **Group** : com.fasterxml.jackson. **Name** : jackson-bom. **Version** : 2.12.7.**No license information found**
1.  **Group** : com.fasterxml.jackson.core. **Name** : jackson-annotations. **Version** : 2.12.7.
     * **Project URL:** [http://github.com/FasterXML/jackson](http://github.com/FasterXML/jackson)
     * **License:** [The Apache Software License, Version 2.0](http://www.apache.org/licenses/LICENSE-2.0.txt)

1.  **Group** : com.fasterxml.jackson.core. **Name** : jackson-core. **Version** : 2.12.7.
     * **Project URL:** [https://github.com/FasterXML/jackson-core](https://github.com/FasterXML/jackson-core)
     * **License:** [Apache License, Version 2.0](http://www.apache.org/licenses/LICENSE-2.0.txt)
     * **License:** [The Apache Software License, Version 2.0](http://www.apache.org/licenses/LICENSE-2.0.txt)

1.  **Group** : com.fasterxml.jackson.core. **Name** : jackson-databind. **Version** : 2.12.7.
     * **Project URL:** [http://github.com/FasterXML/jackson](http://github.com/FasterXML/jackson)
     * **License:** [Apache License, Version 2.0](http://www.apache.org/licenses/LICENSE-2.0.txt)
     * **License:** [The Apache Software License, Version 2.0](http://www.apache.org/licenses/LICENSE-2.0.txt)

1.  **Group** : com.fasterxml.jackson.dataformat. **Name** : jackson-dataformat-xml. **Version** : 2.12.7.
     * **Project URL:** [https://github.com/FasterXML/jackson-dataformat-xml](https://github.com/FasterXML/jackson-dataformat-xml)
     * **License:** [Apache License, Version 2.0](http://www.apache.org/licenses/LICENSE-2.0.txt)
     * **License:** [The Apache Software License, Version 2.0](http://www.apache.org/licenses/LICENSE-2.0.txt)

1.  **Group** : com.fasterxml.jackson.module. **Name** : jackson-module-jaxb-annotations. **Version** : 2.12.7.
     * **Project URL:** [https://github.com/FasterXML/jackson-modules-base](https://github.com/FasterXML/jackson-modules-base)
     * **License:** [Apache License, Version 2.0](http://www.apache.org/licenses/LICENSE-2.0.txt)
     * **License:** [The Apache Software License, Version 2.0](http://www.apache.org/licenses/LICENSE-2.0.txt)

1.  **Group** : com.fasterxml.jackson.module. **Name** : jackson-module-kotlin. **Version** : 2.12.7.
     * **Project URL:** [https://github.com/FasterXML/jackson-module-kotlin](https://github.com/FasterXML/jackson-module-kotlin)
     * **License:** [Apache License, Version 2.0](http://www.apache.org/licenses/LICENSE-2.0.txt)
     * **License:** [The Apache Software License, Version 2.0](http://www.apache.org/licenses/LICENSE-2.0.txt)

1.  **Group** : com.fasterxml.woodstox. **Name** : woodstox-core. **Version** : 6.2.4.
     * **Project URL:** [https://github.com/FasterXML/woodstox](https://github.com/FasterXML/woodstox)
     * **License:** [The Apache License, Version 2.0](http://www.apache.org/licenses/LICENSE-2.0.txt)
     * **License:** [The Apache Software License, Version 2.0](http://www.apache.org/licenses/LICENSE-2.0.txt)

1.  **Group** : com.github.ben-manes.caffeine. **Name** : caffeine. **Version** : 3.0.5.
     * **Project URL:** [https://github.com/ben-manes/caffeine](https://github.com/ben-manes/caffeine)
     * **License:** [Apache License, Version 2.0](https://www.apache.org/licenses/LICENSE-2.0.txt)

1.  **Group** : com.github.kevinstern. **Name** : software-and-algorithms. **Version** : 1.0.
     * **Project URL:** [https://www.github.com/KevinStern/software-and-algorithms](https://www.github.com/KevinStern/software-and-algorithms)
     * **License:** [MIT License](http://www.opensource.org/licenses/mit-license.php)

1.  **Group** : com.google.android. **Name** : annotations. **Version** : 4.1.1.4.
     * **Project URL:** [http://source.android.com/](http://source.android.com/)
     * **License:** [Apache 2.0](http://www.apache.org/licenses/LICENSE-2.0)

1.  **Group** : com.google.api.grpc. **Name** : proto-google-common-protos. **Version** : 2.0.1.
     * **Project URL:** [https://github.com/googleapis/java-iam/proto-google-common-protos](https://github.com/googleapis/java-iam/proto-google-common-protos)
     * **License:** [Apache-2.0](https://www.apache.org/licenses/LICENSE-2.0.txt)

1.  **Group** : com.google.auto. **Name** : auto-common. **Version** : 1.2.1.
     * **Project URL:** [https://github.com/google/auto/tree/master/common](https://github.com/google/auto/tree/master/common)
     * **License:** [Apache 2.0](http://www.apache.org/licenses/LICENSE-2.0.txt)

1.  **Group** : com.google.auto.service. **Name** : auto-service-annotations. **Version** : 1.0.1.
     * **Project URL:** [https://github.com/google/auto/tree/master/service](https://github.com/google/auto/tree/master/service)
     * **License:** [Apache 2.0](http://www.apache.org/licenses/LICENSE-2.0.txt)

1.  **Group** : com.google.auto.value. **Name** : auto-value-annotations. **Version** : 1.8.1.
     * **Project URL:** [https://github.com/google/auto/tree/master/value](https://github.com/google/auto/tree/master/value)
     * **License:** [Apache 2.0](http://www.apache.org/licenses/LICENSE-2.0.txt)

1.  **Group** : com.google.auto.value. **Name** : auto-value-annotations. **Version** : 1.9.
     * **Project URL:** [https://github.com/google/auto/tree/master/value](https://github.com/google/auto/tree/master/value)
     * **License:** [Apache 2.0](http://www.apache.org/licenses/LICENSE-2.0.txt)

1.  **Group** : com.google.code.findbugs. **Name** : jsr305. **Version** : 3.0.2.
     * **Project URL:** [http://findbugs.sourceforge.net/](http://findbugs.sourceforge.net/)
     * **License:** [The Apache Software License, Version 2.0](http://www.apache.org/licenses/LICENSE-2.0.txt)

1.  **Group** : com.google.code.gson. **Name** : gson. **Version** : 2.8.6.
     * **License:** [Apache 2.0](http://www.apache.org/licenses/LICENSE-2.0.txt)

1.  **Group** : com.google.code.gson. **Name** : gson. **Version** : 2.8.9.
     * **Project URL:** [https://github.com/google/gson/gson](https://github.com/google/gson/gson)
     * **License:** [Apache-2.0](https://www.apache.org/licenses/LICENSE-2.0.txt)

1.  **Group** : com.google.errorprone. **Name** : error_prone_annotation. **Version** : 2.16.
     * **License:** [Apache 2.0](http://www.apache.org/licenses/LICENSE-2.0.txt)

1.  **Group** : com.google.errorprone. **Name** : error_prone_annotations. **Version** : 2.11.0.
     * **License:** [Apache 2.0](http://www.apache.org/licenses/LICENSE-2.0.txt)

1.  **Group** : com.google.errorprone. **Name** : error_prone_annotations. **Version** : 2.16.
     * **License:** [Apache 2.0](http://www.apache.org/licenses/LICENSE-2.0.txt)

1.  **Group** : com.google.errorprone. **Name** : error_prone_check_api. **Version** : 2.16.
     * **License:** [Apache 2.0](http://www.apache.org/licenses/LICENSE-2.0.txt)

1.  **Group** : com.google.errorprone. **Name** : error_prone_core. **Version** : 2.16.
     * **License:** [Apache 2.0](http://www.apache.org/licenses/LICENSE-2.0.txt)

1.  **Group** : com.google.errorprone. **Name** : error_prone_type_annotations. **Version** : 2.16.
     * **License:** [Apache 2.0](http://www.apache.org/licenses/LICENSE-2.0.txt)

1.  **Group** : com.google.errorprone. **Name** : javac. **Version** : 9+181-r4173-1.
     * **Project URL:** [https://github.com/google/error-prone-javac](https://github.com/google/error-prone-javac)
     * **License:** [GNU General Public License, version 2, with the Classpath Exception](http://openjdk.java.net/legal/gplv2+ce.html)

1.  **Group** : com.google.flogger. **Name** : flogger. **Version** : 0.7.4.
     * **Project URL:** [https://github.com/google/flogger](https://github.com/google/flogger)
     * **License:** [Apache 2.0](https://www.apache.org/licenses/LICENSE-2.0.txt)

1.  **Group** : com.google.flogger. **Name** : flogger-system-backend. **Version** : 0.7.4.
     * **Project URL:** [https://github.com/google/flogger](https://github.com/google/flogger)
     * **License:** [Apache 2.0](https://www.apache.org/licenses/LICENSE-2.0.txt)

1.  **Group** : com.google.guava. **Name** : failureaccess. **Version** : 1.0.1.
     * **Project URL:** [https://github.com/google/guava/](https://github.com/google/guava/)
     * **License:** [The Apache Software License, Version 2.0](http://www.apache.org/licenses/LICENSE-2.0.txt)

1.  **Group** : com.google.guava. **Name** : guava. **Version** : 31.0.1-jre.
     * **Project URL:** [https://github.com/google/guava](https://github.com/google/guava)
     * **License:** [Apache License, Version 2.0](http://www.apache.org/licenses/LICENSE-2.0.txt)

1.  **Group** : com.google.guava. **Name** : guava. **Version** : 31.1-jre.
     * **Project URL:** [https://github.com/google/guava](https://github.com/google/guava)
     * **License:** [Apache License, Version 2.0](http://www.apache.org/licenses/LICENSE-2.0.txt)

1.  **Group** : com.google.guava. **Name** : guava-testlib. **Version** : 31.1-jre.
     * **License:** [Apache License, Version 2.0](http://www.apache.org/licenses/LICENSE-2.0.txt)

1.  **Group** : com.google.guava. **Name** : listenablefuture. **Version** : 9999.0-empty-to-avoid-conflict-with-guava.
     * **License:** [The Apache Software License, Version 2.0](http://www.apache.org/licenses/LICENSE-2.0.txt)

1.  **Group** : com.google.j2objc. **Name** : j2objc-annotations. **Version** : 1.3.
     * **Project URL:** [https://github.com/google/j2objc/](https://github.com/google/j2objc/)
     * **License:** [The Apache Software License, Version 2.0](http://www.apache.org/licenses/LICENSE-2.0.txt)

1.  **Group** : com.google.protobuf. **Name** : protobuf-java. **Version** : 3.19.2.
     * **Project URL:** [https://developers.google.com/protocol-buffers/](https://developers.google.com/protocol-buffers/)
     * **License:** [3-Clause BSD License](https://opensource.org/licenses/BSD-3-Clause)

1.  **Group** : com.google.protobuf. **Name** : protobuf-java. **Version** : 3.19.6.
     * **Project URL:** [https://developers.google.com/protocol-buffers/](https://developers.google.com/protocol-buffers/)
     * **License:** [3-Clause BSD License](https://opensource.org/licenses/BSD-3-Clause)

1.  **Group** : com.google.protobuf. **Name** : protobuf-java-util. **Version** : 3.19.6.
     * **Project URL:** [https://developers.google.com/protocol-buffers/](https://developers.google.com/protocol-buffers/)
     * **License:** [3-Clause BSD License](https://opensource.org/licenses/BSD-3-Clause)

1.  **Group** : com.google.protobuf. **Name** : protobuf-kotlin. **Version** : 3.19.6.
     * **License:** [3-Clause BSD License](https://opensource.org/licenses/BSD-3-Clause)

1.  **Group** : com.google.protobuf. **Name** : protoc. **Version** : 3.19.6.
     * **Project URL:** [https://developers.google.com/protocol-buffers/](https://developers.google.com/protocol-buffers/)
     * **License:** [3-Clause BSD License](https://opensource.org/licenses/BSD-3-Clause)
     * **License:** [The Apache Software License, Version 2.0](http://www.apache.org/licenses/LICENSE-2.0.txt)

1.  **Group** : com.google.truth. **Name** : truth. **Version** : 1.1.3.
     * **License:** [The Apache Software License, Version 2.0](http://www.apache.org/licenses/LICENSE-2.0.txt)

1.  **Group** : com.google.truth.extensions. **Name** : truth-java8-extension. **Version** : 1.1.3.
     * **License:** [The Apache Software License, Version 2.0](http://www.apache.org/licenses/LICENSE-2.0.txt)

1.  **Group** : com.google.truth.extensions. **Name** : truth-liteproto-extension. **Version** : 1.1.3.
     * **License:** [The Apache Software License, Version 2.0](http://www.apache.org/licenses/LICENSE-2.0.txt)

1.  **Group** : com.google.truth.extensions. **Name** : truth-proto-extension. **Version** : 1.1.3.
     * **License:** [The Apache Software License, Version 2.0](http://www.apache.org/licenses/LICENSE-2.0.txt)

1.  **Group** : com.soywiz.korlibs.korte. **Name** : korte-jvm. **Version** : 2.7.0.
     * **Project URL:** [https://github.com/korlibs/korge-next](https://github.com/korlibs/korge-next)
     * **License:** [MIT](https://raw.githubusercontent.com/korlibs/korge-next/master/korge/LICENSE.txt)

1.  **Group** : io.github.davidburstrom.contester. **Name** : contester-breakpoint. **Version** : 0.2.0.
     * **Project URL:** [https://github.com/davidburstrom/contester](https://github.com/davidburstrom/contester)
     * **License:** [The Apache License, Version 2.0](http://www.apache.org/licenses/LICENSE-2.0.txt)

1.  **Group** : io.github.detekt.sarif4k. **Name** : sarif4k. **Version** : 0.0.1.
     * **Project URL:** [https://detekt.github.io/detekt](https://detekt.github.io/detekt)
     * **License:** [The Apache Software License, Version 2.0](http://www.apache.org/licenses/LICENSE-2.0.txt)

1.  **Group** : io.github.java-diff-utils. **Name** : java-diff-utils. **Version** : 4.0.
     * **Project URL:** [https://github.com/java-diff-utils/java-diff-utils](https://github.com/java-diff-utils/java-diff-utils)
     * **License:** [The Apache Software License, Version 2.0](http://www.apache.org/licenses/LICENSE-2.0.txt)

1.  **Group** : io.gitlab.arturbosch.detekt. **Name** : detekt-api. **Version** : 1.21.0.
     * **Project URL:** [https://detekt.dev](https://detekt.dev)
     * **License:** [The Apache Software License, Version 2.0](https://www.apache.org/licenses/LICENSE-2.0.txt)

1.  **Group** : io.gitlab.arturbosch.detekt. **Name** : detekt-cli. **Version** : 1.21.0.
     * **Project URL:** [https://detekt.dev](https://detekt.dev)
     * **License:** [The Apache Software License, Version 2.0](https://www.apache.org/licenses/LICENSE-2.0.txt)

1.  **Group** : io.gitlab.arturbosch.detekt. **Name** : detekt-core. **Version** : 1.21.0.
     * **Project URL:** [https://detekt.dev](https://detekt.dev)
     * **License:** [The Apache Software License, Version 2.0](https://www.apache.org/licenses/LICENSE-2.0.txt)

1.  **Group** : io.gitlab.arturbosch.detekt. **Name** : detekt-metrics. **Version** : 1.21.0.
     * **Project URL:** [https://detekt.dev](https://detekt.dev)
     * **License:** [The Apache Software License, Version 2.0](https://www.apache.org/licenses/LICENSE-2.0.txt)

1.  **Group** : io.gitlab.arturbosch.detekt. **Name** : detekt-parser. **Version** : 1.21.0.
     * **Project URL:** [https://detekt.dev](https://detekt.dev)
     * **License:** [The Apache Software License, Version 2.0](https://www.apache.org/licenses/LICENSE-2.0.txt)

1.  **Group** : io.gitlab.arturbosch.detekt. **Name** : detekt-psi-utils. **Version** : 1.21.0.
     * **Project URL:** [https://detekt.dev](https://detekt.dev)
     * **License:** [The Apache Software License, Version 2.0](https://www.apache.org/licenses/LICENSE-2.0.txt)

1.  **Group** : io.gitlab.arturbosch.detekt. **Name** : detekt-report-html. **Version** : 1.21.0.
     * **Project URL:** [https://detekt.dev](https://detekt.dev)
     * **License:** [The Apache Software License, Version 2.0](https://www.apache.org/licenses/LICENSE-2.0.txt)

1.  **Group** : io.gitlab.arturbosch.detekt. **Name** : detekt-report-md. **Version** : 1.21.0.
     * **Project URL:** [https://detekt.dev](https://detekt.dev)
     * **License:** [The Apache Software License, Version 2.0](https://www.apache.org/licenses/LICENSE-2.0.txt)

1.  **Group** : io.gitlab.arturbosch.detekt. **Name** : detekt-report-sarif. **Version** : 1.21.0.
     * **Project URL:** [https://detekt.dev](https://detekt.dev)
     * **License:** [The Apache Software License, Version 2.0](https://www.apache.org/licenses/LICENSE-2.0.txt)

1.  **Group** : io.gitlab.arturbosch.detekt. **Name** : detekt-report-txt. **Version** : 1.21.0.
     * **Project URL:** [https://detekt.dev](https://detekt.dev)
     * **License:** [The Apache Software License, Version 2.0](https://www.apache.org/licenses/LICENSE-2.0.txt)

1.  **Group** : io.gitlab.arturbosch.detekt. **Name** : detekt-report-xml. **Version** : 1.21.0.
     * **Project URL:** [https://detekt.dev](https://detekt.dev)
     * **License:** [The Apache Software License, Version 2.0](https://www.apache.org/licenses/LICENSE-2.0.txt)

1.  **Group** : io.gitlab.arturbosch.detekt. **Name** : detekt-rules. **Version** : 1.21.0.
     * **Project URL:** [https://detekt.dev](https://detekt.dev)
     * **License:** [The Apache Software License, Version 2.0](https://www.apache.org/licenses/LICENSE-2.0.txt)

1.  **Group** : io.gitlab.arturbosch.detekt. **Name** : detekt-rules-complexity. **Version** : 1.21.0.
     * **Project URL:** [https://detekt.dev](https://detekt.dev)
     * **License:** [The Apache Software License, Version 2.0](https://www.apache.org/licenses/LICENSE-2.0.txt)

1.  **Group** : io.gitlab.arturbosch.detekt. **Name** : detekt-rules-coroutines. **Version** : 1.21.0.
     * **Project URL:** [https://detekt.dev](https://detekt.dev)
     * **License:** [The Apache Software License, Version 2.0](https://www.apache.org/licenses/LICENSE-2.0.txt)

1.  **Group** : io.gitlab.arturbosch.detekt. **Name** : detekt-rules-documentation. **Version** : 1.21.0.
     * **Project URL:** [https://detekt.dev](https://detekt.dev)
     * **License:** [The Apache Software License, Version 2.0](https://www.apache.org/licenses/LICENSE-2.0.txt)

1.  **Group** : io.gitlab.arturbosch.detekt. **Name** : detekt-rules-empty. **Version** : 1.21.0.
     * **Project URL:** [https://detekt.dev](https://detekt.dev)
     * **License:** [The Apache Software License, Version 2.0](https://www.apache.org/licenses/LICENSE-2.0.txt)

1.  **Group** : io.gitlab.arturbosch.detekt. **Name** : detekt-rules-errorprone. **Version** : 1.21.0.
     * **Project URL:** [https://detekt.dev](https://detekt.dev)
     * **License:** [The Apache Software License, Version 2.0](https://www.apache.org/licenses/LICENSE-2.0.txt)

1.  **Group** : io.gitlab.arturbosch.detekt. **Name** : detekt-rules-exceptions. **Version** : 1.21.0.
     * **Project URL:** [https://detekt.dev](https://detekt.dev)
     * **License:** [The Apache Software License, Version 2.0](https://www.apache.org/licenses/LICENSE-2.0.txt)

1.  **Group** : io.gitlab.arturbosch.detekt. **Name** : detekt-rules-naming. **Version** : 1.21.0.
     * **Project URL:** [https://detekt.dev](https://detekt.dev)
     * **License:** [The Apache Software License, Version 2.0](https://www.apache.org/licenses/LICENSE-2.0.txt)

1.  **Group** : io.gitlab.arturbosch.detekt. **Name** : detekt-rules-performance. **Version** : 1.21.0.
     * **Project URL:** [https://detekt.dev](https://detekt.dev)
     * **License:** [The Apache Software License, Version 2.0](https://www.apache.org/licenses/LICENSE-2.0.txt)

1.  **Group** : io.gitlab.arturbosch.detekt. **Name** : detekt-rules-style. **Version** : 1.21.0.
     * **Project URL:** [https://detekt.dev](https://detekt.dev)
     * **License:** [The Apache Software License, Version 2.0](https://www.apache.org/licenses/LICENSE-2.0.txt)

1.  **Group** : io.gitlab.arturbosch.detekt. **Name** : detekt-tooling. **Version** : 1.21.0.
     * **Project URL:** [https://detekt.dev](https://detekt.dev)
     * **License:** [The Apache Software License, Version 2.0](https://www.apache.org/licenses/LICENSE-2.0.txt)

1.  **Group** : io.gitlab.arturbosch.detekt. **Name** : detekt-utils. **Version** : 1.21.0.
     * **Project URL:** [https://detekt.dev](https://detekt.dev)
     * **License:** [The Apache Software License, Version 2.0](https://www.apache.org/licenses/LICENSE-2.0.txt)

1.  **Group** : io.grpc. **Name** : grpc-api. **Version** : 1.46.0.
     * **Project URL:** [https://github.com/grpc/grpc-java](https://github.com/grpc/grpc-java)
     * **License:** [Apache 2.0](https://opensource.org/licenses/Apache-2.0)

1.  **Group** : io.grpc. **Name** : grpc-context. **Version** : 1.46.0.
     * **Project URL:** [https://github.com/grpc/grpc-java](https://github.com/grpc/grpc-java)
     * **License:** [Apache 2.0](https://opensource.org/licenses/Apache-2.0)

1.  **Group** : io.grpc. **Name** : grpc-core. **Version** : 1.46.0.
     * **Project URL:** [https://github.com/grpc/grpc-java](https://github.com/grpc/grpc-java)
     * **License:** [Apache 2.0](https://opensource.org/licenses/Apache-2.0)

1.  **Group** : io.grpc. **Name** : grpc-protobuf. **Version** : 1.46.0.
     * **Project URL:** [https://github.com/grpc/grpc-java](https://github.com/grpc/grpc-java)
     * **License:** [Apache 2.0](https://opensource.org/licenses/Apache-2.0)

1.  **Group** : io.grpc. **Name** : grpc-protobuf-lite. **Version** : 1.46.0.
     * **Project URL:** [https://github.com/grpc/grpc-java](https://github.com/grpc/grpc-java)
     * **License:** [Apache 2.0](https://opensource.org/licenses/Apache-2.0)

1.  **Group** : io.grpc. **Name** : grpc-stub. **Version** : 1.46.0.
     * **Project URL:** [https://github.com/grpc/grpc-java](https://github.com/grpc/grpc-java)
     * **License:** [Apache 2.0](https://opensource.org/licenses/Apache-2.0)

1.  **Group** : io.perfmark. **Name** : perfmark-api. **Version** : 0.25.0.
     * **Project URL:** [https://github.com/perfmark/perfmark](https://github.com/perfmark/perfmark)
     * **License:** [Apache 2.0](https://opensource.org/licenses/Apache-2.0)

1.  **Group** : io.spine.validation. **Name** : spine-validation-java-runtime. **Version** : 2.0.0-SNAPSHOT.61.**No license information found**
1.  **Group** : jakarta.activation. **Name** : jakarta.activation-api. **Version** : 1.2.1.
     * **Project URL:** [https://www.eclipse.org](https://www.eclipse.org)
     * **License:** [EDL 1.0](http://www.eclipse.org/org/documents/edl-v10.php)
     * **License:** [Eclipse Public License v. 2.0](https://www.eclipse.org/org/documents/epl-2.0/EPL-2.0.txt)
     * **License:** [GNU General Public License, version 2 with the GNU Classpath Exception](https://www.gnu.org/software/classpath/license.html)

1.  **Group** : jakarta.xml.bind. **Name** : jakarta.xml.bind-api. **Version** : 2.3.2.
     * **Project URL:** [https://www.eclipse.org](https://www.eclipse.org)
     * **License:** [Eclipse Distribution License - v 1.0](http://www.eclipse.org/org/documents/edl-v10.php)
     * **License:** [Eclipse Public License v. 2.0](https://www.eclipse.org/org/documents/epl-2.0/EPL-2.0.txt)
     * **License:** [GNU General Public License, version 2 with the GNU Classpath Exception](https://www.gnu.org/software/classpath/license.html)

1.  **Group** : javax.annotation. **Name** : javax.annotation-api. **Version** : 1.3.2.
     * **Project URL:** [http://jcp.org/en/jsr/detail?id=250](http://jcp.org/en/jsr/detail?id=250)
     * **License:** [CDDL + GPLv2 with classpath exception](https://github.com/javaee/javax.annotation/blob/master/LICENSE)

1.  **Group** : junit. **Name** : junit. **Version** : 4.13.2.
     * **Project URL:** [http://junit.org](http://junit.org)
     * **License:** [Eclipse Public License 1.0](http://www.eclipse.org/legal/epl-v10.html)

1.  **Group** : net.java.dev.jna. **Name** : jna. **Version** : 5.6.0.
     * **Project URL:** [https://github.com/java-native-access/jna](https://github.com/java-native-access/jna)
     * **License:** [Apache License v2.0](http://www.apache.org/licenses/LICENSE-2.0.txt)
     * **License:** [LGPL, version 2.1](http://www.gnu.org/licenses/licenses.html)

1.  **Group** : org.apiguardian. **Name** : apiguardian-api. **Version** : 1.1.2.
     * **Project URL:** [https://github.com/apiguardian-team/apiguardian](https://github.com/apiguardian-team/apiguardian)
     * **License:** [The Apache License, Version 2.0](http://www.apache.org/licenses/LICENSE-2.0.txt)

1.  **Group** : org.checkerframework. **Name** : checker-compat-qual. **Version** : 2.5.3.
     * **Project URL:** [https://checkerframework.org](https://checkerframework.org)
     * **License:** [GNU General Public License, version 2 (GPL2), with the classpath exception](http://www.gnu.org/software/classpath/license.html)
     * **License:** [The MIT License](http://opensource.org/licenses/MIT)

1.  **Group** : org.checkerframework. **Name** : checker-qual. **Version** : 3.13.0.
     * **Project URL:** [https://checkerframework.org](https://checkerframework.org)
     * **License:** [The MIT License](http://opensource.org/licenses/MIT)

1.  **Group** : org.checkerframework. **Name** : checker-qual. **Version** : 3.19.0.
     * **Project URL:** [https://checkerframework.org](https://checkerframework.org)
     * **License:** [The MIT License](http://opensource.org/licenses/MIT)

1.  **Group** : org.checkerframework. **Name** : checker-qual. **Version** : 3.21.3.
     * **Project URL:** [https://checkerframework.org](https://checkerframework.org)
     * **License:** [The MIT License](http://opensource.org/licenses/MIT)

1.  **Group** : org.checkerframework. **Name** : dataflow-errorprone. **Version** : 3.24.0.
     * **Project URL:** [https://checkerframework.org](https://checkerframework.org)
     * **License:** [GNU General Public License, version 2 (GPL2), with the classpath exception](http://www.gnu.org/software/classpath/license.html)

1.  **Group** : org.codehaus.mojo. **Name** : animal-sniffer-annotations. **Version** : 1.19.
     * **License:** [MIT license](http://www.opensource.org/licenses/mit-license.php)
     * **License:** [The Apache Software License, Version 2.0](http://www.apache.org/licenses/LICENSE-2.0.txt)

1.  **Group** : org.codehaus.woodstox. **Name** : stax2-api. **Version** : 4.2.1.
     * **Project URL:** [http://github.com/FasterXML/stax2-api](http://github.com/FasterXML/stax2-api)
     * **License:** [The Apache Software License, Version 2.0](http://www.apache.org/licenses/LICENSE-2.0.txt)
     * **License:** [The BSD License](http://www.opensource.org/licenses/bsd-license.php)

1.  **Group** : org.eclipse.jgit. **Name** : org.eclipse.jgit. **Version** : 4.4.1.201607150455-r.
     * **License:** Eclipse Distribution License (New BSD License)

1.  **Group** : org.freemarker. **Name** : freemarker. **Version** : 2.3.31.
     * **Project URL:** [https://freemarker.apache.org/](https://freemarker.apache.org/)
     * **License:** [Apache License, Version 2.0](http://www.apache.org/licenses/LICENSE-2.0.txt)

1.  **Group** : org.hamcrest. **Name** : hamcrest-core. **Version** : 1.3.
     * **License:** [New BSD License](http://www.opensource.org/licenses/bsd-license.php)

1.  **Group** : org.jacoco. **Name** : org.jacoco.agent. **Version** : 0.8.8.
     * **License:** [Eclipse Public License 2.0](https://www.eclipse.org/legal/epl-2.0/)

1.  **Group** : org.jacoco. **Name** : org.jacoco.ant. **Version** : 0.8.8.
     * **License:** [Eclipse Public License 2.0](https://www.eclipse.org/legal/epl-2.0/)

1.  **Group** : org.jacoco. **Name** : org.jacoco.core. **Version** : 0.8.8.
     * **License:** [Eclipse Public License 2.0](https://www.eclipse.org/legal/epl-2.0/)

1.  **Group** : org.jacoco. **Name** : org.jacoco.report. **Version** : 0.8.8.
     * **License:** [Eclipse Public License 2.0](https://www.eclipse.org/legal/epl-2.0/)

1.  **Group** : org.jetbrains. **Name** : annotations. **Version** : 13.0.
     * **Project URL:** [http://www.jetbrains.org](http://www.jetbrains.org)
     * **License:** [The Apache Software License, Version 2.0](http://www.apache.org/licenses/LICENSE-2.0.txt)

1.  **Group** : org.jetbrains. **Name** : markdown. **Version** : 0.3.1.**No license information found**
1.  **Group** : org.jetbrains. **Name** : markdown-jvm. **Version** : 0.3.1.
     * **Project URL:** [https://github.com/JetBrains/markdown](https://github.com/JetBrains/markdown)
     * **License:** [The Apache Software License, Version 2.0](http://www.apache.org/licenses/LICENSE-2.0.txt)

1.  **Group** : org.jetbrains.dokka. **Name** : dokka-analysis. **Version** : 1.7.20.
     * **Project URL:** [https://github.com/Kotlin/dokka](https://github.com/Kotlin/dokka)
     * **License:** [The Apache Software License, Version 2.0](http://www.apache.org/licenses/LICENSE-2.0.txt)

1.  **Group** : org.jetbrains.dokka. **Name** : dokka-base. **Version** : 1.7.20.
     * **Project URL:** [https://github.com/Kotlin/dokka](https://github.com/Kotlin/dokka)
     * **License:** [The Apache Software License, Version 2.0](http://www.apache.org/licenses/LICENSE-2.0.txt)

1.  **Group** : org.jetbrains.dokka. **Name** : dokka-core. **Version** : 1.7.20.
     * **Project URL:** [https://github.com/Kotlin/dokka](https://github.com/Kotlin/dokka)
     * **License:** [The Apache Software License, Version 2.0](http://www.apache.org/licenses/LICENSE-2.0.txt)

1.  **Group** : org.jetbrains.dokka. **Name** : javadoc-plugin. **Version** : 1.7.20.
     * **Project URL:** [https://github.com/Kotlin/dokka](https://github.com/Kotlin/dokka)
     * **License:** [The Apache Software License, Version 2.0](http://www.apache.org/licenses/LICENSE-2.0.txt)

1.  **Group** : org.jetbrains.dokka. **Name** : kotlin-analysis-compiler. **Version** : 1.7.20.
     * **Project URL:** [https://github.com/Kotlin/dokka](https://github.com/Kotlin/dokka)
     * **License:** [The Apache Software License, Version 2.0](http://www.apache.org/licenses/LICENSE-2.0.txt)

1.  **Group** : org.jetbrains.dokka. **Name** : kotlin-analysis-intellij. **Version** : 1.7.20.
     * **Project URL:** [https://github.com/Kotlin/dokka](https://github.com/Kotlin/dokka)
     * **License:** [The Apache Software License, Version 2.0](http://www.apache.org/licenses/LICENSE-2.0.txt)

1.  **Group** : org.jetbrains.dokka. **Name** : kotlin-as-java-plugin. **Version** : 1.7.20.
     * **Project URL:** [https://github.com/Kotlin/dokka](https://github.com/Kotlin/dokka)
     * **License:** [The Apache Software License, Version 2.0](http://www.apache.org/licenses/LICENSE-2.0.txt)

1.  **Group** : org.jetbrains.intellij.deps. **Name** : trove4j. **Version** : 1.0.20200330.
     * **Project URL:** [https://github.com/JetBrains/intellij-deps-trove4j](https://github.com/JetBrains/intellij-deps-trove4j)
     * **License:** [GNU LESSER GENERAL PUBLIC LICENSE 2.1](https://www.gnu.org/licenses/old-licenses/lgpl-2.1.en.html)

1.  **Group** : org.jetbrains.kotlin. **Name** : kotlin-compiler-embeddable. **Version** : 1.6.21.
     * **Project URL:** [https://kotlinlang.org/](https://kotlinlang.org/)
     * **License:** [The Apache License, Version 2.0](http://www.apache.org/licenses/LICENSE-2.0.txt)

1.  **Group** : org.jetbrains.kotlin. **Name** : kotlin-compiler-embeddable. **Version** : 1.7.20.
     * **Project URL:** [https://kotlinlang.org/](https://kotlinlang.org/)
     * **License:** [The Apache License, Version 2.0](http://www.apache.org/licenses/LICENSE-2.0.txt)

1.  **Group** : org.jetbrains.kotlin. **Name** : kotlin-daemon-embeddable. **Version** : 1.6.21.
     * **Project URL:** [https://kotlinlang.org/](https://kotlinlang.org/)
     * **License:** [The Apache License, Version 2.0](http://www.apache.org/licenses/LICENSE-2.0.txt)

1.  **Group** : org.jetbrains.kotlin. **Name** : kotlin-daemon-embeddable. **Version** : 1.7.20.
     * **Project URL:** [https://kotlinlang.org/](https://kotlinlang.org/)
     * **License:** [The Apache License, Version 2.0](http://www.apache.org/licenses/LICENSE-2.0.txt)

1.  **Group** : org.jetbrains.kotlin. **Name** : kotlin-klib-commonizer-embeddable. **Version** : 1.7.20.
     * **Project URL:** [https://kotlinlang.org/](https://kotlinlang.org/)
     * **License:** [The Apache License, Version 2.0](http://www.apache.org/licenses/LICENSE-2.0.txt)

1.  **Group** : org.jetbrains.kotlin. **Name** : kotlin-reflect. **Version** : 1.6.21.
     * **Project URL:** [https://kotlinlang.org/](https://kotlinlang.org/)
     * **License:** [The Apache License, Version 2.0](http://www.apache.org/licenses/LICENSE-2.0.txt)

1.  **Group** : org.jetbrains.kotlin. **Name** : kotlin-reflect. **Version** : 1.7.20.
     * **Project URL:** [https://kotlinlang.org/](https://kotlinlang.org/)
     * **License:** [The Apache License, Version 2.0](http://www.apache.org/licenses/LICENSE-2.0.txt)

1.  **Group** : org.jetbrains.kotlin. **Name** : kotlin-script-runtime. **Version** : 1.6.21.
     * **Project URL:** [https://kotlinlang.org/](https://kotlinlang.org/)
     * **License:** [The Apache License, Version 2.0](http://www.apache.org/licenses/LICENSE-2.0.txt)

1.  **Group** : org.jetbrains.kotlin. **Name** : kotlin-script-runtime. **Version** : 1.7.20.
     * **Project URL:** [https://kotlinlang.org/](https://kotlinlang.org/)
     * **License:** [The Apache License, Version 2.0](http://www.apache.org/licenses/LICENSE-2.0.txt)

1.  **Group** : org.jetbrains.kotlin. **Name** : kotlin-scripting-common. **Version** : 1.7.20.
     * **Project URL:** [https://kotlinlang.org/](https://kotlinlang.org/)
     * **License:** [The Apache License, Version 2.0](http://www.apache.org/licenses/LICENSE-2.0.txt)

1.  **Group** : org.jetbrains.kotlin. **Name** : kotlin-scripting-compiler-embeddable. **Version** : 1.7.20.
     * **Project URL:** [https://kotlinlang.org/](https://kotlinlang.org/)
     * **License:** [The Apache License, Version 2.0](http://www.apache.org/licenses/LICENSE-2.0.txt)

1.  **Group** : org.jetbrains.kotlin. **Name** : kotlin-scripting-compiler-impl-embeddable. **Version** : 1.7.20.
     * **Project URL:** [https://kotlinlang.org/](https://kotlinlang.org/)
     * **License:** [The Apache License, Version 2.0](http://www.apache.org/licenses/LICENSE-2.0.txt)

1.  **Group** : org.jetbrains.kotlin. **Name** : kotlin-scripting-jvm. **Version** : 1.7.20.
     * **Project URL:** [https://kotlinlang.org/](https://kotlinlang.org/)
     * **License:** [The Apache License, Version 2.0](http://www.apache.org/licenses/LICENSE-2.0.txt)

1.  **Group** : org.jetbrains.kotlin. **Name** : kotlin-stdlib. **Version** : 1.6.21.
     * **Project URL:** [https://kotlinlang.org/](https://kotlinlang.org/)
     * **License:** [The Apache License, Version 2.0](http://www.apache.org/licenses/LICENSE-2.0.txt)

1.  **Group** : org.jetbrains.kotlin. **Name** : kotlin-stdlib. **Version** : 1.7.20.
     * **Project URL:** [https://kotlinlang.org/](https://kotlinlang.org/)
     * **License:** [The Apache License, Version 2.0](http://www.apache.org/licenses/LICENSE-2.0.txt)

1.  **Group** : org.jetbrains.kotlin. **Name** : kotlin-stdlib-common. **Version** : 1.6.21.
     * **Project URL:** [https://kotlinlang.org/](https://kotlinlang.org/)
     * **License:** [The Apache License, Version 2.0](http://www.apache.org/licenses/LICENSE-2.0.txt)

1.  **Group** : org.jetbrains.kotlin. **Name** : kotlin-stdlib-common. **Version** : 1.7.20.
     * **Project URL:** [https://kotlinlang.org/](https://kotlinlang.org/)
     * **License:** [The Apache License, Version 2.0](http://www.apache.org/licenses/LICENSE-2.0.txt)

1.  **Group** : org.jetbrains.kotlin. **Name** : kotlin-stdlib-jdk7. **Version** : 1.7.20.
     * **Project URL:** [https://kotlinlang.org/](https://kotlinlang.org/)
     * **License:** [The Apache License, Version 2.0](http://www.apache.org/licenses/LICENSE-2.0.txt)

1.  **Group** : org.jetbrains.kotlin. **Name** : kotlin-stdlib-jdk8. **Version** : 1.7.20.
     * **Project URL:** [https://kotlinlang.org/](https://kotlinlang.org/)
     * **License:** [The Apache License, Version 2.0](http://www.apache.org/licenses/LICENSE-2.0.txt)

1.  **Group** : org.jetbrains.kotlin. **Name** : kotlin-test. **Version** : 1.7.20.
     * **Project URL:** [https://kotlinlang.org/](https://kotlinlang.org/)
     * **License:** [The Apache License, Version 2.0](http://www.apache.org/licenses/LICENSE-2.0.txt)

1.  **Group** : org.jetbrains.kotlin. **Name** : kotlin-test-annotations-common. **Version** : 1.7.20.
     * **Project URL:** [https://kotlinlang.org/](https://kotlinlang.org/)
     * **License:** [The Apache License, Version 2.0](http://www.apache.org/licenses/LICENSE-2.0.txt)

1.  **Group** : org.jetbrains.kotlin. **Name** : kotlin-test-common. **Version** : 1.7.20.
     * **Project URL:** [https://kotlinlang.org/](https://kotlinlang.org/)
     * **License:** [The Apache License, Version 2.0](http://www.apache.org/licenses/LICENSE-2.0.txt)

1.  **Group** : org.jetbrains.kotlin. **Name** : kotlin-test-junit5. **Version** : 1.7.20.
     * **Project URL:** [https://kotlinlang.org/](https://kotlinlang.org/)
     * **License:** [The Apache License, Version 2.0](http://www.apache.org/licenses/LICENSE-2.0.txt)

1.  **Group** : org.jetbrains.kotlinx. **Name** : kotlinx-coroutines-bom. **Version** : 1.6.3.**No license information found**
1.  **Group** : org.jetbrains.kotlinx. **Name** : kotlinx-coroutines-core. **Version** : 1.6.3.**No license information found**
1.  **Group** : org.jetbrains.kotlinx. **Name** : kotlinx-coroutines-core-jvm. **Version** : 1.6.3.
     * **Project URL:** [https://github.com/Kotlin/kotlinx.coroutines](https://github.com/Kotlin/kotlinx.coroutines)
     * **License:** [The Apache Software License, Version 2.0](https://www.apache.org/licenses/LICENSE-2.0.txt)

1.  **Group** : org.jetbrains.kotlinx. **Name** : kotlinx-html-jvm. **Version** : 0.7.5.
     * **Project URL:** [https://github.com/Kotlin/kotlinx.html](https://github.com/Kotlin/kotlinx.html)
     * **License:** [The Apache License, Version 2.0](https://www.apache.org/licenses/LICENSE-2.0.txt)

1.  **Group** : org.jetbrains.kotlinx. **Name** : kotlinx-serialization-core. **Version** : 1.1.0.**No license information found**
1.  **Group** : org.jetbrains.kotlinx. **Name** : kotlinx-serialization-core-jvm. **Version** : 1.1.0.
     * **Project URL:** [https://github.com/Kotlin/kotlinx.serialization](https://github.com/Kotlin/kotlinx.serialization)
     * **License:** [The Apache Software License, Version 2.0](https://www.apache.org/licenses/LICENSE-2.0.txt)

1.  **Group** : org.jetbrains.kotlinx. **Name** : kotlinx-serialization-json. **Version** : 1.1.0.**No license information found**
1.  **Group** : org.jetbrains.kotlinx. **Name** : kotlinx-serialization-json-jvm. **Version** : 1.1.0.
     * **Project URL:** [https://github.com/Kotlin/kotlinx.serialization](https://github.com/Kotlin/kotlinx.serialization)
     * **License:** [The Apache Software License, Version 2.0](https://www.apache.org/licenses/LICENSE-2.0.txt)

1.  **Group** : org.jsoup. **Name** : jsoup. **Version** : 1.14.3.
     * **Project URL:** [https://jsoup.org/](https://jsoup.org/)
     * **License:** [The MIT License](https://jsoup.org/license)

1.  **Group** : org.junit. **Name** : junit-bom. **Version** : 5.9.1.**No license information found**
1.  **Group** : org.junit.jupiter. **Name** : junit-jupiter-api. **Version** : 5.9.1.
     * **Project URL:** [https://junit.org/junit5/](https://junit.org/junit5/)
     * **License:** [Eclipse Public License v2.0](https://www.eclipse.org/legal/epl-v20.html)

1.  **Group** : org.junit.jupiter. **Name** : junit-jupiter-engine. **Version** : 5.9.1.
     * **Project URL:** [https://junit.org/junit5/](https://junit.org/junit5/)
     * **License:** [Eclipse Public License v2.0](https://www.eclipse.org/legal/epl-v20.html)

1.  **Group** : org.junit.jupiter. **Name** : junit-jupiter-params. **Version** : 5.9.1.
     * **Project URL:** [https://junit.org/junit5/](https://junit.org/junit5/)
     * **License:** [Eclipse Public License v2.0](https://www.eclipse.org/legal/epl-v20.html)

1.  **Group** : org.junit.platform. **Name** : junit-platform-commons. **Version** : 1.9.1.
     * **Project URL:** [https://junit.org/junit5/](https://junit.org/junit5/)
     * **License:** [Eclipse Public License v2.0](https://www.eclipse.org/legal/epl-v20.html)

1.  **Group** : org.junit.platform. **Name** : junit-platform-engine. **Version** : 1.9.1.
     * **Project URL:** [https://junit.org/junit5/](https://junit.org/junit5/)
     * **License:** [Eclipse Public License v2.0](https://www.eclipse.org/legal/epl-v20.html)

1.  **Group** : org.opentest4j. **Name** : opentest4j. **Version** : 1.2.0.
     * **Project URL:** [https://github.com/ota4j-team/opentest4j](https://github.com/ota4j-team/opentest4j)
     * **License:** [The Apache License, Version 2.0](http://www.apache.org/licenses/LICENSE-2.0.txt)

1.  **Group** : org.ow2.asm. **Name** : asm. **Version** : 9.1.
     * **Project URL:** [http://asm.ow2.io/](http://asm.ow2.io/)
     * **License:** [BSD-3-Clause](https://asm.ow2.io/license.html)
     * **License:** [The Apache Software License, Version 2.0](http://www.apache.org/licenses/LICENSE-2.0.txt)

1.  **Group** : org.ow2.asm. **Name** : asm. **Version** : 9.2.
     * **Project URL:** [http://asm.ow2.io/](http://asm.ow2.io/)
     * **License:** [BSD-3-Clause](https://asm.ow2.io/license.html)
     * **License:** [The Apache Software License, Version 2.0](http://www.apache.org/licenses/LICENSE-2.0.txt)

1.  **Group** : org.ow2.asm. **Name** : asm-analysis. **Version** : 9.2.
     * **Project URL:** [http://asm.ow2.io/](http://asm.ow2.io/)
     * **License:** [BSD-3-Clause](https://asm.ow2.io/license.html)
     * **License:** [The Apache Software License, Version 2.0](http://www.apache.org/licenses/LICENSE-2.0.txt)

1.  **Group** : org.ow2.asm. **Name** : asm-commons. **Version** : 9.2.
     * **Project URL:** [http://asm.ow2.io/](http://asm.ow2.io/)
     * **License:** [BSD-3-Clause](https://asm.ow2.io/license.html)
     * **License:** [The Apache Software License, Version 2.0](http://www.apache.org/licenses/LICENSE-2.0.txt)

1.  **Group** : org.ow2.asm. **Name** : asm-tree. **Version** : 9.2.
     * **Project URL:** [http://asm.ow2.io/](http://asm.ow2.io/)
     * **License:** [BSD-3-Clause](https://asm.ow2.io/license.html)
     * **License:** [The Apache Software License, Version 2.0](http://www.apache.org/licenses/LICENSE-2.0.txt)

1.  **Group** : org.pcollections. **Name** : pcollections. **Version** : 3.1.4.
     * **Project URL:** [https://github.com/hrldcpr/pcollections](https://github.com/hrldcpr/pcollections)
     * **License:** [The MIT License](https://opensource.org/licenses/mit-license.php)

1.  **Group** : org.yaml. **Name** : snakeyaml. **Version** : 1.30.
     * **Project URL:** [https://bitbucket.org/snakeyaml/snakeyaml](https://bitbucket.org/snakeyaml/snakeyaml)
     * **License:** [Apache License, Version 2.0](http://www.apache.org/licenses/LICENSE-2.0.txt)


The dependencies distributed under several licenses, are used according their commercial-use-friendly license.

<<<<<<< HEAD
This report was generated on **Thu Nov 17 21:39:44 EET 2022** using [Gradle-License-Report plugin](https://github.com/jk1/Gradle-License-Report) by Evgeny Naumenko, licensed under [Apache 2.0 License](https://github.com/jk1/Gradle-License-Report/blob/master/LICENSE).
=======
This report was generated on **Mon Nov 14 17:00:18 EET 2022** using [Gradle-License-Report plugin](https://github.com/jk1/Gradle-License-Report) by Evgeny Naumenko, licensed under [Apache 2.0 License](https://github.com/jk1/Gradle-License-Report/blob/master/LICENSE).
>>>>>>> bc23e970




# Dependencies of `io.spine.protodata:protodata-gradle-plugin:0.4.4`

## Runtime
1.  **Group** : com.google.code.findbugs. **Name** : jsr305. **Version** : 3.0.2.
     * **Project URL:** [http://findbugs.sourceforge.net/](http://findbugs.sourceforge.net/)
     * **License:** [The Apache Software License, Version 2.0](http://www.apache.org/licenses/LICENSE-2.0.txt)

1.  **Group** : com.google.code.gson. **Name** : gson. **Version** : 2.8.6.
     * **License:** [Apache 2.0](http://www.apache.org/licenses/LICENSE-2.0.txt)

1.  **Group** : com.google.errorprone. **Name** : error_prone_annotations. **Version** : 2.11.0.
     * **License:** [Apache 2.0](http://www.apache.org/licenses/LICENSE-2.0.txt)

1.  **Group** : com.google.flogger. **Name** : flogger. **Version** : 0.7.4.
     * **Project URL:** [https://github.com/google/flogger](https://github.com/google/flogger)
     * **License:** [Apache 2.0](https://www.apache.org/licenses/LICENSE-2.0.txt)

1.  **Group** : com.google.flogger. **Name** : flogger-system-backend. **Version** : 0.7.4.
     * **Project URL:** [https://github.com/google/flogger](https://github.com/google/flogger)
     * **License:** [Apache 2.0](https://www.apache.org/licenses/LICENSE-2.0.txt)

1.  **Group** : com.google.guava. **Name** : failureaccess. **Version** : 1.0.1.
     * **Project URL:** [https://github.com/google/guava/](https://github.com/google/guava/)
     * **License:** [The Apache Software License, Version 2.0](http://www.apache.org/licenses/LICENSE-2.0.txt)

1.  **Group** : com.google.guava. **Name** : guava. **Version** : 31.1-jre.
     * **Project URL:** [https://github.com/google/guava](https://github.com/google/guava)
     * **License:** [Apache License, Version 2.0](http://www.apache.org/licenses/LICENSE-2.0.txt)

1.  **Group** : com.google.guava. **Name** : listenablefuture. **Version** : 9999.0-empty-to-avoid-conflict-with-guava.
     * **License:** [The Apache Software License, Version 2.0](http://www.apache.org/licenses/LICENSE-2.0.txt)

1.  **Group** : com.google.j2objc. **Name** : j2objc-annotations. **Version** : 1.3.
     * **Project URL:** [https://github.com/google/j2objc/](https://github.com/google/j2objc/)
     * **License:** [The Apache Software License, Version 2.0](http://www.apache.org/licenses/LICENSE-2.0.txt)

1.  **Group** : com.google.protobuf. **Name** : protobuf-java. **Version** : 3.19.6.
     * **Project URL:** [https://developers.google.com/protocol-buffers/](https://developers.google.com/protocol-buffers/)
     * **License:** [3-Clause BSD License](https://opensource.org/licenses/BSD-3-Clause)

1.  **Group** : com.google.protobuf. **Name** : protobuf-java-util. **Version** : 3.19.6.
     * **Project URL:** [https://developers.google.com/protocol-buffers/](https://developers.google.com/protocol-buffers/)
     * **License:** [3-Clause BSD License](https://opensource.org/licenses/BSD-3-Clause)

1.  **Group** : com.google.protobuf. **Name** : protobuf-kotlin. **Version** : 3.19.6.
     * **License:** [3-Clause BSD License](https://opensource.org/licenses/BSD-3-Clause)

1.  **Group** : com.squareup. **Name** : javapoet. **Version** : 1.13.0.
     * **Project URL:** [http://github.com/square/javapoet/](http://github.com/square/javapoet/)
     * **License:** [Apache 2.0](http://www.apache.org/licenses/LICENSE-2.0.txt)

1.  **Group** : io.spine.validation. **Name** : spine-validation-java-runtime. **Version** : 2.0.0-SNAPSHOT.61.**No license information found**
1.  **Group** : javax.annotation. **Name** : javax.annotation-api. **Version** : 1.3.2.
     * **Project URL:** [http://jcp.org/en/jsr/detail?id=250](http://jcp.org/en/jsr/detail?id=250)
     * **License:** [CDDL + GPLv2 with classpath exception](https://github.com/javaee/javax.annotation/blob/master/LICENSE)

1.  **Group** : org.checkerframework. **Name** : checker-compat-qual. **Version** : 2.5.3.
     * **Project URL:** [https://checkerframework.org](https://checkerframework.org)
     * **License:** [GNU General Public License, version 2 (GPL2), with the classpath exception](http://www.gnu.org/software/classpath/license.html)
     * **License:** [The MIT License](http://opensource.org/licenses/MIT)

1.  **Group** : org.checkerframework. **Name** : checker-qual. **Version** : 3.12.0.
     * **Project URL:** [https://checkerframework.org](https://checkerframework.org)
     * **License:** [The MIT License](http://opensource.org/licenses/MIT)

1.  **Group** : org.jetbrains. **Name** : annotations. **Version** : 13.0.
     * **Project URL:** [http://www.jetbrains.org](http://www.jetbrains.org)
     * **License:** [The Apache Software License, Version 2.0](http://www.apache.org/licenses/LICENSE-2.0.txt)

1.  **Group** : org.jetbrains.kotlin. **Name** : kotlin-gradle-plugin-api. **Version** : 1.7.20.
     * **Project URL:** [https://kotlinlang.org/](https://kotlinlang.org/)
     * **License:** [The Apache License, Version 2.0](http://www.apache.org/licenses/LICENSE-2.0.txt)

1.  **Group** : org.jetbrains.kotlin. **Name** : kotlin-native-utils. **Version** : 1.7.20.
     * **Project URL:** [https://kotlinlang.org/](https://kotlinlang.org/)
     * **License:** [The Apache License, Version 2.0](http://www.apache.org/licenses/LICENSE-2.0.txt)

1.  **Group** : org.jetbrains.kotlin. **Name** : kotlin-project-model. **Version** : 1.7.20.
     * **Project URL:** [https://kotlinlang.org/](https://kotlinlang.org/)
     * **License:** [The Apache License, Version 2.0](http://www.apache.org/licenses/LICENSE-2.0.txt)

1.  **Group** : org.jetbrains.kotlin. **Name** : kotlin-reflect. **Version** : 1.7.20.
     * **Project URL:** [https://kotlinlang.org/](https://kotlinlang.org/)
     * **License:** [The Apache License, Version 2.0](http://www.apache.org/licenses/LICENSE-2.0.txt)

1.  **Group** : org.jetbrains.kotlin. **Name** : kotlin-stdlib. **Version** : 1.7.20.
     * **Project URL:** [https://kotlinlang.org/](https://kotlinlang.org/)
     * **License:** [The Apache License, Version 2.0](http://www.apache.org/licenses/LICENSE-2.0.txt)

1.  **Group** : org.jetbrains.kotlin. **Name** : kotlin-stdlib-common. **Version** : 1.7.20.
     * **Project URL:** [https://kotlinlang.org/](https://kotlinlang.org/)
     * **License:** [The Apache License, Version 2.0](http://www.apache.org/licenses/LICENSE-2.0.txt)

1.  **Group** : org.jetbrains.kotlin. **Name** : kotlin-stdlib-jdk7. **Version** : 1.7.20.
     * **Project URL:** [https://kotlinlang.org/](https://kotlinlang.org/)
     * **License:** [The Apache License, Version 2.0](http://www.apache.org/licenses/LICENSE-2.0.txt)

1.  **Group** : org.jetbrains.kotlin. **Name** : kotlin-stdlib-jdk8. **Version** : 1.7.20.
     * **Project URL:** [https://kotlinlang.org/](https://kotlinlang.org/)
     * **License:** [The Apache License, Version 2.0](http://www.apache.org/licenses/LICENSE-2.0.txt)

1.  **Group** : org.jetbrains.kotlin. **Name** : kotlin-tooling-core. **Version** : 1.7.20.
     * **Project URL:** [https://kotlinlang.org/](https://kotlinlang.org/)
     * **License:** [The Apache License, Version 2.0](http://www.apache.org/licenses/LICENSE-2.0.txt)

1.  **Group** : org.jetbrains.kotlin. **Name** : kotlin-util-io. **Version** : 1.7.20.
     * **Project URL:** [https://kotlinlang.org/](https://kotlinlang.org/)
     * **License:** [The Apache License, Version 2.0](http://www.apache.org/licenses/LICENSE-2.0.txt)

## Compile, tests, and tooling
1.  **Group** : com.beust. **Name** : jcommander. **Version** : 1.82.
     * **Project URL:** [https://jcommander.org](https://jcommander.org)
     * **License:** [Apache License, Version 2.0](https://www.apache.org/licenses/LICENSE-2.0.txt)

1.  **Group** : com.fasterxml.jackson. **Name** : jackson-bom. **Version** : 2.12.7.**No license information found**
1.  **Group** : com.fasterxml.jackson.core. **Name** : jackson-annotations. **Version** : 2.12.7.
     * **Project URL:** [http://github.com/FasterXML/jackson](http://github.com/FasterXML/jackson)
     * **License:** [The Apache Software License, Version 2.0](http://www.apache.org/licenses/LICENSE-2.0.txt)

1.  **Group** : com.fasterxml.jackson.core. **Name** : jackson-core. **Version** : 2.12.7.
     * **Project URL:** [https://github.com/FasterXML/jackson-core](https://github.com/FasterXML/jackson-core)
     * **License:** [Apache License, Version 2.0](http://www.apache.org/licenses/LICENSE-2.0.txt)
     * **License:** [The Apache Software License, Version 2.0](http://www.apache.org/licenses/LICENSE-2.0.txt)

1.  **Group** : com.fasterxml.jackson.core. **Name** : jackson-databind. **Version** : 2.12.7.
     * **Project URL:** [http://github.com/FasterXML/jackson](http://github.com/FasterXML/jackson)
     * **License:** [Apache License, Version 2.0](http://www.apache.org/licenses/LICENSE-2.0.txt)
     * **License:** [The Apache Software License, Version 2.0](http://www.apache.org/licenses/LICENSE-2.0.txt)

1.  **Group** : com.fasterxml.jackson.dataformat. **Name** : jackson-dataformat-xml. **Version** : 2.12.7.
     * **Project URL:** [https://github.com/FasterXML/jackson-dataformat-xml](https://github.com/FasterXML/jackson-dataformat-xml)
     * **License:** [Apache License, Version 2.0](http://www.apache.org/licenses/LICENSE-2.0.txt)
     * **License:** [The Apache Software License, Version 2.0](http://www.apache.org/licenses/LICENSE-2.0.txt)

1.  **Group** : com.fasterxml.jackson.module. **Name** : jackson-module-jaxb-annotations. **Version** : 2.12.7.
     * **Project URL:** [https://github.com/FasterXML/jackson-modules-base](https://github.com/FasterXML/jackson-modules-base)
     * **License:** [Apache License, Version 2.0](http://www.apache.org/licenses/LICENSE-2.0.txt)
     * **License:** [The Apache Software License, Version 2.0](http://www.apache.org/licenses/LICENSE-2.0.txt)

1.  **Group** : com.fasterxml.jackson.module. **Name** : jackson-module-kotlin. **Version** : 2.12.7.
     * **Project URL:** [https://github.com/FasterXML/jackson-module-kotlin](https://github.com/FasterXML/jackson-module-kotlin)
     * **License:** [Apache License, Version 2.0](http://www.apache.org/licenses/LICENSE-2.0.txt)
     * **License:** [The Apache Software License, Version 2.0](http://www.apache.org/licenses/LICENSE-2.0.txt)

1.  **Group** : com.fasterxml.woodstox. **Name** : woodstox-core. **Version** : 6.2.4.
     * **Project URL:** [https://github.com/FasterXML/woodstox](https://github.com/FasterXML/woodstox)
     * **License:** [The Apache License, Version 2.0](http://www.apache.org/licenses/LICENSE-2.0.txt)
     * **License:** [The Apache Software License, Version 2.0](http://www.apache.org/licenses/LICENSE-2.0.txt)

1.  **Group** : com.github.ben-manes.caffeine. **Name** : caffeine. **Version** : 3.0.5.
     * **Project URL:** [https://github.com/ben-manes/caffeine](https://github.com/ben-manes/caffeine)
     * **License:** [Apache License, Version 2.0](https://www.apache.org/licenses/LICENSE-2.0.txt)

1.  **Group** : com.github.kevinstern. **Name** : software-and-algorithms. **Version** : 1.0.
     * **Project URL:** [https://www.github.com/KevinStern/software-and-algorithms](https://www.github.com/KevinStern/software-and-algorithms)
     * **License:** [MIT License](http://www.opensource.org/licenses/mit-license.php)

1.  **Group** : com.google.android. **Name** : annotations. **Version** : 4.1.1.4.
     * **Project URL:** [http://source.android.com/](http://source.android.com/)
     * **License:** [Apache 2.0](http://www.apache.org/licenses/LICENSE-2.0)

1.  **Group** : com.google.api.grpc. **Name** : proto-google-common-protos. **Version** : 2.0.1.
     * **Project URL:** [https://github.com/googleapis/java-iam/proto-google-common-protos](https://github.com/googleapis/java-iam/proto-google-common-protos)
     * **License:** [Apache-2.0](https://www.apache.org/licenses/LICENSE-2.0.txt)

1.  **Group** : com.google.auto. **Name** : auto-common. **Version** : 1.2.1.
     * **Project URL:** [https://github.com/google/auto/tree/master/common](https://github.com/google/auto/tree/master/common)
     * **License:** [Apache 2.0](http://www.apache.org/licenses/LICENSE-2.0.txt)

1.  **Group** : com.google.auto.service. **Name** : auto-service-annotations. **Version** : 1.0.1.
     * **Project URL:** [https://github.com/google/auto/tree/master/service](https://github.com/google/auto/tree/master/service)
     * **License:** [Apache 2.0](http://www.apache.org/licenses/LICENSE-2.0.txt)

1.  **Group** : com.google.auto.value. **Name** : auto-value-annotations. **Version** : 1.8.1.
     * **Project URL:** [https://github.com/google/auto/tree/master/value](https://github.com/google/auto/tree/master/value)
     * **License:** [Apache 2.0](http://www.apache.org/licenses/LICENSE-2.0.txt)

1.  **Group** : com.google.auto.value. **Name** : auto-value-annotations. **Version** : 1.9.
     * **Project URL:** [https://github.com/google/auto/tree/master/value](https://github.com/google/auto/tree/master/value)
     * **License:** [Apache 2.0](http://www.apache.org/licenses/LICENSE-2.0.txt)

1.  **Group** : com.google.code.findbugs. **Name** : jsr305. **Version** : 3.0.2.
     * **Project URL:** [http://findbugs.sourceforge.net/](http://findbugs.sourceforge.net/)
     * **License:** [The Apache Software License, Version 2.0](http://www.apache.org/licenses/LICENSE-2.0.txt)

1.  **Group** : com.google.code.gson. **Name** : gson. **Version** : 2.8.6.
     * **License:** [Apache 2.0](http://www.apache.org/licenses/LICENSE-2.0.txt)

1.  **Group** : com.google.code.gson. **Name** : gson. **Version** : 2.8.9.
     * **Project URL:** [https://github.com/google/gson/gson](https://github.com/google/gson/gson)
     * **License:** [Apache-2.0](https://www.apache.org/licenses/LICENSE-2.0.txt)

1.  **Group** : com.google.errorprone. **Name** : error_prone_annotation. **Version** : 2.16.
     * **License:** [Apache 2.0](http://www.apache.org/licenses/LICENSE-2.0.txt)

1.  **Group** : com.google.errorprone. **Name** : error_prone_annotations. **Version** : 2.11.0.
     * **License:** [Apache 2.0](http://www.apache.org/licenses/LICENSE-2.0.txt)

1.  **Group** : com.google.errorprone. **Name** : error_prone_annotations. **Version** : 2.16.
     * **License:** [Apache 2.0](http://www.apache.org/licenses/LICENSE-2.0.txt)

1.  **Group** : com.google.errorprone. **Name** : error_prone_check_api. **Version** : 2.16.
     * **License:** [Apache 2.0](http://www.apache.org/licenses/LICENSE-2.0.txt)

1.  **Group** : com.google.errorprone. **Name** : error_prone_core. **Version** : 2.16.
     * **License:** [Apache 2.0](http://www.apache.org/licenses/LICENSE-2.0.txt)

1.  **Group** : com.google.errorprone. **Name** : error_prone_type_annotations. **Version** : 2.16.
     * **License:** [Apache 2.0](http://www.apache.org/licenses/LICENSE-2.0.txt)

1.  **Group** : com.google.errorprone. **Name** : javac. **Version** : 9+181-r4173-1.
     * **Project URL:** [https://github.com/google/error-prone-javac](https://github.com/google/error-prone-javac)
     * **License:** [GNU General Public License, version 2, with the Classpath Exception](http://openjdk.java.net/legal/gplv2+ce.html)

1.  **Group** : com.google.flogger. **Name** : flogger. **Version** : 0.7.4.
     * **Project URL:** [https://github.com/google/flogger](https://github.com/google/flogger)
     * **License:** [Apache 2.0](https://www.apache.org/licenses/LICENSE-2.0.txt)

1.  **Group** : com.google.flogger. **Name** : flogger-system-backend. **Version** : 0.7.4.
     * **Project URL:** [https://github.com/google/flogger](https://github.com/google/flogger)
     * **License:** [Apache 2.0](https://www.apache.org/licenses/LICENSE-2.0.txt)

1.  **Group** : com.google.gradle. **Name** : osdetector-gradle-plugin. **Version** : 1.7.0.
     * **Project URL:** [https://github.com/google/osdetector-gradle-plugin](https://github.com/google/osdetector-gradle-plugin)
     * **License:** [Apache License 2.0](http://opensource.org/licenses/Apache-2.0)

1.  **Group** : com.google.guava. **Name** : failureaccess. **Version** : 1.0.1.
     * **Project URL:** [https://github.com/google/guava/](https://github.com/google/guava/)
     * **License:** [The Apache Software License, Version 2.0](http://www.apache.org/licenses/LICENSE-2.0.txt)

1.  **Group** : com.google.guava. **Name** : guava. **Version** : 31.0.1-jre.
     * **Project URL:** [https://github.com/google/guava](https://github.com/google/guava)
     * **License:** [Apache License, Version 2.0](http://www.apache.org/licenses/LICENSE-2.0.txt)

1.  **Group** : com.google.guava. **Name** : guava. **Version** : 31.1-jre.
     * **Project URL:** [https://github.com/google/guava](https://github.com/google/guava)
     * **License:** [Apache License, Version 2.0](http://www.apache.org/licenses/LICENSE-2.0.txt)

1.  **Group** : com.google.guava. **Name** : guava-testlib. **Version** : 31.1-jre.
     * **License:** [Apache License, Version 2.0](http://www.apache.org/licenses/LICENSE-2.0.txt)

1.  **Group** : com.google.guava. **Name** : listenablefuture. **Version** : 9999.0-empty-to-avoid-conflict-with-guava.
     * **License:** [The Apache Software License, Version 2.0](http://www.apache.org/licenses/LICENSE-2.0.txt)

1.  **Group** : com.google.j2objc. **Name** : j2objc-annotations. **Version** : 1.3.
     * **Project URL:** [https://github.com/google/j2objc/](https://github.com/google/j2objc/)
     * **License:** [The Apache Software License, Version 2.0](http://www.apache.org/licenses/LICENSE-2.0.txt)

1.  **Group** : com.google.protobuf. **Name** : protobuf-gradle-plugin. **Version** : 0.8.19.
     * **Project URL:** [https://github.com/google/protobuf-gradle-plugin](https://github.com/google/protobuf-gradle-plugin)
     * **License:** [BSD 3-Clause](http://opensource.org/licenses/BSD-3-Clause)

1.  **Group** : com.google.protobuf. **Name** : protobuf-java. **Version** : 3.19.2.
     * **Project URL:** [https://developers.google.com/protocol-buffers/](https://developers.google.com/protocol-buffers/)
     * **License:** [3-Clause BSD License](https://opensource.org/licenses/BSD-3-Clause)

1.  **Group** : com.google.protobuf. **Name** : protobuf-java. **Version** : 3.19.6.
     * **Project URL:** [https://developers.google.com/protocol-buffers/](https://developers.google.com/protocol-buffers/)
     * **License:** [3-Clause BSD License](https://opensource.org/licenses/BSD-3-Clause)

1.  **Group** : com.google.protobuf. **Name** : protobuf-java-util. **Version** : 3.19.6.
     * **Project URL:** [https://developers.google.com/protocol-buffers/](https://developers.google.com/protocol-buffers/)
     * **License:** [3-Clause BSD License](https://opensource.org/licenses/BSD-3-Clause)

1.  **Group** : com.google.protobuf. **Name** : protobuf-kotlin. **Version** : 3.19.6.
     * **License:** [3-Clause BSD License](https://opensource.org/licenses/BSD-3-Clause)

1.  **Group** : com.google.protobuf. **Name** : protoc. **Version** : 3.19.6.
     * **Project URL:** [https://developers.google.com/protocol-buffers/](https://developers.google.com/protocol-buffers/)
     * **License:** [3-Clause BSD License](https://opensource.org/licenses/BSD-3-Clause)
     * **License:** [The Apache Software License, Version 2.0](http://www.apache.org/licenses/LICENSE-2.0.txt)

1.  **Group** : com.google.truth. **Name** : truth. **Version** : 1.1.3.
     * **License:** [The Apache Software License, Version 2.0](http://www.apache.org/licenses/LICENSE-2.0.txt)

1.  **Group** : com.google.truth.extensions. **Name** : truth-java8-extension. **Version** : 1.1.3.
     * **License:** [The Apache Software License, Version 2.0](http://www.apache.org/licenses/LICENSE-2.0.txt)

1.  **Group** : com.google.truth.extensions. **Name** : truth-liteproto-extension. **Version** : 1.1.3.
     * **License:** [The Apache Software License, Version 2.0](http://www.apache.org/licenses/LICENSE-2.0.txt)

1.  **Group** : com.google.truth.extensions. **Name** : truth-proto-extension. **Version** : 1.1.3.
     * **License:** [The Apache Software License, Version 2.0](http://www.apache.org/licenses/LICENSE-2.0.txt)

1.  **Group** : com.soywiz.korlibs.korte. **Name** : korte-jvm. **Version** : 2.7.0.
     * **Project URL:** [https://github.com/korlibs/korge-next](https://github.com/korlibs/korge-next)
     * **License:** [MIT](https://raw.githubusercontent.com/korlibs/korge-next/master/korge/LICENSE.txt)

1.  **Group** : com.squareup. **Name** : javapoet. **Version** : 1.13.0.
     * **Project URL:** [http://github.com/square/javapoet/](http://github.com/square/javapoet/)
     * **License:** [Apache 2.0](http://www.apache.org/licenses/LICENSE-2.0.txt)

1.  **Group** : commons-lang. **Name** : commons-lang. **Version** : 2.6.
     * **Project URL:** [http://commons.apache.org/lang/](http://commons.apache.org/lang/)
     * **License:** [The Apache Software License, Version 2.0](http://www.apache.org/licenses/LICENSE-2.0.txt)

1.  **Group** : io.github.davidburstrom.contester. **Name** : contester-breakpoint. **Version** : 0.2.0.
     * **Project URL:** [https://github.com/davidburstrom/contester](https://github.com/davidburstrom/contester)
     * **License:** [The Apache License, Version 2.0](http://www.apache.org/licenses/LICENSE-2.0.txt)

1.  **Group** : io.github.detekt.sarif4k. **Name** : sarif4k. **Version** : 0.0.1.
     * **Project URL:** [https://detekt.github.io/detekt](https://detekt.github.io/detekt)
     * **License:** [The Apache Software License, Version 2.0](http://www.apache.org/licenses/LICENSE-2.0.txt)

1.  **Group** : io.github.java-diff-utils. **Name** : java-diff-utils. **Version** : 4.0.
     * **Project URL:** [https://github.com/java-diff-utils/java-diff-utils](https://github.com/java-diff-utils/java-diff-utils)
     * **License:** [The Apache Software License, Version 2.0](http://www.apache.org/licenses/LICENSE-2.0.txt)

1.  **Group** : io.gitlab.arturbosch.detekt. **Name** : detekt-api. **Version** : 1.21.0.
     * **Project URL:** [https://detekt.dev](https://detekt.dev)
     * **License:** [The Apache Software License, Version 2.0](https://www.apache.org/licenses/LICENSE-2.0.txt)

1.  **Group** : io.gitlab.arturbosch.detekt. **Name** : detekt-cli. **Version** : 1.21.0.
     * **Project URL:** [https://detekt.dev](https://detekt.dev)
     * **License:** [The Apache Software License, Version 2.0](https://www.apache.org/licenses/LICENSE-2.0.txt)

1.  **Group** : io.gitlab.arturbosch.detekt. **Name** : detekt-core. **Version** : 1.21.0.
     * **Project URL:** [https://detekt.dev](https://detekt.dev)
     * **License:** [The Apache Software License, Version 2.0](https://www.apache.org/licenses/LICENSE-2.0.txt)

1.  **Group** : io.gitlab.arturbosch.detekt. **Name** : detekt-metrics. **Version** : 1.21.0.
     * **Project URL:** [https://detekt.dev](https://detekt.dev)
     * **License:** [The Apache Software License, Version 2.0](https://www.apache.org/licenses/LICENSE-2.0.txt)

1.  **Group** : io.gitlab.arturbosch.detekt. **Name** : detekt-parser. **Version** : 1.21.0.
     * **Project URL:** [https://detekt.dev](https://detekt.dev)
     * **License:** [The Apache Software License, Version 2.0](https://www.apache.org/licenses/LICENSE-2.0.txt)

1.  **Group** : io.gitlab.arturbosch.detekt. **Name** : detekt-psi-utils. **Version** : 1.21.0.
     * **Project URL:** [https://detekt.dev](https://detekt.dev)
     * **License:** [The Apache Software License, Version 2.0](https://www.apache.org/licenses/LICENSE-2.0.txt)

1.  **Group** : io.gitlab.arturbosch.detekt. **Name** : detekt-report-html. **Version** : 1.21.0.
     * **Project URL:** [https://detekt.dev](https://detekt.dev)
     * **License:** [The Apache Software License, Version 2.0](https://www.apache.org/licenses/LICENSE-2.0.txt)

1.  **Group** : io.gitlab.arturbosch.detekt. **Name** : detekt-report-md. **Version** : 1.21.0.
     * **Project URL:** [https://detekt.dev](https://detekt.dev)
     * **License:** [The Apache Software License, Version 2.0](https://www.apache.org/licenses/LICENSE-2.0.txt)

1.  **Group** : io.gitlab.arturbosch.detekt. **Name** : detekt-report-sarif. **Version** : 1.21.0.
     * **Project URL:** [https://detekt.dev](https://detekt.dev)
     * **License:** [The Apache Software License, Version 2.0](https://www.apache.org/licenses/LICENSE-2.0.txt)

1.  **Group** : io.gitlab.arturbosch.detekt. **Name** : detekt-report-txt. **Version** : 1.21.0.
     * **Project URL:** [https://detekt.dev](https://detekt.dev)
     * **License:** [The Apache Software License, Version 2.0](https://www.apache.org/licenses/LICENSE-2.0.txt)

1.  **Group** : io.gitlab.arturbosch.detekt. **Name** : detekt-report-xml. **Version** : 1.21.0.
     * **Project URL:** [https://detekt.dev](https://detekt.dev)
     * **License:** [The Apache Software License, Version 2.0](https://www.apache.org/licenses/LICENSE-2.0.txt)

1.  **Group** : io.gitlab.arturbosch.detekt. **Name** : detekt-rules. **Version** : 1.21.0.
     * **Project URL:** [https://detekt.dev](https://detekt.dev)
     * **License:** [The Apache Software License, Version 2.0](https://www.apache.org/licenses/LICENSE-2.0.txt)

1.  **Group** : io.gitlab.arturbosch.detekt. **Name** : detekt-rules-complexity. **Version** : 1.21.0.
     * **Project URL:** [https://detekt.dev](https://detekt.dev)
     * **License:** [The Apache Software License, Version 2.0](https://www.apache.org/licenses/LICENSE-2.0.txt)

1.  **Group** : io.gitlab.arturbosch.detekt. **Name** : detekt-rules-coroutines. **Version** : 1.21.0.
     * **Project URL:** [https://detekt.dev](https://detekt.dev)
     * **License:** [The Apache Software License, Version 2.0](https://www.apache.org/licenses/LICENSE-2.0.txt)

1.  **Group** : io.gitlab.arturbosch.detekt. **Name** : detekt-rules-documentation. **Version** : 1.21.0.
     * **Project URL:** [https://detekt.dev](https://detekt.dev)
     * **License:** [The Apache Software License, Version 2.0](https://www.apache.org/licenses/LICENSE-2.0.txt)

1.  **Group** : io.gitlab.arturbosch.detekt. **Name** : detekt-rules-empty. **Version** : 1.21.0.
     * **Project URL:** [https://detekt.dev](https://detekt.dev)
     * **License:** [The Apache Software License, Version 2.0](https://www.apache.org/licenses/LICENSE-2.0.txt)

1.  **Group** : io.gitlab.arturbosch.detekt. **Name** : detekt-rules-errorprone. **Version** : 1.21.0.
     * **Project URL:** [https://detekt.dev](https://detekt.dev)
     * **License:** [The Apache Software License, Version 2.0](https://www.apache.org/licenses/LICENSE-2.0.txt)

1.  **Group** : io.gitlab.arturbosch.detekt. **Name** : detekt-rules-exceptions. **Version** : 1.21.0.
     * **Project URL:** [https://detekt.dev](https://detekt.dev)
     * **License:** [The Apache Software License, Version 2.0](https://www.apache.org/licenses/LICENSE-2.0.txt)

1.  **Group** : io.gitlab.arturbosch.detekt. **Name** : detekt-rules-naming. **Version** : 1.21.0.
     * **Project URL:** [https://detekt.dev](https://detekt.dev)
     * **License:** [The Apache Software License, Version 2.0](https://www.apache.org/licenses/LICENSE-2.0.txt)

1.  **Group** : io.gitlab.arturbosch.detekt. **Name** : detekt-rules-performance. **Version** : 1.21.0.
     * **Project URL:** [https://detekt.dev](https://detekt.dev)
     * **License:** [The Apache Software License, Version 2.0](https://www.apache.org/licenses/LICENSE-2.0.txt)

1.  **Group** : io.gitlab.arturbosch.detekt. **Name** : detekt-rules-style. **Version** : 1.21.0.
     * **Project URL:** [https://detekt.dev](https://detekt.dev)
     * **License:** [The Apache Software License, Version 2.0](https://www.apache.org/licenses/LICENSE-2.0.txt)

1.  **Group** : io.gitlab.arturbosch.detekt. **Name** : detekt-tooling. **Version** : 1.21.0.
     * **Project URL:** [https://detekt.dev](https://detekt.dev)
     * **License:** [The Apache Software License, Version 2.0](https://www.apache.org/licenses/LICENSE-2.0.txt)

1.  **Group** : io.gitlab.arturbosch.detekt. **Name** : detekt-utils. **Version** : 1.21.0.
     * **Project URL:** [https://detekt.dev](https://detekt.dev)
     * **License:** [The Apache Software License, Version 2.0](https://www.apache.org/licenses/LICENSE-2.0.txt)

1.  **Group** : io.grpc. **Name** : grpc-api. **Version** : 1.46.0.
     * **Project URL:** [https://github.com/grpc/grpc-java](https://github.com/grpc/grpc-java)
     * **License:** [Apache 2.0](https://opensource.org/licenses/Apache-2.0)

1.  **Group** : io.grpc. **Name** : grpc-context. **Version** : 1.46.0.
     * **Project URL:** [https://github.com/grpc/grpc-java](https://github.com/grpc/grpc-java)
     * **License:** [Apache 2.0](https://opensource.org/licenses/Apache-2.0)

1.  **Group** : io.grpc. **Name** : grpc-core. **Version** : 1.46.0.
     * **Project URL:** [https://github.com/grpc/grpc-java](https://github.com/grpc/grpc-java)
     * **License:** [Apache 2.0](https://opensource.org/licenses/Apache-2.0)

1.  **Group** : io.grpc. **Name** : grpc-protobuf. **Version** : 1.46.0.
     * **Project URL:** [https://github.com/grpc/grpc-java](https://github.com/grpc/grpc-java)
     * **License:** [Apache 2.0](https://opensource.org/licenses/Apache-2.0)

1.  **Group** : io.grpc. **Name** : grpc-protobuf-lite. **Version** : 1.46.0.
     * **Project URL:** [https://github.com/grpc/grpc-java](https://github.com/grpc/grpc-java)
     * **License:** [Apache 2.0](https://opensource.org/licenses/Apache-2.0)

1.  **Group** : io.grpc. **Name** : grpc-stub. **Version** : 1.46.0.
     * **Project URL:** [https://github.com/grpc/grpc-java](https://github.com/grpc/grpc-java)
     * **License:** [Apache 2.0](https://opensource.org/licenses/Apache-2.0)

1.  **Group** : io.perfmark. **Name** : perfmark-api. **Version** : 0.25.0.
     * **Project URL:** [https://github.com/perfmark/perfmark](https://github.com/perfmark/perfmark)
     * **License:** [Apache 2.0](https://opensource.org/licenses/Apache-2.0)

1.  **Group** : io.spine.validation. **Name** : spine-validation-java-runtime. **Version** : 2.0.0-SNAPSHOT.61.**No license information found**
1.  **Group** : jakarta.activation. **Name** : jakarta.activation-api. **Version** : 1.2.1.
     * **Project URL:** [https://www.eclipse.org](https://www.eclipse.org)
     * **License:** [EDL 1.0](http://www.eclipse.org/org/documents/edl-v10.php)
     * **License:** [Eclipse Public License v. 2.0](https://www.eclipse.org/org/documents/epl-2.0/EPL-2.0.txt)
     * **License:** [GNU General Public License, version 2 with the GNU Classpath Exception](https://www.gnu.org/software/classpath/license.html)

1.  **Group** : jakarta.xml.bind. **Name** : jakarta.xml.bind-api. **Version** : 2.3.2.
     * **Project URL:** [https://www.eclipse.org](https://www.eclipse.org)
     * **License:** [Eclipse Distribution License - v 1.0](http://www.eclipse.org/org/documents/edl-v10.php)
     * **License:** [Eclipse Public License v. 2.0](https://www.eclipse.org/org/documents/epl-2.0/EPL-2.0.txt)
     * **License:** [GNU General Public License, version 2 with the GNU Classpath Exception](https://www.gnu.org/software/classpath/license.html)

1.  **Group** : javax.annotation. **Name** : javax.annotation-api. **Version** : 1.3.2.
     * **Project URL:** [http://jcp.org/en/jsr/detail?id=250](http://jcp.org/en/jsr/detail?id=250)
     * **License:** [CDDL + GPLv2 with classpath exception](https://github.com/javaee/javax.annotation/blob/master/LICENSE)

1.  **Group** : junit. **Name** : junit. **Version** : 4.13.2.
     * **Project URL:** [http://junit.org](http://junit.org)
     * **License:** [Eclipse Public License 1.0](http://www.eclipse.org/legal/epl-v10.html)

1.  **Group** : kr.motd.maven. **Name** : os-maven-plugin. **Version** : 1.7.0.
     * **Project URL:** [https://github.com/trustin/os-maven-plugin/](https://github.com/trustin/os-maven-plugin/)
     * **License:** [Apache License, Version 2.0](http://www.apache.org/licenses/LICENSE-2.0)

1.  **Group** : net.java.dev.jna. **Name** : jna. **Version** : 5.6.0.
     * **Project URL:** [https://github.com/java-native-access/jna](https://github.com/java-native-access/jna)
     * **License:** [Apache License v2.0](http://www.apache.org/licenses/LICENSE-2.0.txt)
     * **License:** [LGPL, version 2.1](http://www.gnu.org/licenses/licenses.html)

1.  **Group** : org.apiguardian. **Name** : apiguardian-api. **Version** : 1.1.2.
     * **Project URL:** [https://github.com/apiguardian-team/apiguardian](https://github.com/apiguardian-team/apiguardian)
     * **License:** [The Apache License, Version 2.0](http://www.apache.org/licenses/LICENSE-2.0.txt)

1.  **Group** : org.checkerframework. **Name** : checker-compat-qual. **Version** : 2.5.3.
     * **Project URL:** [https://checkerframework.org](https://checkerframework.org)
     * **License:** [GNU General Public License, version 2 (GPL2), with the classpath exception](http://www.gnu.org/software/classpath/license.html)
     * **License:** [The MIT License](http://opensource.org/licenses/MIT)

1.  **Group** : org.checkerframework. **Name** : checker-qual. **Version** : 3.12.0.
     * **Project URL:** [https://checkerframework.org](https://checkerframework.org)
     * **License:** [The MIT License](http://opensource.org/licenses/MIT)

1.  **Group** : org.checkerframework. **Name** : checker-qual. **Version** : 3.13.0.
     * **Project URL:** [https://checkerframework.org](https://checkerframework.org)
     * **License:** [The MIT License](http://opensource.org/licenses/MIT)

1.  **Group** : org.checkerframework. **Name** : checker-qual. **Version** : 3.19.0.
     * **Project URL:** [https://checkerframework.org](https://checkerframework.org)
     * **License:** [The MIT License](http://opensource.org/licenses/MIT)

1.  **Group** : org.checkerframework. **Name** : checker-qual. **Version** : 3.21.3.
     * **Project URL:** [https://checkerframework.org](https://checkerframework.org)
     * **License:** [The MIT License](http://opensource.org/licenses/MIT)

1.  **Group** : org.checkerframework. **Name** : dataflow-errorprone. **Version** : 3.24.0.
     * **Project URL:** [https://checkerframework.org](https://checkerframework.org)
     * **License:** [GNU General Public License, version 2 (GPL2), with the classpath exception](http://www.gnu.org/software/classpath/license.html)

1.  **Group** : org.codehaus.mojo. **Name** : animal-sniffer-annotations. **Version** : 1.19.
     * **License:** [MIT license](http://www.opensource.org/licenses/mit-license.php)
     * **License:** [The Apache Software License, Version 2.0](http://www.apache.org/licenses/LICENSE-2.0.txt)

1.  **Group** : org.codehaus.woodstox. **Name** : stax2-api. **Version** : 4.2.1.
     * **Project URL:** [http://github.com/FasterXML/stax2-api](http://github.com/FasterXML/stax2-api)
     * **License:** [The Apache Software License, Version 2.0](http://www.apache.org/licenses/LICENSE-2.0.txt)
     * **License:** [The BSD License](http://www.opensource.org/licenses/bsd-license.php)

1.  **Group** : org.eclipse.jgit. **Name** : org.eclipse.jgit. **Version** : 4.4.1.201607150455-r.
     * **License:** Eclipse Distribution License (New BSD License)

1.  **Group** : org.freemarker. **Name** : freemarker. **Version** : 2.3.31.
     * **Project URL:** [https://freemarker.apache.org/](https://freemarker.apache.org/)
     * **License:** [Apache License, Version 2.0](http://www.apache.org/licenses/LICENSE-2.0.txt)

1.  **Group** : org.hamcrest. **Name** : hamcrest-core. **Version** : 1.3.
     * **License:** [New BSD License](http://www.opensource.org/licenses/bsd-license.php)

1.  **Group** : org.jacoco. **Name** : org.jacoco.agent. **Version** : 0.8.8.
     * **License:** [Eclipse Public License 2.0](https://www.eclipse.org/legal/epl-2.0/)

1.  **Group** : org.jacoco. **Name** : org.jacoco.ant. **Version** : 0.8.8.
     * **License:** [Eclipse Public License 2.0](https://www.eclipse.org/legal/epl-2.0/)

1.  **Group** : org.jacoco. **Name** : org.jacoco.core. **Version** : 0.8.8.
     * **License:** [Eclipse Public License 2.0](https://www.eclipse.org/legal/epl-2.0/)

1.  **Group** : org.jacoco. **Name** : org.jacoco.report. **Version** : 0.8.8.
     * **License:** [Eclipse Public License 2.0](https://www.eclipse.org/legal/epl-2.0/)

1.  **Group** : org.jetbrains. **Name** : annotations. **Version** : 13.0.
     * **Project URL:** [http://www.jetbrains.org](http://www.jetbrains.org)
     * **License:** [The Apache Software License, Version 2.0](http://www.apache.org/licenses/LICENSE-2.0.txt)

1.  **Group** : org.jetbrains. **Name** : markdown. **Version** : 0.3.1.**No license information found**
1.  **Group** : org.jetbrains. **Name** : markdown-jvm. **Version** : 0.3.1.
     * **Project URL:** [https://github.com/JetBrains/markdown](https://github.com/JetBrains/markdown)
     * **License:** [The Apache Software License, Version 2.0](http://www.apache.org/licenses/LICENSE-2.0.txt)

1.  **Group** : org.jetbrains.dokka. **Name** : dokka-analysis. **Version** : 1.7.20.
     * **Project URL:** [https://github.com/Kotlin/dokka](https://github.com/Kotlin/dokka)
     * **License:** [The Apache Software License, Version 2.0](http://www.apache.org/licenses/LICENSE-2.0.txt)

1.  **Group** : org.jetbrains.dokka. **Name** : dokka-base. **Version** : 1.7.20.
     * **Project URL:** [https://github.com/Kotlin/dokka](https://github.com/Kotlin/dokka)
     * **License:** [The Apache Software License, Version 2.0](http://www.apache.org/licenses/LICENSE-2.0.txt)

1.  **Group** : org.jetbrains.dokka. **Name** : dokka-core. **Version** : 1.7.20.
     * **Project URL:** [https://github.com/Kotlin/dokka](https://github.com/Kotlin/dokka)
     * **License:** [The Apache Software License, Version 2.0](http://www.apache.org/licenses/LICENSE-2.0.txt)

1.  **Group** : org.jetbrains.dokka. **Name** : javadoc-plugin. **Version** : 1.7.20.
     * **Project URL:** [https://github.com/Kotlin/dokka](https://github.com/Kotlin/dokka)
     * **License:** [The Apache Software License, Version 2.0](http://www.apache.org/licenses/LICENSE-2.0.txt)

1.  **Group** : org.jetbrains.dokka. **Name** : kotlin-analysis-compiler. **Version** : 1.7.20.
     * **Project URL:** [https://github.com/Kotlin/dokka](https://github.com/Kotlin/dokka)
     * **License:** [The Apache Software License, Version 2.0](http://www.apache.org/licenses/LICENSE-2.0.txt)

1.  **Group** : org.jetbrains.dokka. **Name** : kotlin-analysis-intellij. **Version** : 1.7.20.
     * **Project URL:** [https://github.com/Kotlin/dokka](https://github.com/Kotlin/dokka)
     * **License:** [The Apache Software License, Version 2.0](http://www.apache.org/licenses/LICENSE-2.0.txt)

1.  **Group** : org.jetbrains.dokka. **Name** : kotlin-as-java-plugin. **Version** : 1.7.20.
     * **Project URL:** [https://github.com/Kotlin/dokka](https://github.com/Kotlin/dokka)
     * **License:** [The Apache Software License, Version 2.0](http://www.apache.org/licenses/LICENSE-2.0.txt)

1.  **Group** : org.jetbrains.intellij.deps. **Name** : trove4j. **Version** : 1.0.20200330.
     * **Project URL:** [https://github.com/JetBrains/intellij-deps-trove4j](https://github.com/JetBrains/intellij-deps-trove4j)
     * **License:** [GNU LESSER GENERAL PUBLIC LICENSE 2.1](https://www.gnu.org/licenses/old-licenses/lgpl-2.1.en.html)

1.  **Group** : org.jetbrains.kotlin. **Name** : kotlin-android-extensions. **Version** : 1.7.20.
     * **Project URL:** [https://kotlinlang.org/](https://kotlinlang.org/)
     * **License:** [The Apache License, Version 2.0](http://www.apache.org/licenses/LICENSE-2.0.txt)

1.  **Group** : org.jetbrains.kotlin. **Name** : kotlin-annotation-processing-gradle. **Version** : 1.7.20.
     * **Project URL:** [https://kotlinlang.org/](https://kotlinlang.org/)
     * **License:** [The Apache License, Version 2.0](http://www.apache.org/licenses/LICENSE-2.0.txt)

1.  **Group** : org.jetbrains.kotlin. **Name** : kotlin-build-common. **Version** : 1.7.20.
     * **Project URL:** [https://kotlinlang.org/](https://kotlinlang.org/)
     * **License:** [The Apache License, Version 2.0](http://www.apache.org/licenses/LICENSE-2.0.txt)

1.  **Group** : org.jetbrains.kotlin. **Name** : kotlin-compiler-embeddable. **Version** : 1.6.21.
     * **Project URL:** [https://kotlinlang.org/](https://kotlinlang.org/)
     * **License:** [The Apache License, Version 2.0](http://www.apache.org/licenses/LICENSE-2.0.txt)

1.  **Group** : org.jetbrains.kotlin. **Name** : kotlin-compiler-embeddable. **Version** : 1.7.20.
     * **Project URL:** [https://kotlinlang.org/](https://kotlinlang.org/)
     * **License:** [The Apache License, Version 2.0](http://www.apache.org/licenses/LICENSE-2.0.txt)

1.  **Group** : org.jetbrains.kotlin. **Name** : kotlin-compiler-runner. **Version** : 1.7.20.
     * **Project URL:** [https://kotlinlang.org/](https://kotlinlang.org/)
     * **License:** [The Apache License, Version 2.0](http://www.apache.org/licenses/LICENSE-2.0.txt)

1.  **Group** : org.jetbrains.kotlin. **Name** : kotlin-daemon-client. **Version** : 1.7.20.
     * **Project URL:** [https://kotlinlang.org/](https://kotlinlang.org/)
     * **License:** [The Apache License, Version 2.0](http://www.apache.org/licenses/LICENSE-2.0.txt)

1.  **Group** : org.jetbrains.kotlin. **Name** : kotlin-daemon-embeddable. **Version** : 1.6.21.
     * **Project URL:** [https://kotlinlang.org/](https://kotlinlang.org/)
     * **License:** [The Apache License, Version 2.0](http://www.apache.org/licenses/LICENSE-2.0.txt)

1.  **Group** : org.jetbrains.kotlin. **Name** : kotlin-daemon-embeddable. **Version** : 1.7.20.
     * **Project URL:** [https://kotlinlang.org/](https://kotlinlang.org/)
     * **License:** [The Apache License, Version 2.0](http://www.apache.org/licenses/LICENSE-2.0.txt)

1.  **Group** : org.jetbrains.kotlin. **Name** : kotlin-gradle-plugin. **Version** : 1.7.20.
     * **Project URL:** [https://kotlinlang.org/](https://kotlinlang.org/)
     * **License:** [The Apache License, Version 2.0](http://www.apache.org/licenses/LICENSE-2.0.txt)

1.  **Group** : org.jetbrains.kotlin. **Name** : kotlin-gradle-plugin-api. **Version** : 1.7.20.
     * **Project URL:** [https://kotlinlang.org/](https://kotlinlang.org/)
     * **License:** [The Apache License, Version 2.0](http://www.apache.org/licenses/LICENSE-2.0.txt)

1.  **Group** : org.jetbrains.kotlin. **Name** : kotlin-gradle-plugin-idea. **Version** : 1.7.20.
     * **Project URL:** [https://kotlinlang.org/](https://kotlinlang.org/)
     * **License:** [The Apache License, Version 2.0](http://www.apache.org/licenses/LICENSE-2.0.txt)

1.  **Group** : org.jetbrains.kotlin. **Name** : kotlin-gradle-plugin-idea-proto. **Version** : 1.7.20.
     * **Project URL:** [https://kotlinlang.org/](https://kotlinlang.org/)
     * **License:** [The Apache License, Version 2.0](http://www.apache.org/licenses/LICENSE-2.0.txt)

1.  **Group** : org.jetbrains.kotlin. **Name** : kotlin-gradle-plugin-model. **Version** : 1.7.20.
     * **Project URL:** [https://kotlinlang.org/](https://kotlinlang.org/)
     * **License:** [The Apache License, Version 2.0](http://www.apache.org/licenses/LICENSE-2.0.txt)

1.  **Group** : org.jetbrains.kotlin. **Name** : kotlin-klib-commonizer-api. **Version** : 1.7.20.
     * **Project URL:** [https://kotlinlang.org/](https://kotlinlang.org/)
     * **License:** [The Apache License, Version 2.0](http://www.apache.org/licenses/LICENSE-2.0.txt)

1.  **Group** : org.jetbrains.kotlin. **Name** : kotlin-klib-commonizer-embeddable. **Version** : 1.7.20.
     * **Project URL:** [https://kotlinlang.org/](https://kotlinlang.org/)
     * **License:** [The Apache License, Version 2.0](http://www.apache.org/licenses/LICENSE-2.0.txt)

1.  **Group** : org.jetbrains.kotlin. **Name** : kotlin-native-utils. **Version** : 1.7.20.
     * **Project URL:** [https://kotlinlang.org/](https://kotlinlang.org/)
     * **License:** [The Apache License, Version 2.0](http://www.apache.org/licenses/LICENSE-2.0.txt)

1.  **Group** : org.jetbrains.kotlin. **Name** : kotlin-project-model. **Version** : 1.7.20.
     * **Project URL:** [https://kotlinlang.org/](https://kotlinlang.org/)
     * **License:** [The Apache License, Version 2.0](http://www.apache.org/licenses/LICENSE-2.0.txt)

1.  **Group** : org.jetbrains.kotlin. **Name** : kotlin-reflect. **Version** : 1.6.21.
     * **Project URL:** [https://kotlinlang.org/](https://kotlinlang.org/)
     * **License:** [The Apache License, Version 2.0](http://www.apache.org/licenses/LICENSE-2.0.txt)

1.  **Group** : org.jetbrains.kotlin. **Name** : kotlin-reflect. **Version** : 1.7.20.
     * **Project URL:** [https://kotlinlang.org/](https://kotlinlang.org/)
     * **License:** [The Apache License, Version 2.0](http://www.apache.org/licenses/LICENSE-2.0.txt)

1.  **Group** : org.jetbrains.kotlin. **Name** : kotlin-script-runtime. **Version** : 1.6.21.
     * **Project URL:** [https://kotlinlang.org/](https://kotlinlang.org/)
     * **License:** [The Apache License, Version 2.0](http://www.apache.org/licenses/LICENSE-2.0.txt)

1.  **Group** : org.jetbrains.kotlin. **Name** : kotlin-script-runtime. **Version** : 1.7.20.
     * **Project URL:** [https://kotlinlang.org/](https://kotlinlang.org/)
     * **License:** [The Apache License, Version 2.0](http://www.apache.org/licenses/LICENSE-2.0.txt)

1.  **Group** : org.jetbrains.kotlin. **Name** : kotlin-scripting-common. **Version** : 1.7.20.
     * **Project URL:** [https://kotlinlang.org/](https://kotlinlang.org/)
     * **License:** [The Apache License, Version 2.0](http://www.apache.org/licenses/LICENSE-2.0.txt)

1.  **Group** : org.jetbrains.kotlin. **Name** : kotlin-scripting-compiler-embeddable. **Version** : 1.7.20.
     * **Project URL:** [https://kotlinlang.org/](https://kotlinlang.org/)
     * **License:** [The Apache License, Version 2.0](http://www.apache.org/licenses/LICENSE-2.0.txt)

1.  **Group** : org.jetbrains.kotlin. **Name** : kotlin-scripting-compiler-impl-embeddable. **Version** : 1.7.20.
     * **Project URL:** [https://kotlinlang.org/](https://kotlinlang.org/)
     * **License:** [The Apache License, Version 2.0](http://www.apache.org/licenses/LICENSE-2.0.txt)

1.  **Group** : org.jetbrains.kotlin. **Name** : kotlin-scripting-jvm. **Version** : 1.7.20.
     * **Project URL:** [https://kotlinlang.org/](https://kotlinlang.org/)
     * **License:** [The Apache License, Version 2.0](http://www.apache.org/licenses/LICENSE-2.0.txt)

1.  **Group** : org.jetbrains.kotlin. **Name** : kotlin-stdlib. **Version** : 1.6.21.
     * **Project URL:** [https://kotlinlang.org/](https://kotlinlang.org/)
     * **License:** [The Apache License, Version 2.0](http://www.apache.org/licenses/LICENSE-2.0.txt)

1.  **Group** : org.jetbrains.kotlin. **Name** : kotlin-stdlib. **Version** : 1.7.20.
     * **Project URL:** [https://kotlinlang.org/](https://kotlinlang.org/)
     * **License:** [The Apache License, Version 2.0](http://www.apache.org/licenses/LICENSE-2.0.txt)

1.  **Group** : org.jetbrains.kotlin. **Name** : kotlin-stdlib-common. **Version** : 1.6.21.
     * **Project URL:** [https://kotlinlang.org/](https://kotlinlang.org/)
     * **License:** [The Apache License, Version 2.0](http://www.apache.org/licenses/LICENSE-2.0.txt)

1.  **Group** : org.jetbrains.kotlin. **Name** : kotlin-stdlib-common. **Version** : 1.7.20.
     * **Project URL:** [https://kotlinlang.org/](https://kotlinlang.org/)
     * **License:** [The Apache License, Version 2.0](http://www.apache.org/licenses/LICENSE-2.0.txt)

1.  **Group** : org.jetbrains.kotlin. **Name** : kotlin-stdlib-jdk7. **Version** : 1.7.20.
     * **Project URL:** [https://kotlinlang.org/](https://kotlinlang.org/)
     * **License:** [The Apache License, Version 2.0](http://www.apache.org/licenses/LICENSE-2.0.txt)

1.  **Group** : org.jetbrains.kotlin. **Name** : kotlin-stdlib-jdk8. **Version** : 1.7.20.
     * **Project URL:** [https://kotlinlang.org/](https://kotlinlang.org/)
     * **License:** [The Apache License, Version 2.0](http://www.apache.org/licenses/LICENSE-2.0.txt)

1.  **Group** : org.jetbrains.kotlin. **Name** : kotlin-test. **Version** : 1.7.20.
     * **Project URL:** [https://kotlinlang.org/](https://kotlinlang.org/)
     * **License:** [The Apache License, Version 2.0](http://www.apache.org/licenses/LICENSE-2.0.txt)

1.  **Group** : org.jetbrains.kotlin. **Name** : kotlin-test-annotations-common. **Version** : 1.7.20.
     * **Project URL:** [https://kotlinlang.org/](https://kotlinlang.org/)
     * **License:** [The Apache License, Version 2.0](http://www.apache.org/licenses/LICENSE-2.0.txt)

1.  **Group** : org.jetbrains.kotlin. **Name** : kotlin-test-common. **Version** : 1.7.20.
     * **Project URL:** [https://kotlinlang.org/](https://kotlinlang.org/)
     * **License:** [The Apache License, Version 2.0](http://www.apache.org/licenses/LICENSE-2.0.txt)

1.  **Group** : org.jetbrains.kotlin. **Name** : kotlin-test-junit5. **Version** : 1.7.20.
     * **Project URL:** [https://kotlinlang.org/](https://kotlinlang.org/)
     * **License:** [The Apache License, Version 2.0](http://www.apache.org/licenses/LICENSE-2.0.txt)

1.  **Group** : org.jetbrains.kotlin. **Name** : kotlin-tooling-core. **Version** : 1.7.20.
     * **Project URL:** [https://kotlinlang.org/](https://kotlinlang.org/)
     * **License:** [The Apache License, Version 2.0](http://www.apache.org/licenses/LICENSE-2.0.txt)

1.  **Group** : org.jetbrains.kotlin. **Name** : kotlin-util-io. **Version** : 1.7.20.
     * **Project URL:** [https://kotlinlang.org/](https://kotlinlang.org/)
     * **License:** [The Apache License, Version 2.0](http://www.apache.org/licenses/LICENSE-2.0.txt)

1.  **Group** : org.jetbrains.kotlin. **Name** : kotlin-util-klib. **Version** : 1.7.20.
     * **Project URL:** [https://kotlinlang.org/](https://kotlinlang.org/)
     * **License:** [The Apache License, Version 2.0](http://www.apache.org/licenses/LICENSE-2.0.txt)

1.  **Group** : org.jetbrains.kotlinx. **Name** : kotlinx-coroutines-bom. **Version** : 1.6.3.**No license information found**
1.  **Group** : org.jetbrains.kotlinx. **Name** : kotlinx-coroutines-core. **Version** : 1.6.3.**No license information found**
1.  **Group** : org.jetbrains.kotlinx. **Name** : kotlinx-coroutines-core-jvm. **Version** : 1.5.0.
     * **Project URL:** [https://github.com/Kotlin/kotlinx.coroutines](https://github.com/Kotlin/kotlinx.coroutines)
     * **License:** [The Apache Software License, Version 2.0](https://www.apache.org/licenses/LICENSE-2.0.txt)

1.  **Group** : org.jetbrains.kotlinx. **Name** : kotlinx-coroutines-core-jvm. **Version** : 1.6.3.
     * **Project URL:** [https://github.com/Kotlin/kotlinx.coroutines](https://github.com/Kotlin/kotlinx.coroutines)
     * **License:** [The Apache Software License, Version 2.0](https://www.apache.org/licenses/LICENSE-2.0.txt)

1.  **Group** : org.jetbrains.kotlinx. **Name** : kotlinx-html-jvm. **Version** : 0.7.5.
     * **Project URL:** [https://github.com/Kotlin/kotlinx.html](https://github.com/Kotlin/kotlinx.html)
     * **License:** [The Apache License, Version 2.0](https://www.apache.org/licenses/LICENSE-2.0.txt)

1.  **Group** : org.jetbrains.kotlinx. **Name** : kotlinx-serialization-core. **Version** : 1.1.0.**No license information found**
1.  **Group** : org.jetbrains.kotlinx. **Name** : kotlinx-serialization-core-jvm. **Version** : 1.1.0.
     * **Project URL:** [https://github.com/Kotlin/kotlinx.serialization](https://github.com/Kotlin/kotlinx.serialization)
     * **License:** [The Apache Software License, Version 2.0](https://www.apache.org/licenses/LICENSE-2.0.txt)

1.  **Group** : org.jetbrains.kotlinx. **Name** : kotlinx-serialization-json. **Version** : 1.1.0.**No license information found**
1.  **Group** : org.jetbrains.kotlinx. **Name** : kotlinx-serialization-json-jvm. **Version** : 1.1.0.
     * **Project URL:** [https://github.com/Kotlin/kotlinx.serialization](https://github.com/Kotlin/kotlinx.serialization)
     * **License:** [The Apache Software License, Version 2.0](https://www.apache.org/licenses/LICENSE-2.0.txt)

1.  **Group** : org.jsoup. **Name** : jsoup. **Version** : 1.14.3.
     * **Project URL:** [https://jsoup.org/](https://jsoup.org/)
     * **License:** [The MIT License](https://jsoup.org/license)

1.  **Group** : org.junit. **Name** : junit-bom. **Version** : 5.9.1.**No license information found**
1.  **Group** : org.junit.jupiter. **Name** : junit-jupiter. **Version** : 5.9.1.
     * **Project URL:** [https://junit.org/junit5/](https://junit.org/junit5/)
     * **License:** [Eclipse Public License v2.0](https://www.eclipse.org/legal/epl-v20.html)

1.  **Group** : org.junit.jupiter. **Name** : junit-jupiter-api. **Version** : 5.9.1.
     * **Project URL:** [https://junit.org/junit5/](https://junit.org/junit5/)
     * **License:** [Eclipse Public License v2.0](https://www.eclipse.org/legal/epl-v20.html)

1.  **Group** : org.junit.jupiter. **Name** : junit-jupiter-engine. **Version** : 5.9.1.
     * **Project URL:** [https://junit.org/junit5/](https://junit.org/junit5/)
     * **License:** [Eclipse Public License v2.0](https://www.eclipse.org/legal/epl-v20.html)

1.  **Group** : org.junit.jupiter. **Name** : junit-jupiter-params. **Version** : 5.9.1.
     * **Project URL:** [https://junit.org/junit5/](https://junit.org/junit5/)
     * **License:** [Eclipse Public License v2.0](https://www.eclipse.org/legal/epl-v20.html)

1.  **Group** : org.junit.platform. **Name** : junit-platform-commons. **Version** : 1.9.1.
     * **Project URL:** [https://junit.org/junit5/](https://junit.org/junit5/)
     * **License:** [Eclipse Public License v2.0](https://www.eclipse.org/legal/epl-v20.html)

1.  **Group** : org.junit.platform. **Name** : junit-platform-engine. **Version** : 1.9.1.
     * **Project URL:** [https://junit.org/junit5/](https://junit.org/junit5/)
     * **License:** [Eclipse Public License v2.0](https://www.eclipse.org/legal/epl-v20.html)

1.  **Group** : org.opentest4j. **Name** : opentest4j. **Version** : 1.2.0.
     * **Project URL:** [https://github.com/ota4j-team/opentest4j](https://github.com/ota4j-team/opentest4j)
     * **License:** [The Apache License, Version 2.0](http://www.apache.org/licenses/LICENSE-2.0.txt)

1.  **Group** : org.ow2.asm. **Name** : asm. **Version** : 9.1.
     * **Project URL:** [http://asm.ow2.io/](http://asm.ow2.io/)
     * **License:** [BSD-3-Clause](https://asm.ow2.io/license.html)
     * **License:** [The Apache Software License, Version 2.0](http://www.apache.org/licenses/LICENSE-2.0.txt)

1.  **Group** : org.ow2.asm. **Name** : asm. **Version** : 9.2.
     * **Project URL:** [http://asm.ow2.io/](http://asm.ow2.io/)
     * **License:** [BSD-3-Clause](https://asm.ow2.io/license.html)
     * **License:** [The Apache Software License, Version 2.0](http://www.apache.org/licenses/LICENSE-2.0.txt)

1.  **Group** : org.ow2.asm. **Name** : asm-analysis. **Version** : 9.2.
     * **Project URL:** [http://asm.ow2.io/](http://asm.ow2.io/)
     * **License:** [BSD-3-Clause](https://asm.ow2.io/license.html)
     * **License:** [The Apache Software License, Version 2.0](http://www.apache.org/licenses/LICENSE-2.0.txt)

1.  **Group** : org.ow2.asm. **Name** : asm-commons. **Version** : 9.2.
     * **Project URL:** [http://asm.ow2.io/](http://asm.ow2.io/)
     * **License:** [BSD-3-Clause](https://asm.ow2.io/license.html)
     * **License:** [The Apache Software License, Version 2.0](http://www.apache.org/licenses/LICENSE-2.0.txt)

1.  **Group** : org.ow2.asm. **Name** : asm-tree. **Version** : 9.2.
     * **Project URL:** [http://asm.ow2.io/](http://asm.ow2.io/)
     * **License:** [BSD-3-Clause](https://asm.ow2.io/license.html)
     * **License:** [The Apache Software License, Version 2.0](http://www.apache.org/licenses/LICENSE-2.0.txt)

1.  **Group** : org.pcollections. **Name** : pcollections. **Version** : 3.1.4.
     * **Project URL:** [https://github.com/hrldcpr/pcollections](https://github.com/hrldcpr/pcollections)
     * **License:** [The MIT License](https://opensource.org/licenses/mit-license.php)

1.  **Group** : org.yaml. **Name** : snakeyaml. **Version** : 1.30.
     * **Project URL:** [https://bitbucket.org/snakeyaml/snakeyaml](https://bitbucket.org/snakeyaml/snakeyaml)
     * **License:** [Apache License, Version 2.0](http://www.apache.org/licenses/LICENSE-2.0.txt)


The dependencies distributed under several licenses, are used according their commercial-use-friendly license.

<<<<<<< HEAD
This report was generated on **Thu Nov 17 21:39:45 EET 2022** using [Gradle-License-Report plugin](https://github.com/jk1/Gradle-License-Report) by Evgeny Naumenko, licensed under [Apache 2.0 License](https://github.com/jk1/Gradle-License-Report/blob/master/LICENSE).
=======
This report was generated on **Mon Nov 14 17:00:27 EET 2022** using [Gradle-License-Report plugin](https://github.com/jk1/Gradle-License-Report) by Evgeny Naumenko, licensed under [Apache 2.0 License](https://github.com/jk1/Gradle-License-Report/blob/master/LICENSE).
>>>>>>> bc23e970




# Dependencies of `io.spine.protodata:protodata-protoc:0.4.4`

## Runtime
1.  **Group** : com.google.code.findbugs. **Name** : jsr305. **Version** : 3.0.2.
     * **Project URL:** [http://findbugs.sourceforge.net/](http://findbugs.sourceforge.net/)
     * **License:** [The Apache Software License, Version 2.0](http://www.apache.org/licenses/LICENSE-2.0.txt)

1.  **Group** : com.google.code.gson. **Name** : gson. **Version** : 2.8.6.
     * **License:** [Apache 2.0](http://www.apache.org/licenses/LICENSE-2.0.txt)

1.  **Group** : com.google.errorprone. **Name** : error_prone_annotations. **Version** : 2.5.1.
     * **License:** [Apache 2.0](http://www.apache.org/licenses/LICENSE-2.0.txt)

1.  **Group** : com.google.guava. **Name** : failureaccess. **Version** : 1.0.1.
     * **Project URL:** [https://github.com/google/guava/](https://github.com/google/guava/)
     * **License:** [The Apache Software License, Version 2.0](http://www.apache.org/licenses/LICENSE-2.0.txt)

1.  **Group** : com.google.guava. **Name** : guava. **Version** : 30.1.1-android.
     * **Project URL:** [https://github.com/google/guava/](https://github.com/google/guava/)
     * **License:** [Apache License, Version 2.0](http://www.apache.org/licenses/LICENSE-2.0.txt)

1.  **Group** : com.google.guava. **Name** : listenablefuture. **Version** : 9999.0-empty-to-avoid-conflict-with-guava.
     * **License:** [The Apache Software License, Version 2.0](http://www.apache.org/licenses/LICENSE-2.0.txt)

1.  **Group** : com.google.j2objc. **Name** : j2objc-annotations. **Version** : 1.3.
     * **Project URL:** [https://github.com/google/j2objc/](https://github.com/google/j2objc/)
     * **License:** [The Apache Software License, Version 2.0](http://www.apache.org/licenses/LICENSE-2.0.txt)

1.  **Group** : com.google.protobuf. **Name** : protobuf-java. **Version** : 3.19.6.
     * **Project URL:** [https://developers.google.com/protocol-buffers/](https://developers.google.com/protocol-buffers/)
     * **License:** [3-Clause BSD License](https://opensource.org/licenses/BSD-3-Clause)

1.  **Group** : com.google.protobuf. **Name** : protobuf-java-util. **Version** : 3.19.6.
     * **Project URL:** [https://developers.google.com/protocol-buffers/](https://developers.google.com/protocol-buffers/)
     * **License:** [3-Clause BSD License](https://opensource.org/licenses/BSD-3-Clause)

1.  **Group** : com.google.protobuf. **Name** : protobuf-kotlin. **Version** : 3.19.6.
     * **License:** [3-Clause BSD License](https://opensource.org/licenses/BSD-3-Clause)

1.  **Group** : org.checkerframework. **Name** : checker-compat-qual. **Version** : 2.5.5.
     * **Project URL:** [https://checkerframework.org](https://checkerframework.org)
     * **License:** [GNU General Public License, version 2 (GPL2), with the classpath exception](http://www.gnu.org/software/classpath/license.html)
     * **License:** [The MIT License](http://opensource.org/licenses/MIT)

1.  **Group** : org.jetbrains. **Name** : annotations. **Version** : 13.0.
     * **Project URL:** [http://www.jetbrains.org](http://www.jetbrains.org)
     * **License:** [The Apache Software License, Version 2.0](http://www.apache.org/licenses/LICENSE-2.0.txt)

1.  **Group** : org.jetbrains.kotlin. **Name** : kotlin-stdlib. **Version** : 1.7.20.
     * **Project URL:** [https://kotlinlang.org/](https://kotlinlang.org/)
     * **License:** [The Apache License, Version 2.0](http://www.apache.org/licenses/LICENSE-2.0.txt)

1.  **Group** : org.jetbrains.kotlin. **Name** : kotlin-stdlib-common. **Version** : 1.7.20.
     * **Project URL:** [https://kotlinlang.org/](https://kotlinlang.org/)
     * **License:** [The Apache License, Version 2.0](http://www.apache.org/licenses/LICENSE-2.0.txt)

1.  **Group** : org.jetbrains.kotlin. **Name** : kotlin-stdlib-jdk7. **Version** : 1.7.20.
     * **Project URL:** [https://kotlinlang.org/](https://kotlinlang.org/)
     * **License:** [The Apache License, Version 2.0](http://www.apache.org/licenses/LICENSE-2.0.txt)

1.  **Group** : org.jetbrains.kotlin. **Name** : kotlin-stdlib-jdk8. **Version** : 1.7.20.
     * **Project URL:** [https://kotlinlang.org/](https://kotlinlang.org/)
     * **License:** [The Apache License, Version 2.0](http://www.apache.org/licenses/LICENSE-2.0.txt)

## Compile, tests, and tooling
1.  **Group** : com.beust. **Name** : jcommander. **Version** : 1.82.
     * **Project URL:** [https://jcommander.org](https://jcommander.org)
     * **License:** [Apache License, Version 2.0](https://www.apache.org/licenses/LICENSE-2.0.txt)

1.  **Group** : com.fasterxml.jackson. **Name** : jackson-bom. **Version** : 2.12.7.**No license information found**
1.  **Group** : com.fasterxml.jackson.core. **Name** : jackson-annotations. **Version** : 2.12.7.
     * **Project URL:** [http://github.com/FasterXML/jackson](http://github.com/FasterXML/jackson)
     * **License:** [The Apache Software License, Version 2.0](http://www.apache.org/licenses/LICENSE-2.0.txt)

1.  **Group** : com.fasterxml.jackson.core. **Name** : jackson-core. **Version** : 2.12.7.
     * **Project URL:** [https://github.com/FasterXML/jackson-core](https://github.com/FasterXML/jackson-core)
     * **License:** [Apache License, Version 2.0](http://www.apache.org/licenses/LICENSE-2.0.txt)
     * **License:** [The Apache Software License, Version 2.0](http://www.apache.org/licenses/LICENSE-2.0.txt)

1.  **Group** : com.fasterxml.jackson.core. **Name** : jackson-databind. **Version** : 2.12.7.
     * **Project URL:** [http://github.com/FasterXML/jackson](http://github.com/FasterXML/jackson)
     * **License:** [Apache License, Version 2.0](http://www.apache.org/licenses/LICENSE-2.0.txt)
     * **License:** [The Apache Software License, Version 2.0](http://www.apache.org/licenses/LICENSE-2.0.txt)

1.  **Group** : com.fasterxml.jackson.dataformat. **Name** : jackson-dataformat-xml. **Version** : 2.12.7.
     * **Project URL:** [https://github.com/FasterXML/jackson-dataformat-xml](https://github.com/FasterXML/jackson-dataformat-xml)
     * **License:** [Apache License, Version 2.0](http://www.apache.org/licenses/LICENSE-2.0.txt)
     * **License:** [The Apache Software License, Version 2.0](http://www.apache.org/licenses/LICENSE-2.0.txt)

1.  **Group** : com.fasterxml.jackson.module. **Name** : jackson-module-jaxb-annotations. **Version** : 2.12.7.
     * **Project URL:** [https://github.com/FasterXML/jackson-modules-base](https://github.com/FasterXML/jackson-modules-base)
     * **License:** [Apache License, Version 2.0](http://www.apache.org/licenses/LICENSE-2.0.txt)
     * **License:** [The Apache Software License, Version 2.0](http://www.apache.org/licenses/LICENSE-2.0.txt)

1.  **Group** : com.fasterxml.jackson.module. **Name** : jackson-module-kotlin. **Version** : 2.12.7.
     * **Project URL:** [https://github.com/FasterXML/jackson-module-kotlin](https://github.com/FasterXML/jackson-module-kotlin)
     * **License:** [Apache License, Version 2.0](http://www.apache.org/licenses/LICENSE-2.0.txt)
     * **License:** [The Apache Software License, Version 2.0](http://www.apache.org/licenses/LICENSE-2.0.txt)

1.  **Group** : com.fasterxml.woodstox. **Name** : woodstox-core. **Version** : 6.2.4.
     * **Project URL:** [https://github.com/FasterXML/woodstox](https://github.com/FasterXML/woodstox)
     * **License:** [The Apache License, Version 2.0](http://www.apache.org/licenses/LICENSE-2.0.txt)
     * **License:** [The Apache Software License, Version 2.0](http://www.apache.org/licenses/LICENSE-2.0.txt)

1.  **Group** : com.github.ben-manes.caffeine. **Name** : caffeine. **Version** : 3.0.5.
     * **Project URL:** [https://github.com/ben-manes/caffeine](https://github.com/ben-manes/caffeine)
     * **License:** [Apache License, Version 2.0](https://www.apache.org/licenses/LICENSE-2.0.txt)

1.  **Group** : com.github.kevinstern. **Name** : software-and-algorithms. **Version** : 1.0.
     * **Project URL:** [https://www.github.com/KevinStern/software-and-algorithms](https://www.github.com/KevinStern/software-and-algorithms)
     * **License:** [MIT License](http://www.opensource.org/licenses/mit-license.php)

1.  **Group** : com.google.android. **Name** : annotations. **Version** : 4.1.1.4.
     * **Project URL:** [http://source.android.com/](http://source.android.com/)
     * **License:** [Apache 2.0](http://www.apache.org/licenses/LICENSE-2.0)

1.  **Group** : com.google.api.grpc. **Name** : proto-google-common-protos. **Version** : 2.0.1.
     * **Project URL:** [https://github.com/googleapis/java-iam/proto-google-common-protos](https://github.com/googleapis/java-iam/proto-google-common-protos)
     * **License:** [Apache-2.0](https://www.apache.org/licenses/LICENSE-2.0.txt)

1.  **Group** : com.google.auto. **Name** : auto-common. **Version** : 1.2.1.
     * **Project URL:** [https://github.com/google/auto/tree/master/common](https://github.com/google/auto/tree/master/common)
     * **License:** [Apache 2.0](http://www.apache.org/licenses/LICENSE-2.0.txt)

1.  **Group** : com.google.auto.service. **Name** : auto-service-annotations. **Version** : 1.0.1.
     * **Project URL:** [https://github.com/google/auto/tree/master/service](https://github.com/google/auto/tree/master/service)
     * **License:** [Apache 2.0](http://www.apache.org/licenses/LICENSE-2.0.txt)

1.  **Group** : com.google.auto.value. **Name** : auto-value-annotations. **Version** : 1.8.1.
     * **Project URL:** [https://github.com/google/auto/tree/master/value](https://github.com/google/auto/tree/master/value)
     * **License:** [Apache 2.0](http://www.apache.org/licenses/LICENSE-2.0.txt)

1.  **Group** : com.google.auto.value. **Name** : auto-value-annotations. **Version** : 1.9.
     * **Project URL:** [https://github.com/google/auto/tree/master/value](https://github.com/google/auto/tree/master/value)
     * **License:** [Apache 2.0](http://www.apache.org/licenses/LICENSE-2.0.txt)

1.  **Group** : com.google.code.findbugs. **Name** : jsr305. **Version** : 3.0.2.
     * **Project URL:** [http://findbugs.sourceforge.net/](http://findbugs.sourceforge.net/)
     * **License:** [The Apache Software License, Version 2.0](http://www.apache.org/licenses/LICENSE-2.0.txt)

1.  **Group** : com.google.code.gson. **Name** : gson. **Version** : 2.8.6.
     * **License:** [Apache 2.0](http://www.apache.org/licenses/LICENSE-2.0.txt)

1.  **Group** : com.google.code.gson. **Name** : gson. **Version** : 2.8.9.
     * **Project URL:** [https://github.com/google/gson/gson](https://github.com/google/gson/gson)
     * **License:** [Apache-2.0](https://www.apache.org/licenses/LICENSE-2.0.txt)

1.  **Group** : com.google.errorprone. **Name** : error_prone_annotation. **Version** : 2.16.
     * **License:** [Apache 2.0](http://www.apache.org/licenses/LICENSE-2.0.txt)

1.  **Group** : com.google.errorprone. **Name** : error_prone_annotations. **Version** : 2.11.0.
     * **License:** [Apache 2.0](http://www.apache.org/licenses/LICENSE-2.0.txt)

1.  **Group** : com.google.errorprone. **Name** : error_prone_annotations. **Version** : 2.16.
     * **License:** [Apache 2.0](http://www.apache.org/licenses/LICENSE-2.0.txt)

1.  **Group** : com.google.errorprone. **Name** : error_prone_annotations. **Version** : 2.5.1.
     * **License:** [Apache 2.0](http://www.apache.org/licenses/LICENSE-2.0.txt)

1.  **Group** : com.google.errorprone. **Name** : error_prone_check_api. **Version** : 2.16.
     * **License:** [Apache 2.0](http://www.apache.org/licenses/LICENSE-2.0.txt)

1.  **Group** : com.google.errorprone. **Name** : error_prone_core. **Version** : 2.16.
     * **License:** [Apache 2.0](http://www.apache.org/licenses/LICENSE-2.0.txt)

1.  **Group** : com.google.errorprone. **Name** : error_prone_type_annotations. **Version** : 2.16.
     * **License:** [Apache 2.0](http://www.apache.org/licenses/LICENSE-2.0.txt)

1.  **Group** : com.google.errorprone. **Name** : javac. **Version** : 9+181-r4173-1.
     * **Project URL:** [https://github.com/google/error-prone-javac](https://github.com/google/error-prone-javac)
     * **License:** [GNU General Public License, version 2, with the Classpath Exception](http://openjdk.java.net/legal/gplv2+ce.html)

1.  **Group** : com.google.flogger. **Name** : flogger. **Version** : 0.7.4.
     * **Project URL:** [https://github.com/google/flogger](https://github.com/google/flogger)
     * **License:** [Apache 2.0](https://www.apache.org/licenses/LICENSE-2.0.txt)

1.  **Group** : com.google.flogger. **Name** : flogger-system-backend. **Version** : 0.7.4.
     * **Project URL:** [https://github.com/google/flogger](https://github.com/google/flogger)
     * **License:** [Apache 2.0](https://www.apache.org/licenses/LICENSE-2.0.txt)

1.  **Group** : com.google.guava. **Name** : failureaccess. **Version** : 1.0.1.
     * **Project URL:** [https://github.com/google/guava/](https://github.com/google/guava/)
     * **License:** [The Apache Software License, Version 2.0](http://www.apache.org/licenses/LICENSE-2.0.txt)

1.  **Group** : com.google.guava. **Name** : guava. **Version** : 30.1.1-android.
     * **Project URL:** [https://github.com/google/guava/](https://github.com/google/guava/)
     * **License:** [Apache License, Version 2.0](http://www.apache.org/licenses/LICENSE-2.0.txt)

1.  **Group** : com.google.guava. **Name** : guava. **Version** : 31.0.1-jre.
     * **Project URL:** [https://github.com/google/guava](https://github.com/google/guava)
     * **License:** [Apache License, Version 2.0](http://www.apache.org/licenses/LICENSE-2.0.txt)

1.  **Group** : com.google.guava. **Name** : guava. **Version** : 31.1-jre.
     * **Project URL:** [https://github.com/google/guava](https://github.com/google/guava)
     * **License:** [Apache License, Version 2.0](http://www.apache.org/licenses/LICENSE-2.0.txt)

1.  **Group** : com.google.guava. **Name** : guava-testlib. **Version** : 31.1-jre.
     * **License:** [Apache License, Version 2.0](http://www.apache.org/licenses/LICENSE-2.0.txt)

1.  **Group** : com.google.guava. **Name** : listenablefuture. **Version** : 9999.0-empty-to-avoid-conflict-with-guava.
     * **License:** [The Apache Software License, Version 2.0](http://www.apache.org/licenses/LICENSE-2.0.txt)

1.  **Group** : com.google.j2objc. **Name** : j2objc-annotations. **Version** : 1.3.
     * **Project URL:** [https://github.com/google/j2objc/](https://github.com/google/j2objc/)
     * **License:** [The Apache Software License, Version 2.0](http://www.apache.org/licenses/LICENSE-2.0.txt)

1.  **Group** : com.google.protobuf. **Name** : protobuf-java. **Version** : 3.19.2.
     * **Project URL:** [https://developers.google.com/protocol-buffers/](https://developers.google.com/protocol-buffers/)
     * **License:** [3-Clause BSD License](https://opensource.org/licenses/BSD-3-Clause)

1.  **Group** : com.google.protobuf. **Name** : protobuf-java. **Version** : 3.19.6.
     * **Project URL:** [https://developers.google.com/protocol-buffers/](https://developers.google.com/protocol-buffers/)
     * **License:** [3-Clause BSD License](https://opensource.org/licenses/BSD-3-Clause)

1.  **Group** : com.google.protobuf. **Name** : protobuf-java-util. **Version** : 3.19.6.
     * **Project URL:** [https://developers.google.com/protocol-buffers/](https://developers.google.com/protocol-buffers/)
     * **License:** [3-Clause BSD License](https://opensource.org/licenses/BSD-3-Clause)

1.  **Group** : com.google.protobuf. **Name** : protobuf-kotlin. **Version** : 3.19.6.
     * **License:** [3-Clause BSD License](https://opensource.org/licenses/BSD-3-Clause)

1.  **Group** : com.google.protobuf. **Name** : protoc. **Version** : 3.19.6.
     * **Project URL:** [https://developers.google.com/protocol-buffers/](https://developers.google.com/protocol-buffers/)
     * **License:** [3-Clause BSD License](https://opensource.org/licenses/BSD-3-Clause)
     * **License:** [The Apache Software License, Version 2.0](http://www.apache.org/licenses/LICENSE-2.0.txt)

1.  **Group** : com.google.truth. **Name** : truth. **Version** : 1.1.3.
     * **License:** [The Apache Software License, Version 2.0](http://www.apache.org/licenses/LICENSE-2.0.txt)

1.  **Group** : com.google.truth.extensions. **Name** : truth-java8-extension. **Version** : 1.1.3.
     * **License:** [The Apache Software License, Version 2.0](http://www.apache.org/licenses/LICENSE-2.0.txt)

1.  **Group** : com.google.truth.extensions. **Name** : truth-liteproto-extension. **Version** : 1.1.3.
     * **License:** [The Apache Software License, Version 2.0](http://www.apache.org/licenses/LICENSE-2.0.txt)

1.  **Group** : com.google.truth.extensions. **Name** : truth-proto-extension. **Version** : 1.1.3.
     * **License:** [The Apache Software License, Version 2.0](http://www.apache.org/licenses/LICENSE-2.0.txt)

1.  **Group** : com.soywiz.korlibs.korte. **Name** : korte-jvm. **Version** : 2.7.0.
     * **Project URL:** [https://github.com/korlibs/korge-next](https://github.com/korlibs/korge-next)
     * **License:** [MIT](https://raw.githubusercontent.com/korlibs/korge-next/master/korge/LICENSE.txt)

1.  **Group** : io.github.davidburstrom.contester. **Name** : contester-breakpoint. **Version** : 0.2.0.
     * **Project URL:** [https://github.com/davidburstrom/contester](https://github.com/davidburstrom/contester)
     * **License:** [The Apache License, Version 2.0](http://www.apache.org/licenses/LICENSE-2.0.txt)

1.  **Group** : io.github.detekt.sarif4k. **Name** : sarif4k. **Version** : 0.0.1.
     * **Project URL:** [https://detekt.github.io/detekt](https://detekt.github.io/detekt)
     * **License:** [The Apache Software License, Version 2.0](http://www.apache.org/licenses/LICENSE-2.0.txt)

1.  **Group** : io.github.java-diff-utils. **Name** : java-diff-utils. **Version** : 4.0.
     * **Project URL:** [https://github.com/java-diff-utils/java-diff-utils](https://github.com/java-diff-utils/java-diff-utils)
     * **License:** [The Apache Software License, Version 2.0](http://www.apache.org/licenses/LICENSE-2.0.txt)

1.  **Group** : io.gitlab.arturbosch.detekt. **Name** : detekt-api. **Version** : 1.21.0.
     * **Project URL:** [https://detekt.dev](https://detekt.dev)
     * **License:** [The Apache Software License, Version 2.0](https://www.apache.org/licenses/LICENSE-2.0.txt)

1.  **Group** : io.gitlab.arturbosch.detekt. **Name** : detekt-cli. **Version** : 1.21.0.
     * **Project URL:** [https://detekt.dev](https://detekt.dev)
     * **License:** [The Apache Software License, Version 2.0](https://www.apache.org/licenses/LICENSE-2.0.txt)

1.  **Group** : io.gitlab.arturbosch.detekt. **Name** : detekt-core. **Version** : 1.21.0.
     * **Project URL:** [https://detekt.dev](https://detekt.dev)
     * **License:** [The Apache Software License, Version 2.0](https://www.apache.org/licenses/LICENSE-2.0.txt)

1.  **Group** : io.gitlab.arturbosch.detekt. **Name** : detekt-metrics. **Version** : 1.21.0.
     * **Project URL:** [https://detekt.dev](https://detekt.dev)
     * **License:** [The Apache Software License, Version 2.0](https://www.apache.org/licenses/LICENSE-2.0.txt)

1.  **Group** : io.gitlab.arturbosch.detekt. **Name** : detekt-parser. **Version** : 1.21.0.
     * **Project URL:** [https://detekt.dev](https://detekt.dev)
     * **License:** [The Apache Software License, Version 2.0](https://www.apache.org/licenses/LICENSE-2.0.txt)

1.  **Group** : io.gitlab.arturbosch.detekt. **Name** : detekt-psi-utils. **Version** : 1.21.0.
     * **Project URL:** [https://detekt.dev](https://detekt.dev)
     * **License:** [The Apache Software License, Version 2.0](https://www.apache.org/licenses/LICENSE-2.0.txt)

1.  **Group** : io.gitlab.arturbosch.detekt. **Name** : detekt-report-html. **Version** : 1.21.0.
     * **Project URL:** [https://detekt.dev](https://detekt.dev)
     * **License:** [The Apache Software License, Version 2.0](https://www.apache.org/licenses/LICENSE-2.0.txt)

1.  **Group** : io.gitlab.arturbosch.detekt. **Name** : detekt-report-md. **Version** : 1.21.0.
     * **Project URL:** [https://detekt.dev](https://detekt.dev)
     * **License:** [The Apache Software License, Version 2.0](https://www.apache.org/licenses/LICENSE-2.0.txt)

1.  **Group** : io.gitlab.arturbosch.detekt. **Name** : detekt-report-sarif. **Version** : 1.21.0.
     * **Project URL:** [https://detekt.dev](https://detekt.dev)
     * **License:** [The Apache Software License, Version 2.0](https://www.apache.org/licenses/LICENSE-2.0.txt)

1.  **Group** : io.gitlab.arturbosch.detekt. **Name** : detekt-report-txt. **Version** : 1.21.0.
     * **Project URL:** [https://detekt.dev](https://detekt.dev)
     * **License:** [The Apache Software License, Version 2.0](https://www.apache.org/licenses/LICENSE-2.0.txt)

1.  **Group** : io.gitlab.arturbosch.detekt. **Name** : detekt-report-xml. **Version** : 1.21.0.
     * **Project URL:** [https://detekt.dev](https://detekt.dev)
     * **License:** [The Apache Software License, Version 2.0](https://www.apache.org/licenses/LICENSE-2.0.txt)

1.  **Group** : io.gitlab.arturbosch.detekt. **Name** : detekt-rules. **Version** : 1.21.0.
     * **Project URL:** [https://detekt.dev](https://detekt.dev)
     * **License:** [The Apache Software License, Version 2.0](https://www.apache.org/licenses/LICENSE-2.0.txt)

1.  **Group** : io.gitlab.arturbosch.detekt. **Name** : detekt-rules-complexity. **Version** : 1.21.0.
     * **Project URL:** [https://detekt.dev](https://detekt.dev)
     * **License:** [The Apache Software License, Version 2.0](https://www.apache.org/licenses/LICENSE-2.0.txt)

1.  **Group** : io.gitlab.arturbosch.detekt. **Name** : detekt-rules-coroutines. **Version** : 1.21.0.
     * **Project URL:** [https://detekt.dev](https://detekt.dev)
     * **License:** [The Apache Software License, Version 2.0](https://www.apache.org/licenses/LICENSE-2.0.txt)

1.  **Group** : io.gitlab.arturbosch.detekt. **Name** : detekt-rules-documentation. **Version** : 1.21.0.
     * **Project URL:** [https://detekt.dev](https://detekt.dev)
     * **License:** [The Apache Software License, Version 2.0](https://www.apache.org/licenses/LICENSE-2.0.txt)

1.  **Group** : io.gitlab.arturbosch.detekt. **Name** : detekt-rules-empty. **Version** : 1.21.0.
     * **Project URL:** [https://detekt.dev](https://detekt.dev)
     * **License:** [The Apache Software License, Version 2.0](https://www.apache.org/licenses/LICENSE-2.0.txt)

1.  **Group** : io.gitlab.arturbosch.detekt. **Name** : detekt-rules-errorprone. **Version** : 1.21.0.
     * **Project URL:** [https://detekt.dev](https://detekt.dev)
     * **License:** [The Apache Software License, Version 2.0](https://www.apache.org/licenses/LICENSE-2.0.txt)

1.  **Group** : io.gitlab.arturbosch.detekt. **Name** : detekt-rules-exceptions. **Version** : 1.21.0.
     * **Project URL:** [https://detekt.dev](https://detekt.dev)
     * **License:** [The Apache Software License, Version 2.0](https://www.apache.org/licenses/LICENSE-2.0.txt)

1.  **Group** : io.gitlab.arturbosch.detekt. **Name** : detekt-rules-naming. **Version** : 1.21.0.
     * **Project URL:** [https://detekt.dev](https://detekt.dev)
     * **License:** [The Apache Software License, Version 2.0](https://www.apache.org/licenses/LICENSE-2.0.txt)

1.  **Group** : io.gitlab.arturbosch.detekt. **Name** : detekt-rules-performance. **Version** : 1.21.0.
     * **Project URL:** [https://detekt.dev](https://detekt.dev)
     * **License:** [The Apache Software License, Version 2.0](https://www.apache.org/licenses/LICENSE-2.0.txt)

1.  **Group** : io.gitlab.arturbosch.detekt. **Name** : detekt-rules-style. **Version** : 1.21.0.
     * **Project URL:** [https://detekt.dev](https://detekt.dev)
     * **License:** [The Apache Software License, Version 2.0](https://www.apache.org/licenses/LICENSE-2.0.txt)

1.  **Group** : io.gitlab.arturbosch.detekt. **Name** : detekt-tooling. **Version** : 1.21.0.
     * **Project URL:** [https://detekt.dev](https://detekt.dev)
     * **License:** [The Apache Software License, Version 2.0](https://www.apache.org/licenses/LICENSE-2.0.txt)

1.  **Group** : io.gitlab.arturbosch.detekt. **Name** : detekt-utils. **Version** : 1.21.0.
     * **Project URL:** [https://detekt.dev](https://detekt.dev)
     * **License:** [The Apache Software License, Version 2.0](https://www.apache.org/licenses/LICENSE-2.0.txt)

1.  **Group** : io.grpc. **Name** : grpc-api. **Version** : 1.46.0.
     * **Project URL:** [https://github.com/grpc/grpc-java](https://github.com/grpc/grpc-java)
     * **License:** [Apache 2.0](https://opensource.org/licenses/Apache-2.0)

1.  **Group** : io.grpc. **Name** : grpc-context. **Version** : 1.46.0.
     * **Project URL:** [https://github.com/grpc/grpc-java](https://github.com/grpc/grpc-java)
     * **License:** [Apache 2.0](https://opensource.org/licenses/Apache-2.0)

1.  **Group** : io.grpc. **Name** : grpc-core. **Version** : 1.46.0.
     * **Project URL:** [https://github.com/grpc/grpc-java](https://github.com/grpc/grpc-java)
     * **License:** [Apache 2.0](https://opensource.org/licenses/Apache-2.0)

1.  **Group** : io.grpc. **Name** : grpc-protobuf. **Version** : 1.46.0.
     * **Project URL:** [https://github.com/grpc/grpc-java](https://github.com/grpc/grpc-java)
     * **License:** [Apache 2.0](https://opensource.org/licenses/Apache-2.0)

1.  **Group** : io.grpc. **Name** : grpc-protobuf-lite. **Version** : 1.46.0.
     * **Project URL:** [https://github.com/grpc/grpc-java](https://github.com/grpc/grpc-java)
     * **License:** [Apache 2.0](https://opensource.org/licenses/Apache-2.0)

1.  **Group** : io.grpc. **Name** : grpc-stub. **Version** : 1.46.0.
     * **Project URL:** [https://github.com/grpc/grpc-java](https://github.com/grpc/grpc-java)
     * **License:** [Apache 2.0](https://opensource.org/licenses/Apache-2.0)

1.  **Group** : io.perfmark. **Name** : perfmark-api. **Version** : 0.25.0.
     * **Project URL:** [https://github.com/perfmark/perfmark](https://github.com/perfmark/perfmark)
     * **License:** [Apache 2.0](https://opensource.org/licenses/Apache-2.0)

1.  **Group** : io.spine.validation. **Name** : spine-validation-java-runtime. **Version** : 2.0.0-SNAPSHOT.61.**No license information found**
1.  **Group** : jakarta.activation. **Name** : jakarta.activation-api. **Version** : 1.2.1.
     * **Project URL:** [https://www.eclipse.org](https://www.eclipse.org)
     * **License:** [EDL 1.0](http://www.eclipse.org/org/documents/edl-v10.php)
     * **License:** [Eclipse Public License v. 2.0](https://www.eclipse.org/org/documents/epl-2.0/EPL-2.0.txt)
     * **License:** [GNU General Public License, version 2 with the GNU Classpath Exception](https://www.gnu.org/software/classpath/license.html)

1.  **Group** : jakarta.xml.bind. **Name** : jakarta.xml.bind-api. **Version** : 2.3.2.
     * **Project URL:** [https://www.eclipse.org](https://www.eclipse.org)
     * **License:** [Eclipse Distribution License - v 1.0](http://www.eclipse.org/org/documents/edl-v10.php)
     * **License:** [Eclipse Public License v. 2.0](https://www.eclipse.org/org/documents/epl-2.0/EPL-2.0.txt)
     * **License:** [GNU General Public License, version 2 with the GNU Classpath Exception](https://www.gnu.org/software/classpath/license.html)

1.  **Group** : javax.annotation. **Name** : javax.annotation-api. **Version** : 1.3.2.
     * **Project URL:** [http://jcp.org/en/jsr/detail?id=250](http://jcp.org/en/jsr/detail?id=250)
     * **License:** [CDDL + GPLv2 with classpath exception](https://github.com/javaee/javax.annotation/blob/master/LICENSE)

1.  **Group** : junit. **Name** : junit. **Version** : 4.13.2.
     * **Project URL:** [http://junit.org](http://junit.org)
     * **License:** [Eclipse Public License 1.0](http://www.eclipse.org/legal/epl-v10.html)

1.  **Group** : net.java.dev.jna. **Name** : jna. **Version** : 5.6.0.
     * **Project URL:** [https://github.com/java-native-access/jna](https://github.com/java-native-access/jna)
     * **License:** [Apache License v2.0](http://www.apache.org/licenses/LICENSE-2.0.txt)
     * **License:** [LGPL, version 2.1](http://www.gnu.org/licenses/licenses.html)

1.  **Group** : org.apiguardian. **Name** : apiguardian-api. **Version** : 1.1.2.
     * **Project URL:** [https://github.com/apiguardian-team/apiguardian](https://github.com/apiguardian-team/apiguardian)
     * **License:** [The Apache License, Version 2.0](http://www.apache.org/licenses/LICENSE-2.0.txt)

1.  **Group** : org.checkerframework. **Name** : checker-compat-qual. **Version** : 2.5.3.
     * **Project URL:** [https://checkerframework.org](https://checkerframework.org)
     * **License:** [GNU General Public License, version 2 (GPL2), with the classpath exception](http://www.gnu.org/software/classpath/license.html)
     * **License:** [The MIT License](http://opensource.org/licenses/MIT)

1.  **Group** : org.checkerframework. **Name** : checker-compat-qual. **Version** : 2.5.5.
     * **Project URL:** [https://checkerframework.org](https://checkerframework.org)
     * **License:** [GNU General Public License, version 2 (GPL2), with the classpath exception](http://www.gnu.org/software/classpath/license.html)
     * **License:** [The MIT License](http://opensource.org/licenses/MIT)

1.  **Group** : org.checkerframework. **Name** : checker-qual. **Version** : 3.13.0.
     * **Project URL:** [https://checkerframework.org](https://checkerframework.org)
     * **License:** [The MIT License](http://opensource.org/licenses/MIT)

1.  **Group** : org.checkerframework. **Name** : checker-qual. **Version** : 3.19.0.
     * **Project URL:** [https://checkerframework.org](https://checkerframework.org)
     * **License:** [The MIT License](http://opensource.org/licenses/MIT)

1.  **Group** : org.checkerframework. **Name** : checker-qual. **Version** : 3.21.3.
     * **Project URL:** [https://checkerframework.org](https://checkerframework.org)
     * **License:** [The MIT License](http://opensource.org/licenses/MIT)

1.  **Group** : org.checkerframework. **Name** : dataflow-errorprone. **Version** : 3.24.0.
     * **Project URL:** [https://checkerframework.org](https://checkerframework.org)
     * **License:** [GNU General Public License, version 2 (GPL2), with the classpath exception](http://www.gnu.org/software/classpath/license.html)

1.  **Group** : org.codehaus.mojo. **Name** : animal-sniffer-annotations. **Version** : 1.19.
     * **License:** [MIT license](http://www.opensource.org/licenses/mit-license.php)
     * **License:** [The Apache Software License, Version 2.0](http://www.apache.org/licenses/LICENSE-2.0.txt)

1.  **Group** : org.codehaus.woodstox. **Name** : stax2-api. **Version** : 4.2.1.
     * **Project URL:** [http://github.com/FasterXML/stax2-api](http://github.com/FasterXML/stax2-api)
     * **License:** [The Apache Software License, Version 2.0](http://www.apache.org/licenses/LICENSE-2.0.txt)
     * **License:** [The BSD License](http://www.opensource.org/licenses/bsd-license.php)

1.  **Group** : org.eclipse.jgit. **Name** : org.eclipse.jgit. **Version** : 4.4.1.201607150455-r.
     * **License:** Eclipse Distribution License (New BSD License)

1.  **Group** : org.freemarker. **Name** : freemarker. **Version** : 2.3.31.
     * **Project URL:** [https://freemarker.apache.org/](https://freemarker.apache.org/)
     * **License:** [Apache License, Version 2.0](http://www.apache.org/licenses/LICENSE-2.0.txt)

1.  **Group** : org.hamcrest. **Name** : hamcrest-core. **Version** : 1.3.
     * **License:** [New BSD License](http://www.opensource.org/licenses/bsd-license.php)

1.  **Group** : org.jacoco. **Name** : org.jacoco.agent. **Version** : 0.8.8.
     * **License:** [Eclipse Public License 2.0](https://www.eclipse.org/legal/epl-2.0/)

1.  **Group** : org.jacoco. **Name** : org.jacoco.ant. **Version** : 0.8.8.
     * **License:** [Eclipse Public License 2.0](https://www.eclipse.org/legal/epl-2.0/)

1.  **Group** : org.jacoco. **Name** : org.jacoco.core. **Version** : 0.8.8.
     * **License:** [Eclipse Public License 2.0](https://www.eclipse.org/legal/epl-2.0/)

1.  **Group** : org.jacoco. **Name** : org.jacoco.report. **Version** : 0.8.8.
     * **License:** [Eclipse Public License 2.0](https://www.eclipse.org/legal/epl-2.0/)

1.  **Group** : org.jetbrains. **Name** : annotations. **Version** : 13.0.
     * **Project URL:** [http://www.jetbrains.org](http://www.jetbrains.org)
     * **License:** [The Apache Software License, Version 2.0](http://www.apache.org/licenses/LICENSE-2.0.txt)

1.  **Group** : org.jetbrains. **Name** : markdown. **Version** : 0.3.1.**No license information found**
1.  **Group** : org.jetbrains. **Name** : markdown-jvm. **Version** : 0.3.1.
     * **Project URL:** [https://github.com/JetBrains/markdown](https://github.com/JetBrains/markdown)
     * **License:** [The Apache Software License, Version 2.0](http://www.apache.org/licenses/LICENSE-2.0.txt)

1.  **Group** : org.jetbrains.dokka. **Name** : dokka-analysis. **Version** : 1.7.20.
     * **Project URL:** [https://github.com/Kotlin/dokka](https://github.com/Kotlin/dokka)
     * **License:** [The Apache Software License, Version 2.0](http://www.apache.org/licenses/LICENSE-2.0.txt)

1.  **Group** : org.jetbrains.dokka. **Name** : dokka-base. **Version** : 1.7.20.
     * **Project URL:** [https://github.com/Kotlin/dokka](https://github.com/Kotlin/dokka)
     * **License:** [The Apache Software License, Version 2.0](http://www.apache.org/licenses/LICENSE-2.0.txt)

1.  **Group** : org.jetbrains.dokka. **Name** : dokka-core. **Version** : 1.7.20.
     * **Project URL:** [https://github.com/Kotlin/dokka](https://github.com/Kotlin/dokka)
     * **License:** [The Apache Software License, Version 2.0](http://www.apache.org/licenses/LICENSE-2.0.txt)

1.  **Group** : org.jetbrains.dokka. **Name** : javadoc-plugin. **Version** : 1.7.20.
     * **Project URL:** [https://github.com/Kotlin/dokka](https://github.com/Kotlin/dokka)
     * **License:** [The Apache Software License, Version 2.0](http://www.apache.org/licenses/LICENSE-2.0.txt)

1.  **Group** : org.jetbrains.dokka. **Name** : kotlin-analysis-compiler. **Version** : 1.7.20.
     * **Project URL:** [https://github.com/Kotlin/dokka](https://github.com/Kotlin/dokka)
     * **License:** [The Apache Software License, Version 2.0](http://www.apache.org/licenses/LICENSE-2.0.txt)

1.  **Group** : org.jetbrains.dokka. **Name** : kotlin-analysis-intellij. **Version** : 1.7.20.
     * **Project URL:** [https://github.com/Kotlin/dokka](https://github.com/Kotlin/dokka)
     * **License:** [The Apache Software License, Version 2.0](http://www.apache.org/licenses/LICENSE-2.0.txt)

1.  **Group** : org.jetbrains.dokka. **Name** : kotlin-as-java-plugin. **Version** : 1.7.20.
     * **Project URL:** [https://github.com/Kotlin/dokka](https://github.com/Kotlin/dokka)
     * **License:** [The Apache Software License, Version 2.0](http://www.apache.org/licenses/LICENSE-2.0.txt)

1.  **Group** : org.jetbrains.intellij.deps. **Name** : trove4j. **Version** : 1.0.20200330.
     * **Project URL:** [https://github.com/JetBrains/intellij-deps-trove4j](https://github.com/JetBrains/intellij-deps-trove4j)
     * **License:** [GNU LESSER GENERAL PUBLIC LICENSE 2.1](https://www.gnu.org/licenses/old-licenses/lgpl-2.1.en.html)

1.  **Group** : org.jetbrains.kotlin. **Name** : kotlin-compiler-embeddable. **Version** : 1.6.21.
     * **Project URL:** [https://kotlinlang.org/](https://kotlinlang.org/)
     * **License:** [The Apache License, Version 2.0](http://www.apache.org/licenses/LICENSE-2.0.txt)

1.  **Group** : org.jetbrains.kotlin. **Name** : kotlin-compiler-embeddable. **Version** : 1.7.20.
     * **Project URL:** [https://kotlinlang.org/](https://kotlinlang.org/)
     * **License:** [The Apache License, Version 2.0](http://www.apache.org/licenses/LICENSE-2.0.txt)

1.  **Group** : org.jetbrains.kotlin. **Name** : kotlin-daemon-embeddable. **Version** : 1.6.21.
     * **Project URL:** [https://kotlinlang.org/](https://kotlinlang.org/)
     * **License:** [The Apache License, Version 2.0](http://www.apache.org/licenses/LICENSE-2.0.txt)

1.  **Group** : org.jetbrains.kotlin. **Name** : kotlin-daemon-embeddable. **Version** : 1.7.20.
     * **Project URL:** [https://kotlinlang.org/](https://kotlinlang.org/)
     * **License:** [The Apache License, Version 2.0](http://www.apache.org/licenses/LICENSE-2.0.txt)

1.  **Group** : org.jetbrains.kotlin. **Name** : kotlin-klib-commonizer-embeddable. **Version** : 1.7.20.
     * **Project URL:** [https://kotlinlang.org/](https://kotlinlang.org/)
     * **License:** [The Apache License, Version 2.0](http://www.apache.org/licenses/LICENSE-2.0.txt)

1.  **Group** : org.jetbrains.kotlin. **Name** : kotlin-reflect. **Version** : 1.6.21.
     * **Project URL:** [https://kotlinlang.org/](https://kotlinlang.org/)
     * **License:** [The Apache License, Version 2.0](http://www.apache.org/licenses/LICENSE-2.0.txt)

1.  **Group** : org.jetbrains.kotlin. **Name** : kotlin-reflect. **Version** : 1.7.20.
     * **Project URL:** [https://kotlinlang.org/](https://kotlinlang.org/)
     * **License:** [The Apache License, Version 2.0](http://www.apache.org/licenses/LICENSE-2.0.txt)

1.  **Group** : org.jetbrains.kotlin. **Name** : kotlin-script-runtime. **Version** : 1.6.21.
     * **Project URL:** [https://kotlinlang.org/](https://kotlinlang.org/)
     * **License:** [The Apache License, Version 2.0](http://www.apache.org/licenses/LICENSE-2.0.txt)

1.  **Group** : org.jetbrains.kotlin. **Name** : kotlin-script-runtime. **Version** : 1.7.20.
     * **Project URL:** [https://kotlinlang.org/](https://kotlinlang.org/)
     * **License:** [The Apache License, Version 2.0](http://www.apache.org/licenses/LICENSE-2.0.txt)

1.  **Group** : org.jetbrains.kotlin. **Name** : kotlin-scripting-common. **Version** : 1.7.20.
     * **Project URL:** [https://kotlinlang.org/](https://kotlinlang.org/)
     * **License:** [The Apache License, Version 2.0](http://www.apache.org/licenses/LICENSE-2.0.txt)

1.  **Group** : org.jetbrains.kotlin. **Name** : kotlin-scripting-compiler-embeddable. **Version** : 1.7.20.
     * **Project URL:** [https://kotlinlang.org/](https://kotlinlang.org/)
     * **License:** [The Apache License, Version 2.0](http://www.apache.org/licenses/LICENSE-2.0.txt)

1.  **Group** : org.jetbrains.kotlin. **Name** : kotlin-scripting-compiler-impl-embeddable. **Version** : 1.7.20.
     * **Project URL:** [https://kotlinlang.org/](https://kotlinlang.org/)
     * **License:** [The Apache License, Version 2.0](http://www.apache.org/licenses/LICENSE-2.0.txt)

1.  **Group** : org.jetbrains.kotlin. **Name** : kotlin-scripting-jvm. **Version** : 1.7.20.
     * **Project URL:** [https://kotlinlang.org/](https://kotlinlang.org/)
     * **License:** [The Apache License, Version 2.0](http://www.apache.org/licenses/LICENSE-2.0.txt)

1.  **Group** : org.jetbrains.kotlin. **Name** : kotlin-stdlib. **Version** : 1.6.21.
     * **Project URL:** [https://kotlinlang.org/](https://kotlinlang.org/)
     * **License:** [The Apache License, Version 2.0](http://www.apache.org/licenses/LICENSE-2.0.txt)

1.  **Group** : org.jetbrains.kotlin. **Name** : kotlin-stdlib. **Version** : 1.7.20.
     * **Project URL:** [https://kotlinlang.org/](https://kotlinlang.org/)
     * **License:** [The Apache License, Version 2.0](http://www.apache.org/licenses/LICENSE-2.0.txt)

1.  **Group** : org.jetbrains.kotlin. **Name** : kotlin-stdlib-common. **Version** : 1.6.21.
     * **Project URL:** [https://kotlinlang.org/](https://kotlinlang.org/)
     * **License:** [The Apache License, Version 2.0](http://www.apache.org/licenses/LICENSE-2.0.txt)

1.  **Group** : org.jetbrains.kotlin. **Name** : kotlin-stdlib-common. **Version** : 1.7.20.
     * **Project URL:** [https://kotlinlang.org/](https://kotlinlang.org/)
     * **License:** [The Apache License, Version 2.0](http://www.apache.org/licenses/LICENSE-2.0.txt)

1.  **Group** : org.jetbrains.kotlin. **Name** : kotlin-stdlib-jdk7. **Version** : 1.7.20.
     * **Project URL:** [https://kotlinlang.org/](https://kotlinlang.org/)
     * **License:** [The Apache License, Version 2.0](http://www.apache.org/licenses/LICENSE-2.0.txt)

1.  **Group** : org.jetbrains.kotlin. **Name** : kotlin-stdlib-jdk8. **Version** : 1.7.20.
     * **Project URL:** [https://kotlinlang.org/](https://kotlinlang.org/)
     * **License:** [The Apache License, Version 2.0](http://www.apache.org/licenses/LICENSE-2.0.txt)

1.  **Group** : org.jetbrains.kotlin. **Name** : kotlin-test. **Version** : 1.7.20.
     * **Project URL:** [https://kotlinlang.org/](https://kotlinlang.org/)
     * **License:** [The Apache License, Version 2.0](http://www.apache.org/licenses/LICENSE-2.0.txt)

1.  **Group** : org.jetbrains.kotlin. **Name** : kotlin-test-annotations-common. **Version** : 1.7.20.
     * **Project URL:** [https://kotlinlang.org/](https://kotlinlang.org/)
     * **License:** [The Apache License, Version 2.0](http://www.apache.org/licenses/LICENSE-2.0.txt)

1.  **Group** : org.jetbrains.kotlin. **Name** : kotlin-test-common. **Version** : 1.7.20.
     * **Project URL:** [https://kotlinlang.org/](https://kotlinlang.org/)
     * **License:** [The Apache License, Version 2.0](http://www.apache.org/licenses/LICENSE-2.0.txt)

1.  **Group** : org.jetbrains.kotlin. **Name** : kotlin-test-junit5. **Version** : 1.7.20.
     * **Project URL:** [https://kotlinlang.org/](https://kotlinlang.org/)
     * **License:** [The Apache License, Version 2.0](http://www.apache.org/licenses/LICENSE-2.0.txt)

1.  **Group** : org.jetbrains.kotlinx. **Name** : kotlinx-coroutines-bom. **Version** : 1.6.3.**No license information found**
1.  **Group** : org.jetbrains.kotlinx. **Name** : kotlinx-coroutines-core. **Version** : 1.6.3.**No license information found**
1.  **Group** : org.jetbrains.kotlinx. **Name** : kotlinx-coroutines-core-jvm. **Version** : 1.6.3.
     * **Project URL:** [https://github.com/Kotlin/kotlinx.coroutines](https://github.com/Kotlin/kotlinx.coroutines)
     * **License:** [The Apache Software License, Version 2.0](https://www.apache.org/licenses/LICENSE-2.0.txt)

1.  **Group** : org.jetbrains.kotlinx. **Name** : kotlinx-html-jvm. **Version** : 0.7.5.
     * **Project URL:** [https://github.com/Kotlin/kotlinx.html](https://github.com/Kotlin/kotlinx.html)
     * **License:** [The Apache License, Version 2.0](https://www.apache.org/licenses/LICENSE-2.0.txt)

1.  **Group** : org.jetbrains.kotlinx. **Name** : kotlinx-serialization-core. **Version** : 1.1.0.**No license information found**
1.  **Group** : org.jetbrains.kotlinx. **Name** : kotlinx-serialization-core-jvm. **Version** : 1.1.0.
     * **Project URL:** [https://github.com/Kotlin/kotlinx.serialization](https://github.com/Kotlin/kotlinx.serialization)
     * **License:** [The Apache Software License, Version 2.0](https://www.apache.org/licenses/LICENSE-2.0.txt)

1.  **Group** : org.jetbrains.kotlinx. **Name** : kotlinx-serialization-json. **Version** : 1.1.0.**No license information found**
1.  **Group** : org.jetbrains.kotlinx. **Name** : kotlinx-serialization-json-jvm. **Version** : 1.1.0.
     * **Project URL:** [https://github.com/Kotlin/kotlinx.serialization](https://github.com/Kotlin/kotlinx.serialization)
     * **License:** [The Apache Software License, Version 2.0](https://www.apache.org/licenses/LICENSE-2.0.txt)

1.  **Group** : org.jsoup. **Name** : jsoup. **Version** : 1.14.3.
     * **Project URL:** [https://jsoup.org/](https://jsoup.org/)
     * **License:** [The MIT License](https://jsoup.org/license)

1.  **Group** : org.junit. **Name** : junit-bom. **Version** : 5.9.1.**No license information found**
1.  **Group** : org.junit.jupiter. **Name** : junit-jupiter-api. **Version** : 5.9.1.
     * **Project URL:** [https://junit.org/junit5/](https://junit.org/junit5/)
     * **License:** [Eclipse Public License v2.0](https://www.eclipse.org/legal/epl-v20.html)

1.  **Group** : org.junit.jupiter. **Name** : junit-jupiter-engine. **Version** : 5.9.1.
     * **Project URL:** [https://junit.org/junit5/](https://junit.org/junit5/)
     * **License:** [Eclipse Public License v2.0](https://www.eclipse.org/legal/epl-v20.html)

1.  **Group** : org.junit.jupiter. **Name** : junit-jupiter-params. **Version** : 5.9.1.
     * **Project URL:** [https://junit.org/junit5/](https://junit.org/junit5/)
     * **License:** [Eclipse Public License v2.0](https://www.eclipse.org/legal/epl-v20.html)

1.  **Group** : org.junit.platform. **Name** : junit-platform-commons. **Version** : 1.9.1.
     * **Project URL:** [https://junit.org/junit5/](https://junit.org/junit5/)
     * **License:** [Eclipse Public License v2.0](https://www.eclipse.org/legal/epl-v20.html)

1.  **Group** : org.junit.platform. **Name** : junit-platform-engine. **Version** : 1.9.1.
     * **Project URL:** [https://junit.org/junit5/](https://junit.org/junit5/)
     * **License:** [Eclipse Public License v2.0](https://www.eclipse.org/legal/epl-v20.html)

1.  **Group** : org.opentest4j. **Name** : opentest4j. **Version** : 1.2.0.
     * **Project URL:** [https://github.com/ota4j-team/opentest4j](https://github.com/ota4j-team/opentest4j)
     * **License:** [The Apache License, Version 2.0](http://www.apache.org/licenses/LICENSE-2.0.txt)

1.  **Group** : org.ow2.asm. **Name** : asm. **Version** : 9.1.
     * **Project URL:** [http://asm.ow2.io/](http://asm.ow2.io/)
     * **License:** [BSD-3-Clause](https://asm.ow2.io/license.html)
     * **License:** [The Apache Software License, Version 2.0](http://www.apache.org/licenses/LICENSE-2.0.txt)

1.  **Group** : org.ow2.asm. **Name** : asm. **Version** : 9.2.
     * **Project URL:** [http://asm.ow2.io/](http://asm.ow2.io/)
     * **License:** [BSD-3-Clause](https://asm.ow2.io/license.html)
     * **License:** [The Apache Software License, Version 2.0](http://www.apache.org/licenses/LICENSE-2.0.txt)

1.  **Group** : org.ow2.asm. **Name** : asm-analysis. **Version** : 9.2.
     * **Project URL:** [http://asm.ow2.io/](http://asm.ow2.io/)
     * **License:** [BSD-3-Clause](https://asm.ow2.io/license.html)
     * **License:** [The Apache Software License, Version 2.0](http://www.apache.org/licenses/LICENSE-2.0.txt)

1.  **Group** : org.ow2.asm. **Name** : asm-commons. **Version** : 9.2.
     * **Project URL:** [http://asm.ow2.io/](http://asm.ow2.io/)
     * **License:** [BSD-3-Clause](https://asm.ow2.io/license.html)
     * **License:** [The Apache Software License, Version 2.0](http://www.apache.org/licenses/LICENSE-2.0.txt)

1.  **Group** : org.ow2.asm. **Name** : asm-tree. **Version** : 9.2.
     * **Project URL:** [http://asm.ow2.io/](http://asm.ow2.io/)
     * **License:** [BSD-3-Clause](https://asm.ow2.io/license.html)
     * **License:** [The Apache Software License, Version 2.0](http://www.apache.org/licenses/LICENSE-2.0.txt)

1.  **Group** : org.pcollections. **Name** : pcollections. **Version** : 3.1.4.
     * **Project URL:** [https://github.com/hrldcpr/pcollections](https://github.com/hrldcpr/pcollections)
     * **License:** [The MIT License](https://opensource.org/licenses/mit-license.php)

1.  **Group** : org.yaml. **Name** : snakeyaml. **Version** : 1.30.
     * **Project URL:** [https://bitbucket.org/snakeyaml/snakeyaml](https://bitbucket.org/snakeyaml/snakeyaml)
     * **License:** [Apache License, Version 2.0](http://www.apache.org/licenses/LICENSE-2.0.txt)


The dependencies distributed under several licenses, are used according their commercial-use-friendly license.

<<<<<<< HEAD
This report was generated on **Thu Nov 17 21:39:45 EET 2022** using [Gradle-License-Report plugin](https://github.com/jk1/Gradle-License-Report) by Evgeny Naumenko, licensed under [Apache 2.0 License](https://github.com/jk1/Gradle-License-Report/blob/master/LICENSE).
=======
This report was generated on **Mon Nov 14 17:00:28 EET 2022** using [Gradle-License-Report plugin](https://github.com/jk1/Gradle-License-Report) by Evgeny Naumenko, licensed under [Apache 2.0 License](https://github.com/jk1/Gradle-License-Report/blob/master/LICENSE).
>>>>>>> bc23e970




# Dependencies of `io.spine.protodata:protodata-test-env:0.4.4`

## Runtime
1.  **Group** : com.fasterxml.jackson. **Name** : jackson-bom. **Version** : 2.13.4.**No license information found**
1.  **Group** : com.fasterxml.jackson.core. **Name** : jackson-annotations. **Version** : 2.13.4.
     * **Project URL:** [http://github.com/FasterXML/jackson](http://github.com/FasterXML/jackson)
     * **License:** [The Apache Software License, Version 2.0](http://www.apache.org/licenses/LICENSE-2.0.txt)

1.  **Group** : com.fasterxml.jackson.core. **Name** : jackson-core. **Version** : 2.13.4.
     * **Project URL:** [https://github.com/FasterXML/jackson-core](https://github.com/FasterXML/jackson-core)
     * **License:** [Apache License, Version 2.0](http://www.apache.org/licenses/LICENSE-2.0.txt)
     * **License:** [The Apache Software License, Version 2.0](http://www.apache.org/licenses/LICENSE-2.0.txt)

1.  **Group** : com.fasterxml.jackson.core. **Name** : jackson-databind. **Version** : 2.13.4.2.
     * **Project URL:** [http://github.com/FasterXML/jackson](http://github.com/FasterXML/jackson)
     * **License:** [Apache License, Version 2.0](http://www.apache.org/licenses/LICENSE-2.0.txt)
     * **License:** [The Apache Software License, Version 2.0](http://www.apache.org/licenses/LICENSE-2.0.txt)

1.  **Group** : com.fasterxml.jackson.dataformat. **Name** : jackson-dataformat-yaml. **Version** : 2.13.4.
     * **Project URL:** [https://github.com/FasterXML/jackson-dataformats-text](https://github.com/FasterXML/jackson-dataformats-text)
     * **License:** [Apache License, Version 2.0](http://www.apache.org/licenses/LICENSE-2.0.txt)
     * **License:** [The Apache Software License, Version 2.0](http://www.apache.org/licenses/LICENSE-2.0.txt)

1.  **Group** : com.fasterxml.jackson.module. **Name** : jackson-module-kotlin. **Version** : 2.13.4.
     * **Project URL:** [https://github.com/FasterXML/jackson-module-kotlin](https://github.com/FasterXML/jackson-module-kotlin)
     * **License:** [Apache License, Version 2.0](http://www.apache.org/licenses/LICENSE-2.0.txt)
     * **License:** [The Apache Software License, Version 2.0](http://www.apache.org/licenses/LICENSE-2.0.txt)

1.  **Group** : com.google.android. **Name** : annotations. **Version** : 4.1.1.4.
     * **Project URL:** [http://source.android.com/](http://source.android.com/)
     * **License:** [Apache 2.0](http://www.apache.org/licenses/LICENSE-2.0)

1.  **Group** : com.google.api.grpc. **Name** : proto-google-common-protos. **Version** : 2.0.1.
     * **Project URL:** [https://github.com/googleapis/java-iam/proto-google-common-protos](https://github.com/googleapis/java-iam/proto-google-common-protos)
     * **License:** [Apache-2.0](https://www.apache.org/licenses/LICENSE-2.0.txt)

1.  **Group** : com.google.code.findbugs. **Name** : jsr305. **Version** : 3.0.2.
     * **Project URL:** [http://findbugs.sourceforge.net/](http://findbugs.sourceforge.net/)
     * **License:** [The Apache Software License, Version 2.0](http://www.apache.org/licenses/LICENSE-2.0.txt)

1.  **Group** : com.google.code.gson. **Name** : gson. **Version** : 2.8.9.
     * **Project URL:** [https://github.com/google/gson/gson](https://github.com/google/gson/gson)
     * **License:** [Apache-2.0](https://www.apache.org/licenses/LICENSE-2.0.txt)

1.  **Group** : com.google.errorprone. **Name** : error_prone_annotations. **Version** : 2.11.0.
     * **License:** [Apache 2.0](http://www.apache.org/licenses/LICENSE-2.0.txt)

1.  **Group** : com.google.flogger. **Name** : flogger. **Version** : 0.7.4.
     * **Project URL:** [https://github.com/google/flogger](https://github.com/google/flogger)
     * **License:** [Apache 2.0](https://www.apache.org/licenses/LICENSE-2.0.txt)

1.  **Group** : com.google.flogger. **Name** : flogger-system-backend. **Version** : 0.7.4.
     * **Project URL:** [https://github.com/google/flogger](https://github.com/google/flogger)
     * **License:** [Apache 2.0](https://www.apache.org/licenses/LICENSE-2.0.txt)

1.  **Group** : com.google.guava. **Name** : failureaccess. **Version** : 1.0.1.
     * **Project URL:** [https://github.com/google/guava/](https://github.com/google/guava/)
     * **License:** [The Apache Software License, Version 2.0](http://www.apache.org/licenses/LICENSE-2.0.txt)

1.  **Group** : com.google.guava. **Name** : guava. **Version** : 31.1-jre.
     * **Project URL:** [https://github.com/google/guava](https://github.com/google/guava)
     * **License:** [Apache License, Version 2.0](http://www.apache.org/licenses/LICENSE-2.0.txt)

1.  **Group** : com.google.guava. **Name** : listenablefuture. **Version** : 9999.0-empty-to-avoid-conflict-with-guava.
     * **License:** [The Apache Software License, Version 2.0](http://www.apache.org/licenses/LICENSE-2.0.txt)

1.  **Group** : com.google.j2objc. **Name** : j2objc-annotations. **Version** : 1.3.
     * **Project URL:** [https://github.com/google/j2objc/](https://github.com/google/j2objc/)
     * **License:** [The Apache Software License, Version 2.0](http://www.apache.org/licenses/LICENSE-2.0.txt)

1.  **Group** : com.google.protobuf. **Name** : protobuf-java. **Version** : 3.19.6.
     * **Project URL:** [https://developers.google.com/protocol-buffers/](https://developers.google.com/protocol-buffers/)
     * **License:** [3-Clause BSD License](https://opensource.org/licenses/BSD-3-Clause)

1.  **Group** : com.google.protobuf. **Name** : protobuf-java-util. **Version** : 3.19.6.
     * **Project URL:** [https://developers.google.com/protocol-buffers/](https://developers.google.com/protocol-buffers/)
     * **License:** [3-Clause BSD License](https://opensource.org/licenses/BSD-3-Clause)

1.  **Group** : com.google.protobuf. **Name** : protobuf-kotlin. **Version** : 3.19.6.
     * **License:** [3-Clause BSD License](https://opensource.org/licenses/BSD-3-Clause)

1.  **Group** : com.squareup. **Name** : javapoet. **Version** : 1.13.0.
     * **Project URL:** [http://github.com/square/javapoet/](http://github.com/square/javapoet/)
     * **License:** [Apache 2.0](http://www.apache.org/licenses/LICENSE-2.0.txt)

1.  **Group** : io.grpc. **Name** : grpc-api. **Version** : 1.46.0.
     * **Project URL:** [https://github.com/grpc/grpc-java](https://github.com/grpc/grpc-java)
     * **License:** [Apache 2.0](https://opensource.org/licenses/Apache-2.0)

1.  **Group** : io.grpc. **Name** : grpc-context. **Version** : 1.46.0.
     * **Project URL:** [https://github.com/grpc/grpc-java](https://github.com/grpc/grpc-java)
     * **License:** [Apache 2.0](https://opensource.org/licenses/Apache-2.0)

1.  **Group** : io.grpc. **Name** : grpc-core. **Version** : 1.46.0.
     * **Project URL:** [https://github.com/grpc/grpc-java](https://github.com/grpc/grpc-java)
     * **License:** [Apache 2.0](https://opensource.org/licenses/Apache-2.0)

1.  **Group** : io.grpc. **Name** : grpc-protobuf. **Version** : 1.46.0.
     * **Project URL:** [https://github.com/grpc/grpc-java](https://github.com/grpc/grpc-java)
     * **License:** [Apache 2.0](https://opensource.org/licenses/Apache-2.0)

1.  **Group** : io.grpc. **Name** : grpc-protobuf-lite. **Version** : 1.46.0.
     * **Project URL:** [https://github.com/grpc/grpc-java](https://github.com/grpc/grpc-java)
     * **License:** [Apache 2.0](https://opensource.org/licenses/Apache-2.0)

1.  **Group** : io.grpc. **Name** : grpc-stub. **Version** : 1.46.0.
     * **Project URL:** [https://github.com/grpc/grpc-java](https://github.com/grpc/grpc-java)
     * **License:** [Apache 2.0](https://opensource.org/licenses/Apache-2.0)

1.  **Group** : io.perfmark. **Name** : perfmark-api. **Version** : 0.25.0.
     * **Project URL:** [https://github.com/perfmark/perfmark](https://github.com/perfmark/perfmark)
     * **License:** [Apache 2.0](https://opensource.org/licenses/Apache-2.0)

1.  **Group** : io.spine.validation. **Name** : spine-validation-java-runtime. **Version** : 2.0.0-SNAPSHOT.70.**No license information found**
1.  **Group** : javax.annotation. **Name** : javax.annotation-api. **Version** : 1.3.2.
     * **Project URL:** [http://jcp.org/en/jsr/detail?id=250](http://jcp.org/en/jsr/detail?id=250)
     * **License:** [CDDL + GPLv2 with classpath exception](https://github.com/javaee/javax.annotation/blob/master/LICENSE)

1.  **Group** : org.checkerframework. **Name** : checker-compat-qual. **Version** : 2.5.3.
     * **Project URL:** [https://checkerframework.org](https://checkerframework.org)
     * **License:** [GNU General Public License, version 2 (GPL2), with the classpath exception](http://www.gnu.org/software/classpath/license.html)
     * **License:** [The MIT License](http://opensource.org/licenses/MIT)

1.  **Group** : org.checkerframework. **Name** : checker-qual. **Version** : 3.12.0.
     * **Project URL:** [https://checkerframework.org](https://checkerframework.org)
     * **License:** [The MIT License](http://opensource.org/licenses/MIT)

1.  **Group** : org.codehaus.mojo. **Name** : animal-sniffer-annotations. **Version** : 1.19.
     * **License:** [MIT license](http://www.opensource.org/licenses/mit-license.php)
     * **License:** [The Apache Software License, Version 2.0](http://www.apache.org/licenses/LICENSE-2.0.txt)

1.  **Group** : org.jetbrains. **Name** : annotations. **Version** : 13.0.
     * **Project URL:** [http://www.jetbrains.org](http://www.jetbrains.org)
     * **License:** [The Apache Software License, Version 2.0](http://www.apache.org/licenses/LICENSE-2.0.txt)

1.  **Group** : org.jetbrains.kotlin. **Name** : kotlin-reflect. **Version** : 1.7.20.
     * **Project URL:** [https://kotlinlang.org/](https://kotlinlang.org/)
     * **License:** [The Apache License, Version 2.0](http://www.apache.org/licenses/LICENSE-2.0.txt)

1.  **Group** : org.jetbrains.kotlin. **Name** : kotlin-stdlib. **Version** : 1.7.20.
     * **Project URL:** [https://kotlinlang.org/](https://kotlinlang.org/)
     * **License:** [The Apache License, Version 2.0](http://www.apache.org/licenses/LICENSE-2.0.txt)

1.  **Group** : org.jetbrains.kotlin. **Name** : kotlin-stdlib-common. **Version** : 1.7.20.
     * **Project URL:** [https://kotlinlang.org/](https://kotlinlang.org/)
     * **License:** [The Apache License, Version 2.0](http://www.apache.org/licenses/LICENSE-2.0.txt)

1.  **Group** : org.jetbrains.kotlin. **Name** : kotlin-stdlib-jdk7. **Version** : 1.7.20.
     * **Project URL:** [https://kotlinlang.org/](https://kotlinlang.org/)
     * **License:** [The Apache License, Version 2.0](http://www.apache.org/licenses/LICENSE-2.0.txt)

1.  **Group** : org.jetbrains.kotlin. **Name** : kotlin-stdlib-jdk8. **Version** : 1.7.20.
     * **Project URL:** [https://kotlinlang.org/](https://kotlinlang.org/)
     * **License:** [The Apache License, Version 2.0](http://www.apache.org/licenses/LICENSE-2.0.txt)

1.  **Group** : org.yaml. **Name** : snakeyaml. **Version** : 1.31.
     * **Project URL:** [https://bitbucket.org/snakeyaml/snakeyaml](https://bitbucket.org/snakeyaml/snakeyaml)
     * **License:** [Apache License, Version 2.0](http://www.apache.org/licenses/LICENSE-2.0.txt)

## Compile, tests, and tooling
1.  **Group** : com.beust. **Name** : jcommander. **Version** : 1.82.
     * **Project URL:** [https://jcommander.org](https://jcommander.org)
     * **License:** [Apache License, Version 2.0](https://www.apache.org/licenses/LICENSE-2.0.txt)

1.  **Group** : com.fasterxml.jackson. **Name** : jackson-bom. **Version** : 2.12.7.**No license information found**
1.  **Group** : com.fasterxml.jackson. **Name** : jackson-bom. **Version** : 2.13.4.**No license information found**
1.  **Group** : com.fasterxml.jackson.core. **Name** : jackson-annotations. **Version** : 2.12.7.
     * **Project URL:** [http://github.com/FasterXML/jackson](http://github.com/FasterXML/jackson)
     * **License:** [The Apache Software License, Version 2.0](http://www.apache.org/licenses/LICENSE-2.0.txt)

1.  **Group** : com.fasterxml.jackson.core. **Name** : jackson-annotations. **Version** : 2.13.4.
     * **Project URL:** [http://github.com/FasterXML/jackson](http://github.com/FasterXML/jackson)
     * **License:** [The Apache Software License, Version 2.0](http://www.apache.org/licenses/LICENSE-2.0.txt)

1.  **Group** : com.fasterxml.jackson.core. **Name** : jackson-core. **Version** : 2.12.7.
     * **Project URL:** [https://github.com/FasterXML/jackson-core](https://github.com/FasterXML/jackson-core)
     * **License:** [Apache License, Version 2.0](http://www.apache.org/licenses/LICENSE-2.0.txt)
     * **License:** [The Apache Software License, Version 2.0](http://www.apache.org/licenses/LICENSE-2.0.txt)

1.  **Group** : com.fasterxml.jackson.core. **Name** : jackson-core. **Version** : 2.13.4.
     * **Project URL:** [https://github.com/FasterXML/jackson-core](https://github.com/FasterXML/jackson-core)
     * **License:** [Apache License, Version 2.0](http://www.apache.org/licenses/LICENSE-2.0.txt)
     * **License:** [The Apache Software License, Version 2.0](http://www.apache.org/licenses/LICENSE-2.0.txt)

1.  **Group** : com.fasterxml.jackson.core. **Name** : jackson-databind. **Version** : 2.12.7.
     * **Project URL:** [http://github.com/FasterXML/jackson](http://github.com/FasterXML/jackson)
     * **License:** [Apache License, Version 2.0](http://www.apache.org/licenses/LICENSE-2.0.txt)
     * **License:** [The Apache Software License, Version 2.0](http://www.apache.org/licenses/LICENSE-2.0.txt)

1.  **Group** : com.fasterxml.jackson.core. **Name** : jackson-databind. **Version** : 2.13.4.2.
     * **Project URL:** [http://github.com/FasterXML/jackson](http://github.com/FasterXML/jackson)
     * **License:** [Apache License, Version 2.0](http://www.apache.org/licenses/LICENSE-2.0.txt)
     * **License:** [The Apache Software License, Version 2.0](http://www.apache.org/licenses/LICENSE-2.0.txt)

1.  **Group** : com.fasterxml.jackson.dataformat. **Name** : jackson-dataformat-xml. **Version** : 2.12.7.
     * **Project URL:** [https://github.com/FasterXML/jackson-dataformat-xml](https://github.com/FasterXML/jackson-dataformat-xml)
     * **License:** [Apache License, Version 2.0](http://www.apache.org/licenses/LICENSE-2.0.txt)
     * **License:** [The Apache Software License, Version 2.0](http://www.apache.org/licenses/LICENSE-2.0.txt)

1.  **Group** : com.fasterxml.jackson.dataformat. **Name** : jackson-dataformat-yaml. **Version** : 2.13.4.
     * **Project URL:** [https://github.com/FasterXML/jackson-dataformats-text](https://github.com/FasterXML/jackson-dataformats-text)
     * **License:** [Apache License, Version 2.0](http://www.apache.org/licenses/LICENSE-2.0.txt)
     * **License:** [The Apache Software License, Version 2.0](http://www.apache.org/licenses/LICENSE-2.0.txt)

1.  **Group** : com.fasterxml.jackson.module. **Name** : jackson-module-jaxb-annotations. **Version** : 2.12.7.
     * **Project URL:** [https://github.com/FasterXML/jackson-modules-base](https://github.com/FasterXML/jackson-modules-base)
     * **License:** [Apache License, Version 2.0](http://www.apache.org/licenses/LICENSE-2.0.txt)
     * **License:** [The Apache Software License, Version 2.0](http://www.apache.org/licenses/LICENSE-2.0.txt)

1.  **Group** : com.fasterxml.jackson.module. **Name** : jackson-module-kotlin. **Version** : 2.12.7.
     * **Project URL:** [https://github.com/FasterXML/jackson-module-kotlin](https://github.com/FasterXML/jackson-module-kotlin)
     * **License:** [Apache License, Version 2.0](http://www.apache.org/licenses/LICENSE-2.0.txt)
     * **License:** [The Apache Software License, Version 2.0](http://www.apache.org/licenses/LICENSE-2.0.txt)

1.  **Group** : com.fasterxml.jackson.module. **Name** : jackson-module-kotlin. **Version** : 2.13.4.
     * **Project URL:** [https://github.com/FasterXML/jackson-module-kotlin](https://github.com/FasterXML/jackson-module-kotlin)
     * **License:** [Apache License, Version 2.0](http://www.apache.org/licenses/LICENSE-2.0.txt)
     * **License:** [The Apache Software License, Version 2.0](http://www.apache.org/licenses/LICENSE-2.0.txt)

1.  **Group** : com.fasterxml.woodstox. **Name** : woodstox-core. **Version** : 6.2.4.
     * **Project URL:** [https://github.com/FasterXML/woodstox](https://github.com/FasterXML/woodstox)
     * **License:** [The Apache License, Version 2.0](http://www.apache.org/licenses/LICENSE-2.0.txt)
     * **License:** [The Apache Software License, Version 2.0](http://www.apache.org/licenses/LICENSE-2.0.txt)

1.  **Group** : com.github.ben-manes.caffeine. **Name** : caffeine. **Version** : 3.0.5.
     * **Project URL:** [https://github.com/ben-manes/caffeine](https://github.com/ben-manes/caffeine)
     * **License:** [Apache License, Version 2.0](https://www.apache.org/licenses/LICENSE-2.0.txt)

1.  **Group** : com.github.kevinstern. **Name** : software-and-algorithms. **Version** : 1.0.
     * **Project URL:** [https://www.github.com/KevinStern/software-and-algorithms](https://www.github.com/KevinStern/software-and-algorithms)
     * **License:** [MIT License](http://www.opensource.org/licenses/mit-license.php)

1.  **Group** : com.google.android. **Name** : annotations. **Version** : 4.1.1.4.
     * **Project URL:** [http://source.android.com/](http://source.android.com/)
     * **License:** [Apache 2.0](http://www.apache.org/licenses/LICENSE-2.0)

1.  **Group** : com.google.api.grpc. **Name** : proto-google-common-protos. **Version** : 2.0.1.
     * **Project URL:** [https://github.com/googleapis/java-iam/proto-google-common-protos](https://github.com/googleapis/java-iam/proto-google-common-protos)
     * **License:** [Apache-2.0](https://www.apache.org/licenses/LICENSE-2.0.txt)

1.  **Group** : com.google.auto. **Name** : auto-common. **Version** : 1.2.1.
     * **Project URL:** [https://github.com/google/auto/tree/master/common](https://github.com/google/auto/tree/master/common)
     * **License:** [Apache 2.0](http://www.apache.org/licenses/LICENSE-2.0.txt)

1.  **Group** : com.google.auto.service. **Name** : auto-service-annotations. **Version** : 1.0.1.
     * **Project URL:** [https://github.com/google/auto/tree/master/service](https://github.com/google/auto/tree/master/service)
     * **License:** [Apache 2.0](http://www.apache.org/licenses/LICENSE-2.0.txt)

1.  **Group** : com.google.auto.value. **Name** : auto-value-annotations. **Version** : 1.8.1.
     * **Project URL:** [https://github.com/google/auto/tree/master/value](https://github.com/google/auto/tree/master/value)
     * **License:** [Apache 2.0](http://www.apache.org/licenses/LICENSE-2.0.txt)

1.  **Group** : com.google.auto.value. **Name** : auto-value-annotations. **Version** : 1.9.
     * **Project URL:** [https://github.com/google/auto/tree/master/value](https://github.com/google/auto/tree/master/value)
     * **License:** [Apache 2.0](http://www.apache.org/licenses/LICENSE-2.0.txt)

1.  **Group** : com.google.code.findbugs. **Name** : jsr305. **Version** : 3.0.2.
     * **Project URL:** [http://findbugs.sourceforge.net/](http://findbugs.sourceforge.net/)
     * **License:** [The Apache Software License, Version 2.0](http://www.apache.org/licenses/LICENSE-2.0.txt)

1.  **Group** : com.google.code.gson. **Name** : gson. **Version** : 2.8.6.
     * **License:** [Apache 2.0](http://www.apache.org/licenses/LICENSE-2.0.txt)

1.  **Group** : com.google.code.gson. **Name** : gson. **Version** : 2.8.9.
     * **Project URL:** [https://github.com/google/gson/gson](https://github.com/google/gson/gson)
     * **License:** [Apache-2.0](https://www.apache.org/licenses/LICENSE-2.0.txt)

1.  **Group** : com.google.errorprone. **Name** : error_prone_annotation. **Version** : 2.16.
     * **License:** [Apache 2.0](http://www.apache.org/licenses/LICENSE-2.0.txt)

1.  **Group** : com.google.errorprone. **Name** : error_prone_annotations. **Version** : 2.11.0.
     * **License:** [Apache 2.0](http://www.apache.org/licenses/LICENSE-2.0.txt)

1.  **Group** : com.google.errorprone. **Name** : error_prone_annotations. **Version** : 2.16.
     * **License:** [Apache 2.0](http://www.apache.org/licenses/LICENSE-2.0.txt)

1.  **Group** : com.google.errorprone. **Name** : error_prone_annotations. **Version** : 2.5.1.
     * **License:** [Apache 2.0](http://www.apache.org/licenses/LICENSE-2.0.txt)

1.  **Group** : com.google.errorprone. **Name** : error_prone_check_api. **Version** : 2.16.
     * **License:** [Apache 2.0](http://www.apache.org/licenses/LICENSE-2.0.txt)

1.  **Group** : com.google.errorprone. **Name** : error_prone_core. **Version** : 2.16.
     * **License:** [Apache 2.0](http://www.apache.org/licenses/LICENSE-2.0.txt)

1.  **Group** : com.google.errorprone. **Name** : error_prone_type_annotations. **Version** : 2.16.
     * **License:** [Apache 2.0](http://www.apache.org/licenses/LICENSE-2.0.txt)

1.  **Group** : com.google.errorprone. **Name** : javac. **Version** : 9+181-r4173-1.
     * **Project URL:** [https://github.com/google/error-prone-javac](https://github.com/google/error-prone-javac)
     * **License:** [GNU General Public License, version 2, with the Classpath Exception](http://openjdk.java.net/legal/gplv2+ce.html)

1.  **Group** : com.google.flogger. **Name** : flogger. **Version** : 0.7.4.
     * **Project URL:** [https://github.com/google/flogger](https://github.com/google/flogger)
     * **License:** [Apache 2.0](https://www.apache.org/licenses/LICENSE-2.0.txt)

1.  **Group** : com.google.flogger. **Name** : flogger-system-backend. **Version** : 0.7.4.
     * **Project URL:** [https://github.com/google/flogger](https://github.com/google/flogger)
     * **License:** [Apache 2.0](https://www.apache.org/licenses/LICENSE-2.0.txt)

1.  **Group** : com.google.gradle. **Name** : osdetector-gradle-plugin. **Version** : 1.7.0.
     * **Project URL:** [https://github.com/google/osdetector-gradle-plugin](https://github.com/google/osdetector-gradle-plugin)
     * **License:** [Apache License 2.0](http://opensource.org/licenses/Apache-2.0)

1.  **Group** : com.google.guava. **Name** : failureaccess. **Version** : 1.0.1.
     * **Project URL:** [https://github.com/google/guava/](https://github.com/google/guava/)
     * **License:** [The Apache Software License, Version 2.0](http://www.apache.org/licenses/LICENSE-2.0.txt)

1.  **Group** : com.google.guava. **Name** : guava. **Version** : 30.1.1-android.
     * **Project URL:** [https://github.com/google/guava/](https://github.com/google/guava/)
     * **License:** [Apache License, Version 2.0](http://www.apache.org/licenses/LICENSE-2.0.txt)

1.  **Group** : com.google.guava. **Name** : guava. **Version** : 31.0.1-jre.
     * **Project URL:** [https://github.com/google/guava](https://github.com/google/guava)
     * **License:** [Apache License, Version 2.0](http://www.apache.org/licenses/LICENSE-2.0.txt)

1.  **Group** : com.google.guava. **Name** : guava. **Version** : 31.1-jre.
     * **Project URL:** [https://github.com/google/guava](https://github.com/google/guava)
     * **License:** [Apache License, Version 2.0](http://www.apache.org/licenses/LICENSE-2.0.txt)

1.  **Group** : com.google.guava. **Name** : guava-testlib. **Version** : 31.1-jre.
     * **License:** [Apache License, Version 2.0](http://www.apache.org/licenses/LICENSE-2.0.txt)

1.  **Group** : com.google.guava. **Name** : listenablefuture. **Version** : 9999.0-empty-to-avoid-conflict-with-guava.
     * **License:** [The Apache Software License, Version 2.0](http://www.apache.org/licenses/LICENSE-2.0.txt)

1.  **Group** : com.google.j2objc. **Name** : j2objc-annotations. **Version** : 1.3.
     * **Project URL:** [https://github.com/google/j2objc/](https://github.com/google/j2objc/)
     * **License:** [The Apache Software License, Version 2.0](http://www.apache.org/licenses/LICENSE-2.0.txt)

1.  **Group** : com.google.protobuf. **Name** : protobuf-gradle-plugin. **Version** : 0.8.18.
     * **Project URL:** [https://github.com/google/protobuf-gradle-plugin](https://github.com/google/protobuf-gradle-plugin)
     * **License:** [BSD 3-Clause](http://opensource.org/licenses/BSD-3-Clause)

1.  **Group** : com.google.protobuf. **Name** : protobuf-java. **Version** : 3.19.2.
     * **Project URL:** [https://developers.google.com/protocol-buffers/](https://developers.google.com/protocol-buffers/)
     * **License:** [3-Clause BSD License](https://opensource.org/licenses/BSD-3-Clause)

1.  **Group** : com.google.protobuf. **Name** : protobuf-java. **Version** : 3.19.6.
     * **Project URL:** [https://developers.google.com/protocol-buffers/](https://developers.google.com/protocol-buffers/)
     * **License:** [3-Clause BSD License](https://opensource.org/licenses/BSD-3-Clause)

1.  **Group** : com.google.protobuf. **Name** : protobuf-java-util. **Version** : 3.19.6.
     * **Project URL:** [https://developers.google.com/protocol-buffers/](https://developers.google.com/protocol-buffers/)
     * **License:** [3-Clause BSD License](https://opensource.org/licenses/BSD-3-Clause)

1.  **Group** : com.google.protobuf. **Name** : protobuf-kotlin. **Version** : 3.19.6.
     * **License:** [3-Clause BSD License](https://opensource.org/licenses/BSD-3-Clause)

1.  **Group** : com.google.protobuf. **Name** : protoc. **Version** : 3.19.6.
     * **Project URL:** [https://developers.google.com/protocol-buffers/](https://developers.google.com/protocol-buffers/)
     * **License:** [3-Clause BSD License](https://opensource.org/licenses/BSD-3-Clause)
     * **License:** [The Apache Software License, Version 2.0](http://www.apache.org/licenses/LICENSE-2.0.txt)

1.  **Group** : com.google.truth. **Name** : truth. **Version** : 1.1.3.
     * **License:** [The Apache Software License, Version 2.0](http://www.apache.org/licenses/LICENSE-2.0.txt)

1.  **Group** : com.google.truth.extensions. **Name** : truth-java8-extension. **Version** : 1.1.3.
     * **License:** [The Apache Software License, Version 2.0](http://www.apache.org/licenses/LICENSE-2.0.txt)

1.  **Group** : com.google.truth.extensions. **Name** : truth-liteproto-extension. **Version** : 1.1.3.
     * **License:** [The Apache Software License, Version 2.0](http://www.apache.org/licenses/LICENSE-2.0.txt)

1.  **Group** : com.google.truth.extensions. **Name** : truth-proto-extension. **Version** : 1.1.3.
     * **License:** [The Apache Software License, Version 2.0](http://www.apache.org/licenses/LICENSE-2.0.txt)

1.  **Group** : com.soywiz.korlibs.korte. **Name** : korte-jvm. **Version** : 2.7.0.
     * **Project URL:** [https://github.com/korlibs/korge-next](https://github.com/korlibs/korge-next)
     * **License:** [MIT](https://raw.githubusercontent.com/korlibs/korge-next/master/korge/LICENSE.txt)

1.  **Group** : com.squareup. **Name** : javapoet. **Version** : 1.13.0.
     * **Project URL:** [http://github.com/square/javapoet/](http://github.com/square/javapoet/)
     * **License:** [Apache 2.0](http://www.apache.org/licenses/LICENSE-2.0.txt)

1.  **Group** : commons-lang. **Name** : commons-lang. **Version** : 2.6.
     * **Project URL:** [http://commons.apache.org/lang/](http://commons.apache.org/lang/)
     * **License:** [The Apache Software License, Version 2.0](http://www.apache.org/licenses/LICENSE-2.0.txt)

1.  **Group** : io.github.davidburstrom.contester. **Name** : contester-breakpoint. **Version** : 0.2.0.
     * **Project URL:** [https://github.com/davidburstrom/contester](https://github.com/davidburstrom/contester)
     * **License:** [The Apache License, Version 2.0](http://www.apache.org/licenses/LICENSE-2.0.txt)

1.  **Group** : io.github.detekt.sarif4k. **Name** : sarif4k. **Version** : 0.0.1.
     * **Project URL:** [https://detekt.github.io/detekt](https://detekt.github.io/detekt)
     * **License:** [The Apache Software License, Version 2.0](http://www.apache.org/licenses/LICENSE-2.0.txt)

1.  **Group** : io.github.java-diff-utils. **Name** : java-diff-utils. **Version** : 4.0.
     * **Project URL:** [https://github.com/java-diff-utils/java-diff-utils](https://github.com/java-diff-utils/java-diff-utils)
     * **License:** [The Apache Software License, Version 2.0](http://www.apache.org/licenses/LICENSE-2.0.txt)

1.  **Group** : io.gitlab.arturbosch.detekt. **Name** : detekt-api. **Version** : 1.21.0.
     * **Project URL:** [https://detekt.dev](https://detekt.dev)
     * **License:** [The Apache Software License, Version 2.0](https://www.apache.org/licenses/LICENSE-2.0.txt)

1.  **Group** : io.gitlab.arturbosch.detekt. **Name** : detekt-cli. **Version** : 1.21.0.
     * **Project URL:** [https://detekt.dev](https://detekt.dev)
     * **License:** [The Apache Software License, Version 2.0](https://www.apache.org/licenses/LICENSE-2.0.txt)

1.  **Group** : io.gitlab.arturbosch.detekt. **Name** : detekt-core. **Version** : 1.21.0.
     * **Project URL:** [https://detekt.dev](https://detekt.dev)
     * **License:** [The Apache Software License, Version 2.0](https://www.apache.org/licenses/LICENSE-2.0.txt)

1.  **Group** : io.gitlab.arturbosch.detekt. **Name** : detekt-metrics. **Version** : 1.21.0.
     * **Project URL:** [https://detekt.dev](https://detekt.dev)
     * **License:** [The Apache Software License, Version 2.0](https://www.apache.org/licenses/LICENSE-2.0.txt)

1.  **Group** : io.gitlab.arturbosch.detekt. **Name** : detekt-parser. **Version** : 1.21.0.
     * **Project URL:** [https://detekt.dev](https://detekt.dev)
     * **License:** [The Apache Software License, Version 2.0](https://www.apache.org/licenses/LICENSE-2.0.txt)

1.  **Group** : io.gitlab.arturbosch.detekt. **Name** : detekt-psi-utils. **Version** : 1.21.0.
     * **Project URL:** [https://detekt.dev](https://detekt.dev)
     * **License:** [The Apache Software License, Version 2.0](https://www.apache.org/licenses/LICENSE-2.0.txt)

1.  **Group** : io.gitlab.arturbosch.detekt. **Name** : detekt-report-html. **Version** : 1.21.0.
     * **Project URL:** [https://detekt.dev](https://detekt.dev)
     * **License:** [The Apache Software License, Version 2.0](https://www.apache.org/licenses/LICENSE-2.0.txt)

1.  **Group** : io.gitlab.arturbosch.detekt. **Name** : detekt-report-md. **Version** : 1.21.0.
     * **Project URL:** [https://detekt.dev](https://detekt.dev)
     * **License:** [The Apache Software License, Version 2.0](https://www.apache.org/licenses/LICENSE-2.0.txt)

1.  **Group** : io.gitlab.arturbosch.detekt. **Name** : detekt-report-sarif. **Version** : 1.21.0.
     * **Project URL:** [https://detekt.dev](https://detekt.dev)
     * **License:** [The Apache Software License, Version 2.0](https://www.apache.org/licenses/LICENSE-2.0.txt)

1.  **Group** : io.gitlab.arturbosch.detekt. **Name** : detekt-report-txt. **Version** : 1.21.0.
     * **Project URL:** [https://detekt.dev](https://detekt.dev)
     * **License:** [The Apache Software License, Version 2.0](https://www.apache.org/licenses/LICENSE-2.0.txt)

1.  **Group** : io.gitlab.arturbosch.detekt. **Name** : detekt-report-xml. **Version** : 1.21.0.
     * **Project URL:** [https://detekt.dev](https://detekt.dev)
     * **License:** [The Apache Software License, Version 2.0](https://www.apache.org/licenses/LICENSE-2.0.txt)

1.  **Group** : io.gitlab.arturbosch.detekt. **Name** : detekt-rules. **Version** : 1.21.0.
     * **Project URL:** [https://detekt.dev](https://detekt.dev)
     * **License:** [The Apache Software License, Version 2.0](https://www.apache.org/licenses/LICENSE-2.0.txt)

1.  **Group** : io.gitlab.arturbosch.detekt. **Name** : detekt-rules-complexity. **Version** : 1.21.0.
     * **Project URL:** [https://detekt.dev](https://detekt.dev)
     * **License:** [The Apache Software License, Version 2.0](https://www.apache.org/licenses/LICENSE-2.0.txt)

1.  **Group** : io.gitlab.arturbosch.detekt. **Name** : detekt-rules-coroutines. **Version** : 1.21.0.
     * **Project URL:** [https://detekt.dev](https://detekt.dev)
     * **License:** [The Apache Software License, Version 2.0](https://www.apache.org/licenses/LICENSE-2.0.txt)

1.  **Group** : io.gitlab.arturbosch.detekt. **Name** : detekt-rules-documentation. **Version** : 1.21.0.
     * **Project URL:** [https://detekt.dev](https://detekt.dev)
     * **License:** [The Apache Software License, Version 2.0](https://www.apache.org/licenses/LICENSE-2.0.txt)

1.  **Group** : io.gitlab.arturbosch.detekt. **Name** : detekt-rules-empty. **Version** : 1.21.0.
     * **Project URL:** [https://detekt.dev](https://detekt.dev)
     * **License:** [The Apache Software License, Version 2.0](https://www.apache.org/licenses/LICENSE-2.0.txt)

1.  **Group** : io.gitlab.arturbosch.detekt. **Name** : detekt-rules-errorprone. **Version** : 1.21.0.
     * **Project URL:** [https://detekt.dev](https://detekt.dev)
     * **License:** [The Apache Software License, Version 2.0](https://www.apache.org/licenses/LICENSE-2.0.txt)

1.  **Group** : io.gitlab.arturbosch.detekt. **Name** : detekt-rules-exceptions. **Version** : 1.21.0.
     * **Project URL:** [https://detekt.dev](https://detekt.dev)
     * **License:** [The Apache Software License, Version 2.0](https://www.apache.org/licenses/LICENSE-2.0.txt)

1.  **Group** : io.gitlab.arturbosch.detekt. **Name** : detekt-rules-naming. **Version** : 1.21.0.
     * **Project URL:** [https://detekt.dev](https://detekt.dev)
     * **License:** [The Apache Software License, Version 2.0](https://www.apache.org/licenses/LICENSE-2.0.txt)

1.  **Group** : io.gitlab.arturbosch.detekt. **Name** : detekt-rules-performance. **Version** : 1.21.0.
     * **Project URL:** [https://detekt.dev](https://detekt.dev)
     * **License:** [The Apache Software License, Version 2.0](https://www.apache.org/licenses/LICENSE-2.0.txt)

1.  **Group** : io.gitlab.arturbosch.detekt. **Name** : detekt-rules-style. **Version** : 1.21.0.
     * **Project URL:** [https://detekt.dev](https://detekt.dev)
     * **License:** [The Apache Software License, Version 2.0](https://www.apache.org/licenses/LICENSE-2.0.txt)

1.  **Group** : io.gitlab.arturbosch.detekt. **Name** : detekt-tooling. **Version** : 1.21.0.
     * **Project URL:** [https://detekt.dev](https://detekt.dev)
     * **License:** [The Apache Software License, Version 2.0](https://www.apache.org/licenses/LICENSE-2.0.txt)

1.  **Group** : io.gitlab.arturbosch.detekt. **Name** : detekt-utils. **Version** : 1.21.0.
     * **Project URL:** [https://detekt.dev](https://detekt.dev)
     * **License:** [The Apache Software License, Version 2.0](https://www.apache.org/licenses/LICENSE-2.0.txt)

1.  **Group** : io.grpc. **Name** : grpc-api. **Version** : 1.46.0.
     * **Project URL:** [https://github.com/grpc/grpc-java](https://github.com/grpc/grpc-java)
     * **License:** [Apache 2.0](https://opensource.org/licenses/Apache-2.0)

1.  **Group** : io.grpc. **Name** : grpc-context. **Version** : 1.46.0.
     * **Project URL:** [https://github.com/grpc/grpc-java](https://github.com/grpc/grpc-java)
     * **License:** [Apache 2.0](https://opensource.org/licenses/Apache-2.0)

1.  **Group** : io.grpc. **Name** : grpc-core. **Version** : 1.46.0.
     * **Project URL:** [https://github.com/grpc/grpc-java](https://github.com/grpc/grpc-java)
     * **License:** [Apache 2.0](https://opensource.org/licenses/Apache-2.0)

1.  **Group** : io.grpc. **Name** : grpc-protobuf. **Version** : 1.46.0.
     * **Project URL:** [https://github.com/grpc/grpc-java](https://github.com/grpc/grpc-java)
     * **License:** [Apache 2.0](https://opensource.org/licenses/Apache-2.0)

1.  **Group** : io.grpc. **Name** : grpc-protobuf-lite. **Version** : 1.46.0.
     * **Project URL:** [https://github.com/grpc/grpc-java](https://github.com/grpc/grpc-java)
     * **License:** [Apache 2.0](https://opensource.org/licenses/Apache-2.0)

1.  **Group** : io.grpc. **Name** : grpc-stub. **Version** : 1.46.0.
     * **Project URL:** [https://github.com/grpc/grpc-java](https://github.com/grpc/grpc-java)
     * **License:** [Apache 2.0](https://opensource.org/licenses/Apache-2.0)

1.  **Group** : io.grpc. **Name** : protoc-gen-grpc-java. **Version** : 1.46.0.
     * **Project URL:** [https://github.com/grpc/grpc-java](https://github.com/grpc/grpc-java)
     * **License:** [Apache 2.0](https://opensource.org/licenses/Apache-2.0)

1.  **Group** : io.perfmark. **Name** : perfmark-api. **Version** : 0.25.0.
     * **Project URL:** [https://github.com/perfmark/perfmark](https://github.com/perfmark/perfmark)
     * **License:** [Apache 2.0](https://opensource.org/licenses/Apache-2.0)

1.  **Group** : io.spine.validation. **Name** : spine-validation-java-bundle. **Version** : 2.0.0-SNAPSHOT.70.**No license information found**
1.  **Group** : io.spine.validation. **Name** : spine-validation-java-runtime. **Version** : 2.0.0-SNAPSHOT.70.**No license information found**
1.  **Group** : jakarta.activation. **Name** : jakarta.activation-api. **Version** : 1.2.1.
     * **Project URL:** [https://www.eclipse.org](https://www.eclipse.org)
     * **License:** [EDL 1.0](http://www.eclipse.org/org/documents/edl-v10.php)
     * **License:** [Eclipse Public License v. 2.0](https://www.eclipse.org/org/documents/epl-2.0/EPL-2.0.txt)
     * **License:** [GNU General Public License, version 2 with the GNU Classpath Exception](https://www.gnu.org/software/classpath/license.html)

1.  **Group** : jakarta.xml.bind. **Name** : jakarta.xml.bind-api. **Version** : 2.3.2.
     * **Project URL:** [https://www.eclipse.org](https://www.eclipse.org)
     * **License:** [Eclipse Distribution License - v 1.0](http://www.eclipse.org/org/documents/edl-v10.php)
     * **License:** [Eclipse Public License v. 2.0](https://www.eclipse.org/org/documents/epl-2.0/EPL-2.0.txt)
     * **License:** [GNU General Public License, version 2 with the GNU Classpath Exception](https://www.gnu.org/software/classpath/license.html)

1.  **Group** : javax.annotation. **Name** : javax.annotation-api. **Version** : 1.3.2.
     * **Project URL:** [http://jcp.org/en/jsr/detail?id=250](http://jcp.org/en/jsr/detail?id=250)
     * **License:** [CDDL + GPLv2 with classpath exception](https://github.com/javaee/javax.annotation/blob/master/LICENSE)

1.  **Group** : junit. **Name** : junit. **Version** : 4.13.2.
     * **Project URL:** [http://junit.org](http://junit.org)
     * **License:** [Eclipse Public License 1.0](http://www.eclipse.org/legal/epl-v10.html)

1.  **Group** : kr.motd.maven. **Name** : os-maven-plugin. **Version** : 1.7.0.
     * **Project URL:** [https://github.com/trustin/os-maven-plugin/](https://github.com/trustin/os-maven-plugin/)
     * **License:** [Apache License, Version 2.0](http://www.apache.org/licenses/LICENSE-2.0)

1.  **Group** : net.java.dev.jna. **Name** : jna. **Version** : 5.6.0.
     * **Project URL:** [https://github.com/java-native-access/jna](https://github.com/java-native-access/jna)
     * **License:** [Apache License v2.0](http://www.apache.org/licenses/LICENSE-2.0.txt)
     * **License:** [LGPL, version 2.1](http://www.gnu.org/licenses/licenses.html)

1.  **Group** : net.ltgt.gradle. **Name** : gradle-errorprone-plugin. **Version** : 3.0.1.**No license information found**
1.  **Group** : org.apiguardian. **Name** : apiguardian-api. **Version** : 1.1.2.
     * **Project URL:** [https://github.com/apiguardian-team/apiguardian](https://github.com/apiguardian-team/apiguardian)
     * **License:** [The Apache License, Version 2.0](http://www.apache.org/licenses/LICENSE-2.0.txt)

1.  **Group** : org.checkerframework. **Name** : checker-compat-qual. **Version** : 2.5.3.
     * **Project URL:** [https://checkerframework.org](https://checkerframework.org)
     * **License:** [GNU General Public License, version 2 (GPL2), with the classpath exception](http://www.gnu.org/software/classpath/license.html)
     * **License:** [The MIT License](http://opensource.org/licenses/MIT)

1.  **Group** : org.checkerframework. **Name** : checker-compat-qual. **Version** : 2.5.5.
     * **Project URL:** [https://checkerframework.org](https://checkerframework.org)
     * **License:** [GNU General Public License, version 2 (GPL2), with the classpath exception](http://www.gnu.org/software/classpath/license.html)
     * **License:** [The MIT License](http://opensource.org/licenses/MIT)

1.  **Group** : org.checkerframework. **Name** : checker-qual. **Version** : 3.12.0.
     * **Project URL:** [https://checkerframework.org](https://checkerframework.org)
     * **License:** [The MIT License](http://opensource.org/licenses/MIT)

1.  **Group** : org.checkerframework. **Name** : checker-qual. **Version** : 3.13.0.
     * **Project URL:** [https://checkerframework.org](https://checkerframework.org)
     * **License:** [The MIT License](http://opensource.org/licenses/MIT)

1.  **Group** : org.checkerframework. **Name** : checker-qual. **Version** : 3.19.0.
     * **Project URL:** [https://checkerframework.org](https://checkerframework.org)
     * **License:** [The MIT License](http://opensource.org/licenses/MIT)

1.  **Group** : org.checkerframework. **Name** : checker-qual. **Version** : 3.21.3.
     * **Project URL:** [https://checkerframework.org](https://checkerframework.org)
     * **License:** [The MIT License](http://opensource.org/licenses/MIT)

1.  **Group** : org.checkerframework. **Name** : dataflow-errorprone. **Version** : 3.24.0.
     * **Project URL:** [https://checkerframework.org](https://checkerframework.org)
     * **License:** [GNU General Public License, version 2 (GPL2), with the classpath exception](http://www.gnu.org/software/classpath/license.html)

1.  **Group** : org.codehaus.mojo. **Name** : animal-sniffer-annotations. **Version** : 1.19.
     * **License:** [MIT license](http://www.opensource.org/licenses/mit-license.php)
     * **License:** [The Apache Software License, Version 2.0](http://www.apache.org/licenses/LICENSE-2.0.txt)

1.  **Group** : org.codehaus.woodstox. **Name** : stax2-api. **Version** : 4.2.1.
     * **Project URL:** [http://github.com/FasterXML/stax2-api](http://github.com/FasterXML/stax2-api)
     * **License:** [The Apache Software License, Version 2.0](http://www.apache.org/licenses/LICENSE-2.0.txt)
     * **License:** [The BSD License](http://www.opensource.org/licenses/bsd-license.php)

1.  **Group** : org.eclipse.jgit. **Name** : org.eclipse.jgit. **Version** : 4.4.1.201607150455-r.
     * **License:** Eclipse Distribution License (New BSD License)

1.  **Group** : org.freemarker. **Name** : freemarker. **Version** : 2.3.31.
     * **Project URL:** [https://freemarker.apache.org/](https://freemarker.apache.org/)
     * **License:** [Apache License, Version 2.0](http://www.apache.org/licenses/LICENSE-2.0.txt)

1.  **Group** : org.hamcrest. **Name** : hamcrest-core. **Version** : 1.3.
     * **License:** [New BSD License](http://www.opensource.org/licenses/bsd-license.php)

1.  **Group** : org.jacoco. **Name** : org.jacoco.agent. **Version** : 0.8.8.
     * **License:** [Eclipse Public License 2.0](https://www.eclipse.org/legal/epl-2.0/)

1.  **Group** : org.jacoco. **Name** : org.jacoco.ant. **Version** : 0.8.8.
     * **License:** [Eclipse Public License 2.0](https://www.eclipse.org/legal/epl-2.0/)

1.  **Group** : org.jacoco. **Name** : org.jacoco.core. **Version** : 0.8.8.
     * **License:** [Eclipse Public License 2.0](https://www.eclipse.org/legal/epl-2.0/)

1.  **Group** : org.jacoco. **Name** : org.jacoco.report. **Version** : 0.8.8.
     * **License:** [Eclipse Public License 2.0](https://www.eclipse.org/legal/epl-2.0/)

1.  **Group** : org.jetbrains. **Name** : annotations. **Version** : 13.0.
     * **Project URL:** [http://www.jetbrains.org](http://www.jetbrains.org)
     * **License:** [The Apache Software License, Version 2.0](http://www.apache.org/licenses/LICENSE-2.0.txt)

1.  **Group** : org.jetbrains. **Name** : markdown. **Version** : 0.3.1.**No license information found**
1.  **Group** : org.jetbrains. **Name** : markdown-jvm. **Version** : 0.3.1.
     * **Project URL:** [https://github.com/JetBrains/markdown](https://github.com/JetBrains/markdown)
     * **License:** [The Apache Software License, Version 2.0](http://www.apache.org/licenses/LICENSE-2.0.txt)

1.  **Group** : org.jetbrains.dokka. **Name** : dokka-analysis. **Version** : 1.7.20.
     * **Project URL:** [https://github.com/Kotlin/dokka](https://github.com/Kotlin/dokka)
     * **License:** [The Apache Software License, Version 2.0](http://www.apache.org/licenses/LICENSE-2.0.txt)

1.  **Group** : org.jetbrains.dokka. **Name** : dokka-base. **Version** : 1.7.20.
     * **Project URL:** [https://github.com/Kotlin/dokka](https://github.com/Kotlin/dokka)
     * **License:** [The Apache Software License, Version 2.0](http://www.apache.org/licenses/LICENSE-2.0.txt)

1.  **Group** : org.jetbrains.dokka. **Name** : dokka-core. **Version** : 1.7.20.
     * **Project URL:** [https://github.com/Kotlin/dokka](https://github.com/Kotlin/dokka)
     * **License:** [The Apache Software License, Version 2.0](http://www.apache.org/licenses/LICENSE-2.0.txt)

1.  **Group** : org.jetbrains.dokka. **Name** : javadoc-plugin. **Version** : 1.7.20.
     * **Project URL:** [https://github.com/Kotlin/dokka](https://github.com/Kotlin/dokka)
     * **License:** [The Apache Software License, Version 2.0](http://www.apache.org/licenses/LICENSE-2.0.txt)

1.  **Group** : org.jetbrains.dokka. **Name** : kotlin-analysis-compiler. **Version** : 1.7.20.
     * **Project URL:** [https://github.com/Kotlin/dokka](https://github.com/Kotlin/dokka)
     * **License:** [The Apache Software License, Version 2.0](http://www.apache.org/licenses/LICENSE-2.0.txt)

1.  **Group** : org.jetbrains.dokka. **Name** : kotlin-analysis-intellij. **Version** : 1.7.20.
     * **Project URL:** [https://github.com/Kotlin/dokka](https://github.com/Kotlin/dokka)
     * **License:** [The Apache Software License, Version 2.0](http://www.apache.org/licenses/LICENSE-2.0.txt)

1.  **Group** : org.jetbrains.dokka. **Name** : kotlin-as-java-plugin. **Version** : 1.7.20.
     * **Project URL:** [https://github.com/Kotlin/dokka](https://github.com/Kotlin/dokka)
     * **License:** [The Apache Software License, Version 2.0](http://www.apache.org/licenses/LICENSE-2.0.txt)

1.  **Group** : org.jetbrains.intellij.deps. **Name** : trove4j. **Version** : 1.0.20200330.
     * **Project URL:** [https://github.com/JetBrains/intellij-deps-trove4j](https://github.com/JetBrains/intellij-deps-trove4j)
     * **License:** [GNU LESSER GENERAL PUBLIC LICENSE 2.1](https://www.gnu.org/licenses/old-licenses/lgpl-2.1.en.html)

1.  **Group** : org.jetbrains.kotlin. **Name** : kotlin-compiler-embeddable. **Version** : 1.6.21.
     * **Project URL:** [https://kotlinlang.org/](https://kotlinlang.org/)
     * **License:** [The Apache License, Version 2.0](http://www.apache.org/licenses/LICENSE-2.0.txt)

1.  **Group** : org.jetbrains.kotlin. **Name** : kotlin-compiler-embeddable. **Version** : 1.7.20.
     * **Project URL:** [https://kotlinlang.org/](https://kotlinlang.org/)
     * **License:** [The Apache License, Version 2.0](http://www.apache.org/licenses/LICENSE-2.0.txt)

1.  **Group** : org.jetbrains.kotlin. **Name** : kotlin-daemon-embeddable. **Version** : 1.6.21.
     * **Project URL:** [https://kotlinlang.org/](https://kotlinlang.org/)
     * **License:** [The Apache License, Version 2.0](http://www.apache.org/licenses/LICENSE-2.0.txt)

1.  **Group** : org.jetbrains.kotlin. **Name** : kotlin-daemon-embeddable. **Version** : 1.7.20.
     * **Project URL:** [https://kotlinlang.org/](https://kotlinlang.org/)
     * **License:** [The Apache License, Version 2.0](http://www.apache.org/licenses/LICENSE-2.0.txt)

1.  **Group** : org.jetbrains.kotlin. **Name** : kotlin-klib-commonizer-embeddable. **Version** : 1.7.20.
     * **Project URL:** [https://kotlinlang.org/](https://kotlinlang.org/)
     * **License:** [The Apache License, Version 2.0](http://www.apache.org/licenses/LICENSE-2.0.txt)

1.  **Group** : org.jetbrains.kotlin. **Name** : kotlin-reflect. **Version** : 1.6.21.
     * **Project URL:** [https://kotlinlang.org/](https://kotlinlang.org/)
     * **License:** [The Apache License, Version 2.0](http://www.apache.org/licenses/LICENSE-2.0.txt)

1.  **Group** : org.jetbrains.kotlin. **Name** : kotlin-reflect. **Version** : 1.7.20.
     * **Project URL:** [https://kotlinlang.org/](https://kotlinlang.org/)
     * **License:** [The Apache License, Version 2.0](http://www.apache.org/licenses/LICENSE-2.0.txt)

1.  **Group** : org.jetbrains.kotlin. **Name** : kotlin-script-runtime. **Version** : 1.6.21.
     * **Project URL:** [https://kotlinlang.org/](https://kotlinlang.org/)
     * **License:** [The Apache License, Version 2.0](http://www.apache.org/licenses/LICENSE-2.0.txt)

1.  **Group** : org.jetbrains.kotlin. **Name** : kotlin-script-runtime. **Version** : 1.7.20.
     * **Project URL:** [https://kotlinlang.org/](https://kotlinlang.org/)
     * **License:** [The Apache License, Version 2.0](http://www.apache.org/licenses/LICENSE-2.0.txt)

1.  **Group** : org.jetbrains.kotlin. **Name** : kotlin-scripting-common. **Version** : 1.7.20.
     * **Project URL:** [https://kotlinlang.org/](https://kotlinlang.org/)
     * **License:** [The Apache License, Version 2.0](http://www.apache.org/licenses/LICENSE-2.0.txt)

1.  **Group** : org.jetbrains.kotlin. **Name** : kotlin-scripting-compiler-embeddable. **Version** : 1.7.20.
     * **Project URL:** [https://kotlinlang.org/](https://kotlinlang.org/)
     * **License:** [The Apache License, Version 2.0](http://www.apache.org/licenses/LICENSE-2.0.txt)

1.  **Group** : org.jetbrains.kotlin. **Name** : kotlin-scripting-compiler-impl-embeddable. **Version** : 1.7.20.
     * **Project URL:** [https://kotlinlang.org/](https://kotlinlang.org/)
     * **License:** [The Apache License, Version 2.0](http://www.apache.org/licenses/LICENSE-2.0.txt)

1.  **Group** : org.jetbrains.kotlin. **Name** : kotlin-scripting-jvm. **Version** : 1.7.20.
     * **Project URL:** [https://kotlinlang.org/](https://kotlinlang.org/)
     * **License:** [The Apache License, Version 2.0](http://www.apache.org/licenses/LICENSE-2.0.txt)

1.  **Group** : org.jetbrains.kotlin. **Name** : kotlin-stdlib. **Version** : 1.6.21.
     * **Project URL:** [https://kotlinlang.org/](https://kotlinlang.org/)
     * **License:** [The Apache License, Version 2.0](http://www.apache.org/licenses/LICENSE-2.0.txt)

1.  **Group** : org.jetbrains.kotlin. **Name** : kotlin-stdlib. **Version** : 1.7.20.
     * **Project URL:** [https://kotlinlang.org/](https://kotlinlang.org/)
     * **License:** [The Apache License, Version 2.0](http://www.apache.org/licenses/LICENSE-2.0.txt)

1.  **Group** : org.jetbrains.kotlin. **Name** : kotlin-stdlib-common. **Version** : 1.6.21.
     * **Project URL:** [https://kotlinlang.org/](https://kotlinlang.org/)
     * **License:** [The Apache License, Version 2.0](http://www.apache.org/licenses/LICENSE-2.0.txt)

1.  **Group** : org.jetbrains.kotlin. **Name** : kotlin-stdlib-common. **Version** : 1.7.20.
     * **Project URL:** [https://kotlinlang.org/](https://kotlinlang.org/)
     * **License:** [The Apache License, Version 2.0](http://www.apache.org/licenses/LICENSE-2.0.txt)

1.  **Group** : org.jetbrains.kotlin. **Name** : kotlin-stdlib-jdk7. **Version** : 1.7.20.
     * **Project URL:** [https://kotlinlang.org/](https://kotlinlang.org/)
     * **License:** [The Apache License, Version 2.0](http://www.apache.org/licenses/LICENSE-2.0.txt)

1.  **Group** : org.jetbrains.kotlin. **Name** : kotlin-stdlib-jdk8. **Version** : 1.7.20.
     * **Project URL:** [https://kotlinlang.org/](https://kotlinlang.org/)
     * **License:** [The Apache License, Version 2.0](http://www.apache.org/licenses/LICENSE-2.0.txt)

1.  **Group** : org.jetbrains.kotlin. **Name** : kotlin-test. **Version** : 1.7.20.
     * **Project URL:** [https://kotlinlang.org/](https://kotlinlang.org/)
     * **License:** [The Apache License, Version 2.0](http://www.apache.org/licenses/LICENSE-2.0.txt)

1.  **Group** : org.jetbrains.kotlin. **Name** : kotlin-test-annotations-common. **Version** : 1.7.20.
     * **Project URL:** [https://kotlinlang.org/](https://kotlinlang.org/)
     * **License:** [The Apache License, Version 2.0](http://www.apache.org/licenses/LICENSE-2.0.txt)

1.  **Group** : org.jetbrains.kotlin. **Name** : kotlin-test-common. **Version** : 1.7.20.
     * **Project URL:** [https://kotlinlang.org/](https://kotlinlang.org/)
     * **License:** [The Apache License, Version 2.0](http://www.apache.org/licenses/LICENSE-2.0.txt)

1.  **Group** : org.jetbrains.kotlin. **Name** : kotlin-test-junit5. **Version** : 1.7.20.
     * **Project URL:** [https://kotlinlang.org/](https://kotlinlang.org/)
     * **License:** [The Apache License, Version 2.0](http://www.apache.org/licenses/LICENSE-2.0.txt)

1.  **Group** : org.jetbrains.kotlinx. **Name** : kotlinx-coroutines-bom. **Version** : 1.6.3.**No license information found**
1.  **Group** : org.jetbrains.kotlinx. **Name** : kotlinx-coroutines-core. **Version** : 1.6.3.**No license information found**
1.  **Group** : org.jetbrains.kotlinx. **Name** : kotlinx-coroutines-core-jvm. **Version** : 1.6.3.
     * **Project URL:** [https://github.com/Kotlin/kotlinx.coroutines](https://github.com/Kotlin/kotlinx.coroutines)
     * **License:** [The Apache Software License, Version 2.0](https://www.apache.org/licenses/LICENSE-2.0.txt)

1.  **Group** : org.jetbrains.kotlinx. **Name** : kotlinx-html-jvm. **Version** : 0.7.5.
     * **Project URL:** [https://github.com/Kotlin/kotlinx.html](https://github.com/Kotlin/kotlinx.html)
     * **License:** [The Apache License, Version 2.0](https://www.apache.org/licenses/LICENSE-2.0.txt)

1.  **Group** : org.jetbrains.kotlinx. **Name** : kotlinx-serialization-core. **Version** : 1.1.0.**No license information found**
1.  **Group** : org.jetbrains.kotlinx. **Name** : kotlinx-serialization-core-jvm. **Version** : 1.1.0.
     * **Project URL:** [https://github.com/Kotlin/kotlinx.serialization](https://github.com/Kotlin/kotlinx.serialization)
     * **License:** [The Apache Software License, Version 2.0](https://www.apache.org/licenses/LICENSE-2.0.txt)

1.  **Group** : org.jetbrains.kotlinx. **Name** : kotlinx-serialization-json. **Version** : 1.1.0.**No license information found**
1.  **Group** : org.jetbrains.kotlinx. **Name** : kotlinx-serialization-json-jvm. **Version** : 1.1.0.
     * **Project URL:** [https://github.com/Kotlin/kotlinx.serialization](https://github.com/Kotlin/kotlinx.serialization)
     * **License:** [The Apache Software License, Version 2.0](https://www.apache.org/licenses/LICENSE-2.0.txt)

1.  **Group** : org.jsoup. **Name** : jsoup. **Version** : 1.14.3.
     * **Project URL:** [https://jsoup.org/](https://jsoup.org/)
     * **License:** [The MIT License](https://jsoup.org/license)

1.  **Group** : org.junit. **Name** : junit-bom. **Version** : 5.9.1.**No license information found**
1.  **Group** : org.junit.jupiter. **Name** : junit-jupiter-api. **Version** : 5.9.1.
     * **Project URL:** [https://junit.org/junit5/](https://junit.org/junit5/)
     * **License:** [Eclipse Public License v2.0](https://www.eclipse.org/legal/epl-v20.html)

1.  **Group** : org.junit.jupiter. **Name** : junit-jupiter-engine. **Version** : 5.9.1.
     * **Project URL:** [https://junit.org/junit5/](https://junit.org/junit5/)
     * **License:** [Eclipse Public License v2.0](https://www.eclipse.org/legal/epl-v20.html)

1.  **Group** : org.junit.jupiter. **Name** : junit-jupiter-params. **Version** : 5.9.1.
     * **Project URL:** [https://junit.org/junit5/](https://junit.org/junit5/)
     * **License:** [Eclipse Public License v2.0](https://www.eclipse.org/legal/epl-v20.html)

1.  **Group** : org.junit.platform. **Name** : junit-platform-commons. **Version** : 1.9.1.
     * **Project URL:** [https://junit.org/junit5/](https://junit.org/junit5/)
     * **License:** [Eclipse Public License v2.0](https://www.eclipse.org/legal/epl-v20.html)

1.  **Group** : org.junit.platform. **Name** : junit-platform-engine. **Version** : 1.9.1.
     * **Project URL:** [https://junit.org/junit5/](https://junit.org/junit5/)
     * **License:** [Eclipse Public License v2.0](https://www.eclipse.org/legal/epl-v20.html)

1.  **Group** : org.opentest4j. **Name** : opentest4j. **Version** : 1.2.0.
     * **Project URL:** [https://github.com/ota4j-team/opentest4j](https://github.com/ota4j-team/opentest4j)
     * **License:** [The Apache License, Version 2.0](http://www.apache.org/licenses/LICENSE-2.0.txt)

1.  **Group** : org.ow2.asm. **Name** : asm. **Version** : 9.1.
     * **Project URL:** [http://asm.ow2.io/](http://asm.ow2.io/)
     * **License:** [BSD-3-Clause](https://asm.ow2.io/license.html)
     * **License:** [The Apache Software License, Version 2.0](http://www.apache.org/licenses/LICENSE-2.0.txt)

1.  **Group** : org.ow2.asm. **Name** : asm. **Version** : 9.2.
     * **Project URL:** [http://asm.ow2.io/](http://asm.ow2.io/)
     * **License:** [BSD-3-Clause](https://asm.ow2.io/license.html)
     * **License:** [The Apache Software License, Version 2.0](http://www.apache.org/licenses/LICENSE-2.0.txt)

1.  **Group** : org.ow2.asm. **Name** : asm-analysis. **Version** : 9.2.
     * **Project URL:** [http://asm.ow2.io/](http://asm.ow2.io/)
     * **License:** [BSD-3-Clause](https://asm.ow2.io/license.html)
     * **License:** [The Apache Software License, Version 2.0](http://www.apache.org/licenses/LICENSE-2.0.txt)

1.  **Group** : org.ow2.asm. **Name** : asm-commons. **Version** : 9.2.
     * **Project URL:** [http://asm.ow2.io/](http://asm.ow2.io/)
     * **License:** [BSD-3-Clause](https://asm.ow2.io/license.html)
     * **License:** [The Apache Software License, Version 2.0](http://www.apache.org/licenses/LICENSE-2.0.txt)

1.  **Group** : org.ow2.asm. **Name** : asm-tree. **Version** : 9.2.
     * **Project URL:** [http://asm.ow2.io/](http://asm.ow2.io/)
     * **License:** [BSD-3-Clause](https://asm.ow2.io/license.html)
     * **License:** [The Apache Software License, Version 2.0](http://www.apache.org/licenses/LICENSE-2.0.txt)

1.  **Group** : org.pcollections. **Name** : pcollections. **Version** : 3.1.4.
     * **Project URL:** [https://github.com/hrldcpr/pcollections](https://github.com/hrldcpr/pcollections)
     * **License:** [The MIT License](https://opensource.org/licenses/mit-license.php)

1.  **Group** : org.yaml. **Name** : snakeyaml. **Version** : 1.30.
     * **Project URL:** [https://bitbucket.org/snakeyaml/snakeyaml](https://bitbucket.org/snakeyaml/snakeyaml)
     * **License:** [Apache License, Version 2.0](http://www.apache.org/licenses/LICENSE-2.0.txt)

1.  **Group** : org.yaml. **Name** : snakeyaml. **Version** : 1.31.
     * **Project URL:** [https://bitbucket.org/snakeyaml/snakeyaml](https://bitbucket.org/snakeyaml/snakeyaml)
     * **License:** [Apache License, Version 2.0](http://www.apache.org/licenses/LICENSE-2.0.txt)


The dependencies distributed under several licenses, are used according their commercial-use-friendly license.

<<<<<<< HEAD
This report was generated on **Thu Nov 17 21:39:45 EET 2022** using [Gradle-License-Report plugin](https://github.com/jk1/Gradle-License-Report) by Evgeny Naumenko, licensed under [Apache 2.0 License](https://github.com/jk1/Gradle-License-Report/blob/master/LICENSE).
=======
This report was generated on **Mon Nov 14 17:00:29 EET 2022** using [Gradle-License-Report plugin](https://github.com/jk1/Gradle-License-Report) by Evgeny Naumenko, licensed under [Apache 2.0 License](https://github.com/jk1/Gradle-License-Report/blob/master/LICENSE).
>>>>>>> bc23e970
<|MERGE_RESOLUTION|>--- conflicted
+++ resolved
@@ -524,2337 +524,7 @@
      * **Project URL:** [https://github.com/perfmark/perfmark](https://github.com/perfmark/perfmark)
      * **License:** [Apache 2.0](https://opensource.org/licenses/Apache-2.0)
 
-1.  **Group** : io.spine.validation. **Name** : spine-validation-java-runtime. **Version** : 2.0.0-SNAPSHOT.61.**No license information found**
-1.  **Group** : io.spine.validation. **Name** : spine-validation-java-runtime. **Version** : 2.0.0-SNAPSHOT.70.**No license information found**
-1.  **Group** : jakarta.activation. **Name** : jakarta.activation-api. **Version** : 1.2.1.
-     * **Project URL:** [https://www.eclipse.org](https://www.eclipse.org)
-     * **License:** [EDL 1.0](http://www.eclipse.org/org/documents/edl-v10.php)
-     * **License:** [Eclipse Public License v. 2.0](https://www.eclipse.org/org/documents/epl-2.0/EPL-2.0.txt)
-     * **License:** [GNU General Public License, version 2 with the GNU Classpath Exception](https://www.gnu.org/software/classpath/license.html)
-
-1.  **Group** : jakarta.xml.bind. **Name** : jakarta.xml.bind-api. **Version** : 2.3.2.
-     * **Project URL:** [https://www.eclipse.org](https://www.eclipse.org)
-     * **License:** [Eclipse Distribution License - v 1.0](http://www.eclipse.org/org/documents/edl-v10.php)
-     * **License:** [Eclipse Public License v. 2.0](https://www.eclipse.org/org/documents/epl-2.0/EPL-2.0.txt)
-     * **License:** [GNU General Public License, version 2 with the GNU Classpath Exception](https://www.gnu.org/software/classpath/license.html)
-
-1.  **Group** : javax.annotation. **Name** : javax.annotation-api. **Version** : 1.3.2.
-     * **Project URL:** [http://jcp.org/en/jsr/detail?id=250](http://jcp.org/en/jsr/detail?id=250)
-     * **License:** [CDDL + GPLv2 with classpath exception](https://github.com/javaee/javax.annotation/blob/master/LICENSE)
-
-1.  **Group** : junit. **Name** : junit. **Version** : 4.13.2.
-     * **Project URL:** [http://junit.org](http://junit.org)
-     * **License:** [Eclipse Public License 1.0](http://www.eclipse.org/legal/epl-v10.html)
-
-1.  **Group** : kr.motd.maven. **Name** : os-maven-plugin. **Version** : 1.7.0.
-     * **Project URL:** [https://github.com/trustin/os-maven-plugin/](https://github.com/trustin/os-maven-plugin/)
-     * **License:** [Apache License, Version 2.0](http://www.apache.org/licenses/LICENSE-2.0)
-
-1.  **Group** : net.java.dev.jna. **Name** : jna. **Version** : 5.6.0.
-     * **Project URL:** [https://github.com/java-native-access/jna](https://github.com/java-native-access/jna)
-     * **License:** [Apache License v2.0](http://www.apache.org/licenses/LICENSE-2.0.txt)
-     * **License:** [LGPL, version 2.1](http://www.gnu.org/licenses/licenses.html)
-
-1.  **Group** : net.ltgt.gradle. **Name** : gradle-errorprone-plugin. **Version** : 3.0.1.**No license information found**
-1.  **Group** : org.apiguardian. **Name** : apiguardian-api. **Version** : 1.1.2.
-     * **Project URL:** [https://github.com/apiguardian-team/apiguardian](https://github.com/apiguardian-team/apiguardian)
-     * **License:** [The Apache License, Version 2.0](http://www.apache.org/licenses/LICENSE-2.0.txt)
-
-1.  **Group** : org.checkerframework. **Name** : checker-compat-qual. **Version** : 2.5.3.
-     * **Project URL:** [https://checkerframework.org](https://checkerframework.org)
-     * **License:** [GNU General Public License, version 2 (GPL2), with the classpath exception](http://www.gnu.org/software/classpath/license.html)
-     * **License:** [The MIT License](http://opensource.org/licenses/MIT)
-
-1.  **Group** : org.checkerframework. **Name** : checker-compat-qual. **Version** : 2.5.5.
-     * **Project URL:** [https://checkerframework.org](https://checkerframework.org)
-     * **License:** [GNU General Public License, version 2 (GPL2), with the classpath exception](http://www.gnu.org/software/classpath/license.html)
-     * **License:** [The MIT License](http://opensource.org/licenses/MIT)
-
-1.  **Group** : org.checkerframework. **Name** : checker-qual. **Version** : 3.12.0.
-     * **Project URL:** [https://checkerframework.org](https://checkerframework.org)
-     * **License:** [The MIT License](http://opensource.org/licenses/MIT)
-
-1.  **Group** : org.checkerframework. **Name** : checker-qual. **Version** : 3.13.0.
-     * **Project URL:** [https://checkerframework.org](https://checkerframework.org)
-     * **License:** [The MIT License](http://opensource.org/licenses/MIT)
-
-1.  **Group** : org.checkerframework. **Name** : checker-qual. **Version** : 3.19.0.
-     * **Project URL:** [https://checkerframework.org](https://checkerframework.org)
-     * **License:** [The MIT License](http://opensource.org/licenses/MIT)
-
-1.  **Group** : org.checkerframework. **Name** : checker-qual. **Version** : 3.21.3.
-     * **Project URL:** [https://checkerframework.org](https://checkerframework.org)
-     * **License:** [The MIT License](http://opensource.org/licenses/MIT)
-
-1.  **Group** : org.checkerframework. **Name** : dataflow-errorprone. **Version** : 3.24.0.
-     * **Project URL:** [https://checkerframework.org](https://checkerframework.org)
-     * **License:** [GNU General Public License, version 2 (GPL2), with the classpath exception](http://www.gnu.org/software/classpath/license.html)
-
-1.  **Group** : org.codehaus.mojo. **Name** : animal-sniffer-annotations. **Version** : 1.19.
-     * **License:** [MIT license](http://www.opensource.org/licenses/mit-license.php)
-     * **License:** [The Apache Software License, Version 2.0](http://www.apache.org/licenses/LICENSE-2.0.txt)
-
-1.  **Group** : org.codehaus.woodstox. **Name** : stax2-api. **Version** : 4.2.1.
-     * **Project URL:** [http://github.com/FasterXML/stax2-api](http://github.com/FasterXML/stax2-api)
-     * **License:** [The Apache Software License, Version 2.0](http://www.apache.org/licenses/LICENSE-2.0.txt)
-     * **License:** [The BSD License](http://www.opensource.org/licenses/bsd-license.php)
-
-1.  **Group** : org.eclipse.jgit. **Name** : org.eclipse.jgit. **Version** : 4.4.1.201607150455-r.
-     * **License:** Eclipse Distribution License (New BSD License)
-
-1.  **Group** : org.freemarker. **Name** : freemarker. **Version** : 2.3.31.
-     * **Project URL:** [https://freemarker.apache.org/](https://freemarker.apache.org/)
-     * **License:** [Apache License, Version 2.0](http://www.apache.org/licenses/LICENSE-2.0.txt)
-
-1.  **Group** : org.hamcrest. **Name** : hamcrest-core. **Version** : 1.3.
-     * **License:** [New BSD License](http://www.opensource.org/licenses/bsd-license.php)
-
-1.  **Group** : org.jacoco. **Name** : org.jacoco.agent. **Version** : 0.8.8.
-     * **License:** [Eclipse Public License 2.0](https://www.eclipse.org/legal/epl-2.0/)
-
-1.  **Group** : org.jacoco. **Name** : org.jacoco.ant. **Version** : 0.8.8.
-     * **License:** [Eclipse Public License 2.0](https://www.eclipse.org/legal/epl-2.0/)
-
-1.  **Group** : org.jacoco. **Name** : org.jacoco.core. **Version** : 0.8.8.
-     * **License:** [Eclipse Public License 2.0](https://www.eclipse.org/legal/epl-2.0/)
-
-1.  **Group** : org.jacoco. **Name** : org.jacoco.report. **Version** : 0.8.8.
-     * **License:** [Eclipse Public License 2.0](https://www.eclipse.org/legal/epl-2.0/)
-
-1.  **Group** : org.jetbrains. **Name** : annotations. **Version** : 13.0.
-     * **Project URL:** [http://www.jetbrains.org](http://www.jetbrains.org)
-     * **License:** [The Apache Software License, Version 2.0](http://www.apache.org/licenses/LICENSE-2.0.txt)
-
-1.  **Group** : org.jetbrains. **Name** : markdown. **Version** : 0.3.1.**No license information found**
-1.  **Group** : org.jetbrains. **Name** : markdown-jvm. **Version** : 0.3.1.
-     * **Project URL:** [https://github.com/JetBrains/markdown](https://github.com/JetBrains/markdown)
-     * **License:** [The Apache Software License, Version 2.0](http://www.apache.org/licenses/LICENSE-2.0.txt)
-
-1.  **Group** : org.jetbrains.dokka. **Name** : dokka-analysis. **Version** : 1.7.20.
-     * **Project URL:** [https://github.com/Kotlin/dokka](https://github.com/Kotlin/dokka)
-     * **License:** [The Apache Software License, Version 2.0](http://www.apache.org/licenses/LICENSE-2.0.txt)
-
-1.  **Group** : org.jetbrains.dokka. **Name** : dokka-base. **Version** : 1.7.20.
-     * **Project URL:** [https://github.com/Kotlin/dokka](https://github.com/Kotlin/dokka)
-     * **License:** [The Apache Software License, Version 2.0](http://www.apache.org/licenses/LICENSE-2.0.txt)
-
-1.  **Group** : org.jetbrains.dokka. **Name** : dokka-core. **Version** : 1.7.20.
-     * **Project URL:** [https://github.com/Kotlin/dokka](https://github.com/Kotlin/dokka)
-     * **License:** [The Apache Software License, Version 2.0](http://www.apache.org/licenses/LICENSE-2.0.txt)
-
-1.  **Group** : org.jetbrains.dokka. **Name** : javadoc-plugin. **Version** : 1.7.20.
-     * **Project URL:** [https://github.com/Kotlin/dokka](https://github.com/Kotlin/dokka)
-     * **License:** [The Apache Software License, Version 2.0](http://www.apache.org/licenses/LICENSE-2.0.txt)
-
-1.  **Group** : org.jetbrains.dokka. **Name** : kotlin-analysis-compiler. **Version** : 1.7.20.
-     * **Project URL:** [https://github.com/Kotlin/dokka](https://github.com/Kotlin/dokka)
-     * **License:** [The Apache Software License, Version 2.0](http://www.apache.org/licenses/LICENSE-2.0.txt)
-
-1.  **Group** : org.jetbrains.dokka. **Name** : kotlin-analysis-intellij. **Version** : 1.7.20.
-     * **Project URL:** [https://github.com/Kotlin/dokka](https://github.com/Kotlin/dokka)
-     * **License:** [The Apache Software License, Version 2.0](http://www.apache.org/licenses/LICENSE-2.0.txt)
-
-1.  **Group** : org.jetbrains.dokka. **Name** : kotlin-as-java-plugin. **Version** : 1.7.20.
-     * **Project URL:** [https://github.com/Kotlin/dokka](https://github.com/Kotlin/dokka)
-     * **License:** [The Apache Software License, Version 2.0](http://www.apache.org/licenses/LICENSE-2.0.txt)
-
-1.  **Group** : org.jetbrains.intellij.deps. **Name** : trove4j. **Version** : 1.0.20200330.
-     * **Project URL:** [https://github.com/JetBrains/intellij-deps-trove4j](https://github.com/JetBrains/intellij-deps-trove4j)
-     * **License:** [GNU LESSER GENERAL PUBLIC LICENSE 2.1](https://www.gnu.org/licenses/old-licenses/lgpl-2.1.en.html)
-
-1.  **Group** : org.jetbrains.kotlin. **Name** : kotlin-compiler-embeddable. **Version** : 1.6.21.
-     * **Project URL:** [https://kotlinlang.org/](https://kotlinlang.org/)
-     * **License:** [The Apache License, Version 2.0](http://www.apache.org/licenses/LICENSE-2.0.txt)
-
-1.  **Group** : org.jetbrains.kotlin. **Name** : kotlin-compiler-embeddable. **Version** : 1.7.20.
-     * **Project URL:** [https://kotlinlang.org/](https://kotlinlang.org/)
-     * **License:** [The Apache License, Version 2.0](http://www.apache.org/licenses/LICENSE-2.0.txt)
-
-1.  **Group** : org.jetbrains.kotlin. **Name** : kotlin-daemon-embeddable. **Version** : 1.6.21.
-     * **Project URL:** [https://kotlinlang.org/](https://kotlinlang.org/)
-     * **License:** [The Apache License, Version 2.0](http://www.apache.org/licenses/LICENSE-2.0.txt)
-
-1.  **Group** : org.jetbrains.kotlin. **Name** : kotlin-daemon-embeddable. **Version** : 1.7.20.
-     * **Project URL:** [https://kotlinlang.org/](https://kotlinlang.org/)
-     * **License:** [The Apache License, Version 2.0](http://www.apache.org/licenses/LICENSE-2.0.txt)
-
-1.  **Group** : org.jetbrains.kotlin. **Name** : kotlin-klib-commonizer-embeddable. **Version** : 1.7.20.
-     * **Project URL:** [https://kotlinlang.org/](https://kotlinlang.org/)
-     * **License:** [The Apache License, Version 2.0](http://www.apache.org/licenses/LICENSE-2.0.txt)
-
-1.  **Group** : org.jetbrains.kotlin. **Name** : kotlin-reflect. **Version** : 1.6.21.
-     * **Project URL:** [https://kotlinlang.org/](https://kotlinlang.org/)
-     * **License:** [The Apache License, Version 2.0](http://www.apache.org/licenses/LICENSE-2.0.txt)
-
-1.  **Group** : org.jetbrains.kotlin. **Name** : kotlin-reflect. **Version** : 1.7.20.
-     * **Project URL:** [https://kotlinlang.org/](https://kotlinlang.org/)
-     * **License:** [The Apache License, Version 2.0](http://www.apache.org/licenses/LICENSE-2.0.txt)
-
-1.  **Group** : org.jetbrains.kotlin. **Name** : kotlin-script-runtime. **Version** : 1.6.21.
-     * **Project URL:** [https://kotlinlang.org/](https://kotlinlang.org/)
-     * **License:** [The Apache License, Version 2.0](http://www.apache.org/licenses/LICENSE-2.0.txt)
-
-1.  **Group** : org.jetbrains.kotlin. **Name** : kotlin-script-runtime. **Version** : 1.7.20.
-     * **Project URL:** [https://kotlinlang.org/](https://kotlinlang.org/)
-     * **License:** [The Apache License, Version 2.0](http://www.apache.org/licenses/LICENSE-2.0.txt)
-
-1.  **Group** : org.jetbrains.kotlin. **Name** : kotlin-scripting-common. **Version** : 1.7.20.
-     * **Project URL:** [https://kotlinlang.org/](https://kotlinlang.org/)
-     * **License:** [The Apache License, Version 2.0](http://www.apache.org/licenses/LICENSE-2.0.txt)
-
-1.  **Group** : org.jetbrains.kotlin. **Name** : kotlin-scripting-compiler-embeddable. **Version** : 1.7.20.
-     * **Project URL:** [https://kotlinlang.org/](https://kotlinlang.org/)
-     * **License:** [The Apache License, Version 2.0](http://www.apache.org/licenses/LICENSE-2.0.txt)
-
-1.  **Group** : org.jetbrains.kotlin. **Name** : kotlin-scripting-compiler-impl-embeddable. **Version** : 1.7.20.
-     * **Project URL:** [https://kotlinlang.org/](https://kotlinlang.org/)
-     * **License:** [The Apache License, Version 2.0](http://www.apache.org/licenses/LICENSE-2.0.txt)
-
-1.  **Group** : org.jetbrains.kotlin. **Name** : kotlin-scripting-jvm. **Version** : 1.7.20.
-     * **Project URL:** [https://kotlinlang.org/](https://kotlinlang.org/)
-     * **License:** [The Apache License, Version 2.0](http://www.apache.org/licenses/LICENSE-2.0.txt)
-
-1.  **Group** : org.jetbrains.kotlin. **Name** : kotlin-stdlib. **Version** : 1.6.21.
-     * **Project URL:** [https://kotlinlang.org/](https://kotlinlang.org/)
-     * **License:** [The Apache License, Version 2.0](http://www.apache.org/licenses/LICENSE-2.0.txt)
-
-1.  **Group** : org.jetbrains.kotlin. **Name** : kotlin-stdlib. **Version** : 1.7.20.
-     * **Project URL:** [https://kotlinlang.org/](https://kotlinlang.org/)
-     * **License:** [The Apache License, Version 2.0](http://www.apache.org/licenses/LICENSE-2.0.txt)
-
-1.  **Group** : org.jetbrains.kotlin. **Name** : kotlin-stdlib-common. **Version** : 1.6.21.
-     * **Project URL:** [https://kotlinlang.org/](https://kotlinlang.org/)
-     * **License:** [The Apache License, Version 2.0](http://www.apache.org/licenses/LICENSE-2.0.txt)
-
-1.  **Group** : org.jetbrains.kotlin. **Name** : kotlin-stdlib-common. **Version** : 1.7.20.
-     * **Project URL:** [https://kotlinlang.org/](https://kotlinlang.org/)
-     * **License:** [The Apache License, Version 2.0](http://www.apache.org/licenses/LICENSE-2.0.txt)
-
-1.  **Group** : org.jetbrains.kotlin. **Name** : kotlin-stdlib-jdk7. **Version** : 1.7.20.
-     * **Project URL:** [https://kotlinlang.org/](https://kotlinlang.org/)
-     * **License:** [The Apache License, Version 2.0](http://www.apache.org/licenses/LICENSE-2.0.txt)
-
-1.  **Group** : org.jetbrains.kotlin. **Name** : kotlin-stdlib-jdk8. **Version** : 1.7.20.
-     * **Project URL:** [https://kotlinlang.org/](https://kotlinlang.org/)
-     * **License:** [The Apache License, Version 2.0](http://www.apache.org/licenses/LICENSE-2.0.txt)
-
-1.  **Group** : org.jetbrains.kotlin. **Name** : kotlin-test. **Version** : 1.7.20.
-     * **Project URL:** [https://kotlinlang.org/](https://kotlinlang.org/)
-     * **License:** [The Apache License, Version 2.0](http://www.apache.org/licenses/LICENSE-2.0.txt)
-
-1.  **Group** : org.jetbrains.kotlin. **Name** : kotlin-test-annotations-common. **Version** : 1.7.20.
-     * **Project URL:** [https://kotlinlang.org/](https://kotlinlang.org/)
-     * **License:** [The Apache License, Version 2.0](http://www.apache.org/licenses/LICENSE-2.0.txt)
-
-1.  **Group** : org.jetbrains.kotlin. **Name** : kotlin-test-common. **Version** : 1.7.20.
-     * **Project URL:** [https://kotlinlang.org/](https://kotlinlang.org/)
-     * **License:** [The Apache License, Version 2.0](http://www.apache.org/licenses/LICENSE-2.0.txt)
-
-1.  **Group** : org.jetbrains.kotlin. **Name** : kotlin-test-junit5. **Version** : 1.7.20.
-     * **Project URL:** [https://kotlinlang.org/](https://kotlinlang.org/)
-     * **License:** [The Apache License, Version 2.0](http://www.apache.org/licenses/LICENSE-2.0.txt)
-
-1.  **Group** : org.jetbrains.kotlinx. **Name** : kotlinx-coroutines-bom. **Version** : 1.6.3.**No license information found**
-1.  **Group** : org.jetbrains.kotlinx. **Name** : kotlinx-coroutines-core. **Version** : 1.6.3.**No license information found**
-1.  **Group** : org.jetbrains.kotlinx. **Name** : kotlinx-coroutines-core-jvm. **Version** : 1.6.3.
-     * **Project URL:** [https://github.com/Kotlin/kotlinx.coroutines](https://github.com/Kotlin/kotlinx.coroutines)
-     * **License:** [The Apache Software License, Version 2.0](https://www.apache.org/licenses/LICENSE-2.0.txt)
-
-1.  **Group** : org.jetbrains.kotlinx. **Name** : kotlinx-html-jvm. **Version** : 0.7.5.
-     * **Project URL:** [https://github.com/Kotlin/kotlinx.html](https://github.com/Kotlin/kotlinx.html)
-     * **License:** [The Apache License, Version 2.0](https://www.apache.org/licenses/LICENSE-2.0.txt)
-
-1.  **Group** : org.jetbrains.kotlinx. **Name** : kotlinx-serialization-core. **Version** : 1.1.0.**No license information found**
-1.  **Group** : org.jetbrains.kotlinx. **Name** : kotlinx-serialization-core-jvm. **Version** : 1.1.0.
-     * **Project URL:** [https://github.com/Kotlin/kotlinx.serialization](https://github.com/Kotlin/kotlinx.serialization)
-     * **License:** [The Apache Software License, Version 2.0](https://www.apache.org/licenses/LICENSE-2.0.txt)
-
-1.  **Group** : org.jetbrains.kotlinx. **Name** : kotlinx-serialization-json. **Version** : 1.1.0.**No license information found**
-1.  **Group** : org.jetbrains.kotlinx. **Name** : kotlinx-serialization-json-jvm. **Version** : 1.1.0.
-     * **Project URL:** [https://github.com/Kotlin/kotlinx.serialization](https://github.com/Kotlin/kotlinx.serialization)
-     * **License:** [The Apache Software License, Version 2.0](https://www.apache.org/licenses/LICENSE-2.0.txt)
-
-1.  **Group** : org.jsoup. **Name** : jsoup. **Version** : 1.14.3.
-     * **Project URL:** [https://jsoup.org/](https://jsoup.org/)
-     * **License:** [The MIT License](https://jsoup.org/license)
-
-1.  **Group** : org.junit. **Name** : junit-bom. **Version** : 5.9.1.**No license information found**
-1.  **Group** : org.junit.jupiter. **Name** : junit-jupiter-api. **Version** : 5.9.1.
-     * **Project URL:** [https://junit.org/junit5/](https://junit.org/junit5/)
-     * **License:** [Eclipse Public License v2.0](https://www.eclipse.org/legal/epl-v20.html)
-
-1.  **Group** : org.junit.jupiter. **Name** : junit-jupiter-engine. **Version** : 5.9.1.
-     * **Project URL:** [https://junit.org/junit5/](https://junit.org/junit5/)
-     * **License:** [Eclipse Public License v2.0](https://www.eclipse.org/legal/epl-v20.html)
-
-1.  **Group** : org.junit.jupiter. **Name** : junit-jupiter-params. **Version** : 5.9.1.
-     * **Project URL:** [https://junit.org/junit5/](https://junit.org/junit5/)
-     * **License:** [Eclipse Public License v2.0](https://www.eclipse.org/legal/epl-v20.html)
-
-1.  **Group** : org.junit.platform. **Name** : junit-platform-commons. **Version** : 1.9.1.
-     * **Project URL:** [https://junit.org/junit5/](https://junit.org/junit5/)
-     * **License:** [Eclipse Public License v2.0](https://www.eclipse.org/legal/epl-v20.html)
-
-1.  **Group** : org.junit.platform. **Name** : junit-platform-engine. **Version** : 1.9.1.
-     * **Project URL:** [https://junit.org/junit5/](https://junit.org/junit5/)
-     * **License:** [Eclipse Public License v2.0](https://www.eclipse.org/legal/epl-v20.html)
-
-1.  **Group** : org.opentest4j. **Name** : opentest4j. **Version** : 1.2.0.
-     * **Project URL:** [https://github.com/ota4j-team/opentest4j](https://github.com/ota4j-team/opentest4j)
-     * **License:** [The Apache License, Version 2.0](http://www.apache.org/licenses/LICENSE-2.0.txt)
-
-1.  **Group** : org.ow2.asm. **Name** : asm. **Version** : 9.1.
-     * **Project URL:** [http://asm.ow2.io/](http://asm.ow2.io/)
-     * **License:** [BSD-3-Clause](https://asm.ow2.io/license.html)
-     * **License:** [The Apache Software License, Version 2.0](http://www.apache.org/licenses/LICENSE-2.0.txt)
-
-1.  **Group** : org.ow2.asm. **Name** : asm. **Version** : 9.2.
-     * **Project URL:** [http://asm.ow2.io/](http://asm.ow2.io/)
-     * **License:** [BSD-3-Clause](https://asm.ow2.io/license.html)
-     * **License:** [The Apache Software License, Version 2.0](http://www.apache.org/licenses/LICENSE-2.0.txt)
-
-1.  **Group** : org.ow2.asm. **Name** : asm-analysis. **Version** : 9.2.
-     * **Project URL:** [http://asm.ow2.io/](http://asm.ow2.io/)
-     * **License:** [BSD-3-Clause](https://asm.ow2.io/license.html)
-     * **License:** [The Apache Software License, Version 2.0](http://www.apache.org/licenses/LICENSE-2.0.txt)
-
-1.  **Group** : org.ow2.asm. **Name** : asm-commons. **Version** : 9.2.
-     * **Project URL:** [http://asm.ow2.io/](http://asm.ow2.io/)
-     * **License:** [BSD-3-Clause](https://asm.ow2.io/license.html)
-     * **License:** [The Apache Software License, Version 2.0](http://www.apache.org/licenses/LICENSE-2.0.txt)
-
-1.  **Group** : org.ow2.asm. **Name** : asm-tree. **Version** : 9.2.
-     * **Project URL:** [http://asm.ow2.io/](http://asm.ow2.io/)
-     * **License:** [BSD-3-Clause](https://asm.ow2.io/license.html)
-     * **License:** [The Apache Software License, Version 2.0](http://www.apache.org/licenses/LICENSE-2.0.txt)
-
-1.  **Group** : org.pcollections. **Name** : pcollections. **Version** : 3.1.4.
-     * **Project URL:** [https://github.com/hrldcpr/pcollections](https://github.com/hrldcpr/pcollections)
-     * **License:** [The MIT License](https://opensource.org/licenses/mit-license.php)
-
-1.  **Group** : org.yaml. **Name** : snakeyaml. **Version** : 1.30.
-     * **Project URL:** [https://bitbucket.org/snakeyaml/snakeyaml](https://bitbucket.org/snakeyaml/snakeyaml)
-     * **License:** [Apache License, Version 2.0](http://www.apache.org/licenses/LICENSE-2.0.txt)
-
-1.  **Group** : org.yaml. **Name** : snakeyaml. **Version** : 1.31.
-     * **Project URL:** [https://bitbucket.org/snakeyaml/snakeyaml](https://bitbucket.org/snakeyaml/snakeyaml)
-     * **License:** [Apache License, Version 2.0](http://www.apache.org/licenses/LICENSE-2.0.txt)
-
-
-The dependencies distributed under several licenses, are used according their commercial-use-friendly license.
-
-<<<<<<< HEAD
-This report was generated on **Thu Nov 17 21:39:43 EET 2022** using [Gradle-License-Report plugin](https://github.com/jk1/Gradle-License-Report) by Evgeny Naumenko, licensed under [Apache 2.0 License](https://github.com/jk1/Gradle-License-Report/blob/master/LICENSE).
-=======
-This report was generated on **Mon Nov 14 17:00:14 EET 2022** using [Gradle-License-Report plugin](https://github.com/jk1/Gradle-License-Report) by Evgeny Naumenko, licensed under [Apache 2.0 License](https://github.com/jk1/Gradle-License-Report/blob/master/LICENSE).
->>>>>>> bc23e970
-
-
-
-
-# Dependencies of `io.spine.protodata:protodata-codegen-java:0.4.4`
-
-## Runtime
-1.  **Group** : com.fasterxml.jackson. **Name** : jackson-bom. **Version** : 2.13.4.**No license information found**
-1.  **Group** : com.fasterxml.jackson.core. **Name** : jackson-annotations. **Version** : 2.13.4.
-     * **Project URL:** [http://github.com/FasterXML/jackson](http://github.com/FasterXML/jackson)
-     * **License:** [The Apache Software License, Version 2.0](http://www.apache.org/licenses/LICENSE-2.0.txt)
-
-1.  **Group** : com.fasterxml.jackson.core. **Name** : jackson-core. **Version** : 2.13.4.
-     * **Project URL:** [https://github.com/FasterXML/jackson-core](https://github.com/FasterXML/jackson-core)
-     * **License:** [Apache License, Version 2.0](http://www.apache.org/licenses/LICENSE-2.0.txt)
-     * **License:** [The Apache Software License, Version 2.0](http://www.apache.org/licenses/LICENSE-2.0.txt)
-
-1.  **Group** : com.fasterxml.jackson.core. **Name** : jackson-databind. **Version** : 2.13.4.2.
-     * **Project URL:** [http://github.com/FasterXML/jackson](http://github.com/FasterXML/jackson)
-     * **License:** [Apache License, Version 2.0](http://www.apache.org/licenses/LICENSE-2.0.txt)
-     * **License:** [The Apache Software License, Version 2.0](http://www.apache.org/licenses/LICENSE-2.0.txt)
-
-1.  **Group** : com.fasterxml.jackson.dataformat. **Name** : jackson-dataformat-yaml. **Version** : 2.13.4.
-     * **Project URL:** [https://github.com/FasterXML/jackson-dataformats-text](https://github.com/FasterXML/jackson-dataformats-text)
-     * **License:** [Apache License, Version 2.0](http://www.apache.org/licenses/LICENSE-2.0.txt)
-     * **License:** [The Apache Software License, Version 2.0](http://www.apache.org/licenses/LICENSE-2.0.txt)
-
-1.  **Group** : com.fasterxml.jackson.module. **Name** : jackson-module-kotlin. **Version** : 2.13.4.
-     * **Project URL:** [https://github.com/FasterXML/jackson-module-kotlin](https://github.com/FasterXML/jackson-module-kotlin)
-     * **License:** [Apache License, Version 2.0](http://www.apache.org/licenses/LICENSE-2.0.txt)
-     * **License:** [The Apache Software License, Version 2.0](http://www.apache.org/licenses/LICENSE-2.0.txt)
-
-1.  **Group** : com.google.android. **Name** : annotations. **Version** : 4.1.1.4.
-     * **Project URL:** [http://source.android.com/](http://source.android.com/)
-     * **License:** [Apache 2.0](http://www.apache.org/licenses/LICENSE-2.0)
-
-1.  **Group** : com.google.api.grpc. **Name** : proto-google-common-protos. **Version** : 2.0.1.
-     * **Project URL:** [https://github.com/googleapis/java-iam/proto-google-common-protos](https://github.com/googleapis/java-iam/proto-google-common-protos)
-     * **License:** [Apache-2.0](https://www.apache.org/licenses/LICENSE-2.0.txt)
-
-1.  **Group** : com.google.code.findbugs. **Name** : jsr305. **Version** : 3.0.2.
-     * **Project URL:** [http://findbugs.sourceforge.net/](http://findbugs.sourceforge.net/)
-     * **License:** [The Apache Software License, Version 2.0](http://www.apache.org/licenses/LICENSE-2.0.txt)
-
-1.  **Group** : com.google.code.gson. **Name** : gson. **Version** : 2.8.9.
-     * **Project URL:** [https://github.com/google/gson/gson](https://github.com/google/gson/gson)
-     * **License:** [Apache-2.0](https://www.apache.org/licenses/LICENSE-2.0.txt)
-
-1.  **Group** : com.google.errorprone. **Name** : error_prone_annotations. **Version** : 2.11.0.
-     * **License:** [Apache 2.0](http://www.apache.org/licenses/LICENSE-2.0.txt)
-
-1.  **Group** : com.google.flogger. **Name** : flogger. **Version** : 0.7.4.
-     * **Project URL:** [https://github.com/google/flogger](https://github.com/google/flogger)
-     * **License:** [Apache 2.0](https://www.apache.org/licenses/LICENSE-2.0.txt)
-
-1.  **Group** : com.google.flogger. **Name** : flogger-system-backend. **Version** : 0.7.4.
-     * **Project URL:** [https://github.com/google/flogger](https://github.com/google/flogger)
-     * **License:** [Apache 2.0](https://www.apache.org/licenses/LICENSE-2.0.txt)
-
-1.  **Group** : com.google.guava. **Name** : failureaccess. **Version** : 1.0.1.
-     * **Project URL:** [https://github.com/google/guava/](https://github.com/google/guava/)
-     * **License:** [The Apache Software License, Version 2.0](http://www.apache.org/licenses/LICENSE-2.0.txt)
-
-1.  **Group** : com.google.guava. **Name** : guava. **Version** : 31.1-jre.
-     * **Project URL:** [https://github.com/google/guava](https://github.com/google/guava)
-     * **License:** [Apache License, Version 2.0](http://www.apache.org/licenses/LICENSE-2.0.txt)
-
-1.  **Group** : com.google.guava. **Name** : listenablefuture. **Version** : 9999.0-empty-to-avoid-conflict-with-guava.
-     * **License:** [The Apache Software License, Version 2.0](http://www.apache.org/licenses/LICENSE-2.0.txt)
-
-1.  **Group** : com.google.j2objc. **Name** : j2objc-annotations. **Version** : 1.3.
-     * **Project URL:** [https://github.com/google/j2objc/](https://github.com/google/j2objc/)
-     * **License:** [The Apache Software License, Version 2.0](http://www.apache.org/licenses/LICENSE-2.0.txt)
-
-1.  **Group** : com.google.protobuf. **Name** : protobuf-java. **Version** : 3.19.6.
-     * **Project URL:** [https://developers.google.com/protocol-buffers/](https://developers.google.com/protocol-buffers/)
-     * **License:** [3-Clause BSD License](https://opensource.org/licenses/BSD-3-Clause)
-
-1.  **Group** : com.google.protobuf. **Name** : protobuf-java-util. **Version** : 3.19.6.
-     * **Project URL:** [https://developers.google.com/protocol-buffers/](https://developers.google.com/protocol-buffers/)
-     * **License:** [3-Clause BSD License](https://opensource.org/licenses/BSD-3-Clause)
-
-1.  **Group** : com.google.protobuf. **Name** : protobuf-kotlin. **Version** : 3.19.6.
-     * **License:** [3-Clause BSD License](https://opensource.org/licenses/BSD-3-Clause)
-
-1.  **Group** : com.squareup. **Name** : javapoet. **Version** : 1.13.0.
-     * **Project URL:** [http://github.com/square/javapoet/](http://github.com/square/javapoet/)
-     * **License:** [Apache 2.0](http://www.apache.org/licenses/LICENSE-2.0.txt)
-
-1.  **Group** : io.grpc. **Name** : grpc-api. **Version** : 1.46.0.
-     * **Project URL:** [https://github.com/grpc/grpc-java](https://github.com/grpc/grpc-java)
-     * **License:** [Apache 2.0](https://opensource.org/licenses/Apache-2.0)
-
-1.  **Group** : io.grpc. **Name** : grpc-context. **Version** : 1.46.0.
-     * **Project URL:** [https://github.com/grpc/grpc-java](https://github.com/grpc/grpc-java)
-     * **License:** [Apache 2.0](https://opensource.org/licenses/Apache-2.0)
-
-1.  **Group** : io.grpc. **Name** : grpc-core. **Version** : 1.46.0.
-     * **Project URL:** [https://github.com/grpc/grpc-java](https://github.com/grpc/grpc-java)
-     * **License:** [Apache 2.0](https://opensource.org/licenses/Apache-2.0)
-
-1.  **Group** : io.grpc. **Name** : grpc-protobuf. **Version** : 1.46.0.
-     * **Project URL:** [https://github.com/grpc/grpc-java](https://github.com/grpc/grpc-java)
-     * **License:** [Apache 2.0](https://opensource.org/licenses/Apache-2.0)
-
-1.  **Group** : io.grpc. **Name** : grpc-protobuf-lite. **Version** : 1.46.0.
-     * **Project URL:** [https://github.com/grpc/grpc-java](https://github.com/grpc/grpc-java)
-     * **License:** [Apache 2.0](https://opensource.org/licenses/Apache-2.0)
-
-1.  **Group** : io.grpc. **Name** : grpc-stub. **Version** : 1.46.0.
-     * **Project URL:** [https://github.com/grpc/grpc-java](https://github.com/grpc/grpc-java)
-     * **License:** [Apache 2.0](https://opensource.org/licenses/Apache-2.0)
-
-1.  **Group** : io.perfmark. **Name** : perfmark-api. **Version** : 0.25.0.
-     * **Project URL:** [https://github.com/perfmark/perfmark](https://github.com/perfmark/perfmark)
-     * **License:** [Apache 2.0](https://opensource.org/licenses/Apache-2.0)
-
-1.  **Group** : io.spine.validation. **Name** : spine-validation-java-runtime. **Version** : 2.0.0-SNAPSHOT.61.**No license information found**
-1.  **Group** : javax.annotation. **Name** : javax.annotation-api. **Version** : 1.3.2.
-     * **Project URL:** [http://jcp.org/en/jsr/detail?id=250](http://jcp.org/en/jsr/detail?id=250)
-     * **License:** [CDDL + GPLv2 with classpath exception](https://github.com/javaee/javax.annotation/blob/master/LICENSE)
-
-1.  **Group** : org.checkerframework. **Name** : checker-compat-qual. **Version** : 2.5.3.
-     * **Project URL:** [https://checkerframework.org](https://checkerframework.org)
-     * **License:** [GNU General Public License, version 2 (GPL2), with the classpath exception](http://www.gnu.org/software/classpath/license.html)
-     * **License:** [The MIT License](http://opensource.org/licenses/MIT)
-
-1.  **Group** : org.checkerframework. **Name** : checker-qual. **Version** : 3.12.0.
-     * **Project URL:** [https://checkerframework.org](https://checkerframework.org)
-     * **License:** [The MIT License](http://opensource.org/licenses/MIT)
-
-1.  **Group** : org.codehaus.mojo. **Name** : animal-sniffer-annotations. **Version** : 1.19.
-     * **License:** [MIT license](http://www.opensource.org/licenses/mit-license.php)
-     * **License:** [The Apache Software License, Version 2.0](http://www.apache.org/licenses/LICENSE-2.0.txt)
-
-1.  **Group** : org.jetbrains. **Name** : annotations. **Version** : 13.0.
-     * **Project URL:** [http://www.jetbrains.org](http://www.jetbrains.org)
-     * **License:** [The Apache Software License, Version 2.0](http://www.apache.org/licenses/LICENSE-2.0.txt)
-
-1.  **Group** : org.jetbrains.kotlin. **Name** : kotlin-reflect. **Version** : 1.7.20.
-     * **Project URL:** [https://kotlinlang.org/](https://kotlinlang.org/)
-     * **License:** [The Apache License, Version 2.0](http://www.apache.org/licenses/LICENSE-2.0.txt)
-
-1.  **Group** : org.jetbrains.kotlin. **Name** : kotlin-stdlib. **Version** : 1.7.20.
-     * **Project URL:** [https://kotlinlang.org/](https://kotlinlang.org/)
-     * **License:** [The Apache License, Version 2.0](http://www.apache.org/licenses/LICENSE-2.0.txt)
-
-1.  **Group** : org.jetbrains.kotlin. **Name** : kotlin-stdlib-common. **Version** : 1.7.20.
-     * **Project URL:** [https://kotlinlang.org/](https://kotlinlang.org/)
-     * **License:** [The Apache License, Version 2.0](http://www.apache.org/licenses/LICENSE-2.0.txt)
-
-1.  **Group** : org.jetbrains.kotlin. **Name** : kotlin-stdlib-jdk7. **Version** : 1.7.20.
-     * **Project URL:** [https://kotlinlang.org/](https://kotlinlang.org/)
-     * **License:** [The Apache License, Version 2.0](http://www.apache.org/licenses/LICENSE-2.0.txt)
-
-1.  **Group** : org.jetbrains.kotlin. **Name** : kotlin-stdlib-jdk8. **Version** : 1.7.20.
-     * **Project URL:** [https://kotlinlang.org/](https://kotlinlang.org/)
-     * **License:** [The Apache License, Version 2.0](http://www.apache.org/licenses/LICENSE-2.0.txt)
-
-1.  **Group** : org.yaml. **Name** : snakeyaml. **Version** : 1.31.
-     * **Project URL:** [https://bitbucket.org/snakeyaml/snakeyaml](https://bitbucket.org/snakeyaml/snakeyaml)
-     * **License:** [Apache License, Version 2.0](http://www.apache.org/licenses/LICENSE-2.0.txt)
-
-## Compile, tests, and tooling
-1.  **Group** : com.beust. **Name** : jcommander. **Version** : 1.82.
-     * **Project URL:** [https://jcommander.org](https://jcommander.org)
-     * **License:** [Apache License, Version 2.0](https://www.apache.org/licenses/LICENSE-2.0.txt)
-
-1.  **Group** : com.fasterxml.jackson. **Name** : jackson-bom. **Version** : 2.12.7.**No license information found**
-1.  **Group** : com.fasterxml.jackson. **Name** : jackson-bom. **Version** : 2.13.4.**No license information found**
-1.  **Group** : com.fasterxml.jackson.core. **Name** : jackson-annotations. **Version** : 2.12.7.
-     * **Project URL:** [http://github.com/FasterXML/jackson](http://github.com/FasterXML/jackson)
-     * **License:** [The Apache Software License, Version 2.0](http://www.apache.org/licenses/LICENSE-2.0.txt)
-
-1.  **Group** : com.fasterxml.jackson.core. **Name** : jackson-annotations. **Version** : 2.13.4.
-     * **Project URL:** [http://github.com/FasterXML/jackson](http://github.com/FasterXML/jackson)
-     * **License:** [The Apache Software License, Version 2.0](http://www.apache.org/licenses/LICENSE-2.0.txt)
-
-1.  **Group** : com.fasterxml.jackson.core. **Name** : jackson-core. **Version** : 2.12.7.
-     * **Project URL:** [https://github.com/FasterXML/jackson-core](https://github.com/FasterXML/jackson-core)
-     * **License:** [Apache License, Version 2.0](http://www.apache.org/licenses/LICENSE-2.0.txt)
-     * **License:** [The Apache Software License, Version 2.0](http://www.apache.org/licenses/LICENSE-2.0.txt)
-
-1.  **Group** : com.fasterxml.jackson.core. **Name** : jackson-core. **Version** : 2.13.4.
-     * **Project URL:** [https://github.com/FasterXML/jackson-core](https://github.com/FasterXML/jackson-core)
-     * **License:** [Apache License, Version 2.0](http://www.apache.org/licenses/LICENSE-2.0.txt)
-     * **License:** [The Apache Software License, Version 2.0](http://www.apache.org/licenses/LICENSE-2.0.txt)
-
-1.  **Group** : com.fasterxml.jackson.core. **Name** : jackson-databind. **Version** : 2.12.7.
-     * **Project URL:** [http://github.com/FasterXML/jackson](http://github.com/FasterXML/jackson)
-     * **License:** [Apache License, Version 2.0](http://www.apache.org/licenses/LICENSE-2.0.txt)
-     * **License:** [The Apache Software License, Version 2.0](http://www.apache.org/licenses/LICENSE-2.0.txt)
-
-1.  **Group** : com.fasterxml.jackson.core. **Name** : jackson-databind. **Version** : 2.13.4.2.
-     * **Project URL:** [http://github.com/FasterXML/jackson](http://github.com/FasterXML/jackson)
-     * **License:** [Apache License, Version 2.0](http://www.apache.org/licenses/LICENSE-2.0.txt)
-     * **License:** [The Apache Software License, Version 2.0](http://www.apache.org/licenses/LICENSE-2.0.txt)
-
-1.  **Group** : com.fasterxml.jackson.dataformat. **Name** : jackson-dataformat-xml. **Version** : 2.12.7.
-     * **Project URL:** [https://github.com/FasterXML/jackson-dataformat-xml](https://github.com/FasterXML/jackson-dataformat-xml)
-     * **License:** [Apache License, Version 2.0](http://www.apache.org/licenses/LICENSE-2.0.txt)
-     * **License:** [The Apache Software License, Version 2.0](http://www.apache.org/licenses/LICENSE-2.0.txt)
-
-1.  **Group** : com.fasterxml.jackson.dataformat. **Name** : jackson-dataformat-yaml. **Version** : 2.13.4.
-     * **Project URL:** [https://github.com/FasterXML/jackson-dataformats-text](https://github.com/FasterXML/jackson-dataformats-text)
-     * **License:** [Apache License, Version 2.0](http://www.apache.org/licenses/LICENSE-2.0.txt)
-     * **License:** [The Apache Software License, Version 2.0](http://www.apache.org/licenses/LICENSE-2.0.txt)
-
-1.  **Group** : com.fasterxml.jackson.module. **Name** : jackson-module-jaxb-annotations. **Version** : 2.12.7.
-     * **Project URL:** [https://github.com/FasterXML/jackson-modules-base](https://github.com/FasterXML/jackson-modules-base)
-     * **License:** [Apache License, Version 2.0](http://www.apache.org/licenses/LICENSE-2.0.txt)
-     * **License:** [The Apache Software License, Version 2.0](http://www.apache.org/licenses/LICENSE-2.0.txt)
-
-1.  **Group** : com.fasterxml.jackson.module. **Name** : jackson-module-kotlin. **Version** : 2.12.7.
-     * **Project URL:** [https://github.com/FasterXML/jackson-module-kotlin](https://github.com/FasterXML/jackson-module-kotlin)
-     * **License:** [Apache License, Version 2.0](http://www.apache.org/licenses/LICENSE-2.0.txt)
-     * **License:** [The Apache Software License, Version 2.0](http://www.apache.org/licenses/LICENSE-2.0.txt)
-
-1.  **Group** : com.fasterxml.jackson.module. **Name** : jackson-module-kotlin. **Version** : 2.13.4.
-     * **Project URL:** [https://github.com/FasterXML/jackson-module-kotlin](https://github.com/FasterXML/jackson-module-kotlin)
-     * **License:** [Apache License, Version 2.0](http://www.apache.org/licenses/LICENSE-2.0.txt)
-     * **License:** [The Apache Software License, Version 2.0](http://www.apache.org/licenses/LICENSE-2.0.txt)
-
-1.  **Group** : com.fasterxml.woodstox. **Name** : woodstox-core. **Version** : 6.2.4.
-     * **Project URL:** [https://github.com/FasterXML/woodstox](https://github.com/FasterXML/woodstox)
-     * **License:** [The Apache License, Version 2.0](http://www.apache.org/licenses/LICENSE-2.0.txt)
-     * **License:** [The Apache Software License, Version 2.0](http://www.apache.org/licenses/LICENSE-2.0.txt)
-
-1.  **Group** : com.github.ben-manes.caffeine. **Name** : caffeine. **Version** : 3.0.5.
-     * **Project URL:** [https://github.com/ben-manes/caffeine](https://github.com/ben-manes/caffeine)
-     * **License:** [Apache License, Version 2.0](https://www.apache.org/licenses/LICENSE-2.0.txt)
-
-1.  **Group** : com.github.kevinstern. **Name** : software-and-algorithms. **Version** : 1.0.
-     * **Project URL:** [https://www.github.com/KevinStern/software-and-algorithms](https://www.github.com/KevinStern/software-and-algorithms)
-     * **License:** [MIT License](http://www.opensource.org/licenses/mit-license.php)
-
-1.  **Group** : com.google.android. **Name** : annotations. **Version** : 4.1.1.4.
-     * **Project URL:** [http://source.android.com/](http://source.android.com/)
-     * **License:** [Apache 2.0](http://www.apache.org/licenses/LICENSE-2.0)
-
-1.  **Group** : com.google.api.grpc. **Name** : proto-google-common-protos. **Version** : 2.0.1.
-     * **Project URL:** [https://github.com/googleapis/java-iam/proto-google-common-protos](https://github.com/googleapis/java-iam/proto-google-common-protos)
-     * **License:** [Apache-2.0](https://www.apache.org/licenses/LICENSE-2.0.txt)
-
-1.  **Group** : com.google.auto. **Name** : auto-common. **Version** : 1.2.1.
-     * **Project URL:** [https://github.com/google/auto/tree/master/common](https://github.com/google/auto/tree/master/common)
-     * **License:** [Apache 2.0](http://www.apache.org/licenses/LICENSE-2.0.txt)
-
-1.  **Group** : com.google.auto.service. **Name** : auto-service-annotations. **Version** : 1.0.1.
-     * **Project URL:** [https://github.com/google/auto/tree/master/service](https://github.com/google/auto/tree/master/service)
-     * **License:** [Apache 2.0](http://www.apache.org/licenses/LICENSE-2.0.txt)
-
-1.  **Group** : com.google.auto.value. **Name** : auto-value-annotations. **Version** : 1.8.1.
-     * **Project URL:** [https://github.com/google/auto/tree/master/value](https://github.com/google/auto/tree/master/value)
-     * **License:** [Apache 2.0](http://www.apache.org/licenses/LICENSE-2.0.txt)
-
-1.  **Group** : com.google.auto.value. **Name** : auto-value-annotations. **Version** : 1.9.
-     * **Project URL:** [https://github.com/google/auto/tree/master/value](https://github.com/google/auto/tree/master/value)
-     * **License:** [Apache 2.0](http://www.apache.org/licenses/LICENSE-2.0.txt)
-
-1.  **Group** : com.google.code.findbugs. **Name** : jsr305. **Version** : 3.0.2.
-     * **Project URL:** [http://findbugs.sourceforge.net/](http://findbugs.sourceforge.net/)
-     * **License:** [The Apache Software License, Version 2.0](http://www.apache.org/licenses/LICENSE-2.0.txt)
-
-1.  **Group** : com.google.code.gson. **Name** : gson. **Version** : 2.8.6.
-     * **License:** [Apache 2.0](http://www.apache.org/licenses/LICENSE-2.0.txt)
-
-1.  **Group** : com.google.code.gson. **Name** : gson. **Version** : 2.8.9.
-     * **Project URL:** [https://github.com/google/gson/gson](https://github.com/google/gson/gson)
-     * **License:** [Apache-2.0](https://www.apache.org/licenses/LICENSE-2.0.txt)
-
-1.  **Group** : com.google.errorprone. **Name** : error_prone_annotation. **Version** : 2.16.
-     * **License:** [Apache 2.0](http://www.apache.org/licenses/LICENSE-2.0.txt)
-
-1.  **Group** : com.google.errorprone. **Name** : error_prone_annotations. **Version** : 2.11.0.
-     * **License:** [Apache 2.0](http://www.apache.org/licenses/LICENSE-2.0.txt)
-
-1.  **Group** : com.google.errorprone. **Name** : error_prone_annotations. **Version** : 2.16.
-     * **License:** [Apache 2.0](http://www.apache.org/licenses/LICENSE-2.0.txt)
-
-1.  **Group** : com.google.errorprone. **Name** : error_prone_check_api. **Version** : 2.16.
-     * **License:** [Apache 2.0](http://www.apache.org/licenses/LICENSE-2.0.txt)
-
-1.  **Group** : com.google.errorprone. **Name** : error_prone_core. **Version** : 2.16.
-     * **License:** [Apache 2.0](http://www.apache.org/licenses/LICENSE-2.0.txt)
-
-1.  **Group** : com.google.errorprone. **Name** : error_prone_type_annotations. **Version** : 2.16.
-     * **License:** [Apache 2.0](http://www.apache.org/licenses/LICENSE-2.0.txt)
-
-1.  **Group** : com.google.errorprone. **Name** : javac. **Version** : 9+181-r4173-1.
-     * **Project URL:** [https://github.com/google/error-prone-javac](https://github.com/google/error-prone-javac)
-     * **License:** [GNU General Public License, version 2, with the Classpath Exception](http://openjdk.java.net/legal/gplv2+ce.html)
-
-1.  **Group** : com.google.flogger. **Name** : flogger. **Version** : 0.7.4.
-     * **Project URL:** [https://github.com/google/flogger](https://github.com/google/flogger)
-     * **License:** [Apache 2.0](https://www.apache.org/licenses/LICENSE-2.0.txt)
-
-1.  **Group** : com.google.flogger. **Name** : flogger-system-backend. **Version** : 0.7.4.
-     * **Project URL:** [https://github.com/google/flogger](https://github.com/google/flogger)
-     * **License:** [Apache 2.0](https://www.apache.org/licenses/LICENSE-2.0.txt)
-
-1.  **Group** : com.google.gradle. **Name** : osdetector-gradle-plugin. **Version** : 1.7.0.
-     * **Project URL:** [https://github.com/google/osdetector-gradle-plugin](https://github.com/google/osdetector-gradle-plugin)
-     * **License:** [Apache License 2.0](http://opensource.org/licenses/Apache-2.0)
-
-1.  **Group** : com.google.guava. **Name** : failureaccess. **Version** : 1.0.1.
-     * **Project URL:** [https://github.com/google/guava/](https://github.com/google/guava/)
-     * **License:** [The Apache Software License, Version 2.0](http://www.apache.org/licenses/LICENSE-2.0.txt)
-
-1.  **Group** : com.google.guava. **Name** : guava. **Version** : 31.0.1-jre.
-     * **Project URL:** [https://github.com/google/guava](https://github.com/google/guava)
-     * **License:** [Apache License, Version 2.0](http://www.apache.org/licenses/LICENSE-2.0.txt)
-
-1.  **Group** : com.google.guava. **Name** : guava. **Version** : 31.1-jre.
-     * **Project URL:** [https://github.com/google/guava](https://github.com/google/guava)
-     * **License:** [Apache License, Version 2.0](http://www.apache.org/licenses/LICENSE-2.0.txt)
-
-1.  **Group** : com.google.guava. **Name** : guava-testlib. **Version** : 31.1-jre.
-     * **License:** [Apache License, Version 2.0](http://www.apache.org/licenses/LICENSE-2.0.txt)
-
-1.  **Group** : com.google.guava. **Name** : listenablefuture. **Version** : 9999.0-empty-to-avoid-conflict-with-guava.
-     * **License:** [The Apache Software License, Version 2.0](http://www.apache.org/licenses/LICENSE-2.0.txt)
-
-1.  **Group** : com.google.j2objc. **Name** : j2objc-annotations. **Version** : 1.3.
-     * **Project URL:** [https://github.com/google/j2objc/](https://github.com/google/j2objc/)
-     * **License:** [The Apache Software License, Version 2.0](http://www.apache.org/licenses/LICENSE-2.0.txt)
-
-1.  **Group** : com.google.protobuf. **Name** : protobuf-gradle-plugin. **Version** : 0.8.18.
-     * **Project URL:** [https://github.com/google/protobuf-gradle-plugin](https://github.com/google/protobuf-gradle-plugin)
-     * **License:** [BSD 3-Clause](http://opensource.org/licenses/BSD-3-Clause)
-
-1.  **Group** : com.google.protobuf. **Name** : protobuf-java. **Version** : 3.19.2.
-     * **Project URL:** [https://developers.google.com/protocol-buffers/](https://developers.google.com/protocol-buffers/)
-     * **License:** [3-Clause BSD License](https://opensource.org/licenses/BSD-3-Clause)
-
-1.  **Group** : com.google.protobuf. **Name** : protobuf-java. **Version** : 3.19.6.
-     * **Project URL:** [https://developers.google.com/protocol-buffers/](https://developers.google.com/protocol-buffers/)
-     * **License:** [3-Clause BSD License](https://opensource.org/licenses/BSD-3-Clause)
-
-1.  **Group** : com.google.protobuf. **Name** : protobuf-java-util. **Version** : 3.19.6.
-     * **Project URL:** [https://developers.google.com/protocol-buffers/](https://developers.google.com/protocol-buffers/)
-     * **License:** [3-Clause BSD License](https://opensource.org/licenses/BSD-3-Clause)
-
-1.  **Group** : com.google.protobuf. **Name** : protobuf-kotlin. **Version** : 3.19.6.
-     * **License:** [3-Clause BSD License](https://opensource.org/licenses/BSD-3-Clause)
-
-1.  **Group** : com.google.protobuf. **Name** : protoc. **Version** : 3.19.6.
-     * **Project URL:** [https://developers.google.com/protocol-buffers/](https://developers.google.com/protocol-buffers/)
-     * **License:** [3-Clause BSD License](https://opensource.org/licenses/BSD-3-Clause)
-     * **License:** [The Apache Software License, Version 2.0](http://www.apache.org/licenses/LICENSE-2.0.txt)
-
-1.  **Group** : com.google.truth. **Name** : truth. **Version** : 1.1.3.
-     * **License:** [The Apache Software License, Version 2.0](http://www.apache.org/licenses/LICENSE-2.0.txt)
-
-1.  **Group** : com.google.truth.extensions. **Name** : truth-java8-extension. **Version** : 1.1.3.
-     * **License:** [The Apache Software License, Version 2.0](http://www.apache.org/licenses/LICENSE-2.0.txt)
-
-1.  **Group** : com.google.truth.extensions. **Name** : truth-liteproto-extension. **Version** : 1.1.3.
-     * **License:** [The Apache Software License, Version 2.0](http://www.apache.org/licenses/LICENSE-2.0.txt)
-
-1.  **Group** : com.google.truth.extensions. **Name** : truth-proto-extension. **Version** : 1.1.3.
-     * **License:** [The Apache Software License, Version 2.0](http://www.apache.org/licenses/LICENSE-2.0.txt)
-
-1.  **Group** : com.soywiz.korlibs.korte. **Name** : korte-jvm. **Version** : 2.7.0.
-     * **Project URL:** [https://github.com/korlibs/korge-next](https://github.com/korlibs/korge-next)
-     * **License:** [MIT](https://raw.githubusercontent.com/korlibs/korge-next/master/korge/LICENSE.txt)
-
-1.  **Group** : com.squareup. **Name** : javapoet. **Version** : 1.13.0.
-     * **Project URL:** [http://github.com/square/javapoet/](http://github.com/square/javapoet/)
-     * **License:** [Apache 2.0](http://www.apache.org/licenses/LICENSE-2.0.txt)
-
-1.  **Group** : commons-lang. **Name** : commons-lang. **Version** : 2.6.
-     * **Project URL:** [http://commons.apache.org/lang/](http://commons.apache.org/lang/)
-     * **License:** [The Apache Software License, Version 2.0](http://www.apache.org/licenses/LICENSE-2.0.txt)
-
-1.  **Group** : io.github.davidburstrom.contester. **Name** : contester-breakpoint. **Version** : 0.2.0.
-     * **Project URL:** [https://github.com/davidburstrom/contester](https://github.com/davidburstrom/contester)
-     * **License:** [The Apache License, Version 2.0](http://www.apache.org/licenses/LICENSE-2.0.txt)
-
-1.  **Group** : io.github.detekt.sarif4k. **Name** : sarif4k. **Version** : 0.0.1.
-     * **Project URL:** [https://detekt.github.io/detekt](https://detekt.github.io/detekt)
-     * **License:** [The Apache Software License, Version 2.0](http://www.apache.org/licenses/LICENSE-2.0.txt)
-
-1.  **Group** : io.github.java-diff-utils. **Name** : java-diff-utils. **Version** : 4.0.
-     * **Project URL:** [https://github.com/java-diff-utils/java-diff-utils](https://github.com/java-diff-utils/java-diff-utils)
-     * **License:** [The Apache Software License, Version 2.0](http://www.apache.org/licenses/LICENSE-2.0.txt)
-
-1.  **Group** : io.gitlab.arturbosch.detekt. **Name** : detekt-api. **Version** : 1.21.0.
-     * **Project URL:** [https://detekt.dev](https://detekt.dev)
-     * **License:** [The Apache Software License, Version 2.0](https://www.apache.org/licenses/LICENSE-2.0.txt)
-
-1.  **Group** : io.gitlab.arturbosch.detekt. **Name** : detekt-cli. **Version** : 1.21.0.
-     * **Project URL:** [https://detekt.dev](https://detekt.dev)
-     * **License:** [The Apache Software License, Version 2.0](https://www.apache.org/licenses/LICENSE-2.0.txt)
-
-1.  **Group** : io.gitlab.arturbosch.detekt. **Name** : detekt-core. **Version** : 1.21.0.
-     * **Project URL:** [https://detekt.dev](https://detekt.dev)
-     * **License:** [The Apache Software License, Version 2.0](https://www.apache.org/licenses/LICENSE-2.0.txt)
-
-1.  **Group** : io.gitlab.arturbosch.detekt. **Name** : detekt-metrics. **Version** : 1.21.0.
-     * **Project URL:** [https://detekt.dev](https://detekt.dev)
-     * **License:** [The Apache Software License, Version 2.0](https://www.apache.org/licenses/LICENSE-2.0.txt)
-
-1.  **Group** : io.gitlab.arturbosch.detekt. **Name** : detekt-parser. **Version** : 1.21.0.
-     * **Project URL:** [https://detekt.dev](https://detekt.dev)
-     * **License:** [The Apache Software License, Version 2.0](https://www.apache.org/licenses/LICENSE-2.0.txt)
-
-1.  **Group** : io.gitlab.arturbosch.detekt. **Name** : detekt-psi-utils. **Version** : 1.21.0.
-     * **Project URL:** [https://detekt.dev](https://detekt.dev)
-     * **License:** [The Apache Software License, Version 2.0](https://www.apache.org/licenses/LICENSE-2.0.txt)
-
-1.  **Group** : io.gitlab.arturbosch.detekt. **Name** : detekt-report-html. **Version** : 1.21.0.
-     * **Project URL:** [https://detekt.dev](https://detekt.dev)
-     * **License:** [The Apache Software License, Version 2.0](https://www.apache.org/licenses/LICENSE-2.0.txt)
-
-1.  **Group** : io.gitlab.arturbosch.detekt. **Name** : detekt-report-md. **Version** : 1.21.0.
-     * **Project URL:** [https://detekt.dev](https://detekt.dev)
-     * **License:** [The Apache Software License, Version 2.0](https://www.apache.org/licenses/LICENSE-2.0.txt)
-
-1.  **Group** : io.gitlab.arturbosch.detekt. **Name** : detekt-report-sarif. **Version** : 1.21.0.
-     * **Project URL:** [https://detekt.dev](https://detekt.dev)
-     * **License:** [The Apache Software License, Version 2.0](https://www.apache.org/licenses/LICENSE-2.0.txt)
-
-1.  **Group** : io.gitlab.arturbosch.detekt. **Name** : detekt-report-txt. **Version** : 1.21.0.
-     * **Project URL:** [https://detekt.dev](https://detekt.dev)
-     * **License:** [The Apache Software License, Version 2.0](https://www.apache.org/licenses/LICENSE-2.0.txt)
-
-1.  **Group** : io.gitlab.arturbosch.detekt. **Name** : detekt-report-xml. **Version** : 1.21.0.
-     * **Project URL:** [https://detekt.dev](https://detekt.dev)
-     * **License:** [The Apache Software License, Version 2.0](https://www.apache.org/licenses/LICENSE-2.0.txt)
-
-1.  **Group** : io.gitlab.arturbosch.detekt. **Name** : detekt-rules. **Version** : 1.21.0.
-     * **Project URL:** [https://detekt.dev](https://detekt.dev)
-     * **License:** [The Apache Software License, Version 2.0](https://www.apache.org/licenses/LICENSE-2.0.txt)
-
-1.  **Group** : io.gitlab.arturbosch.detekt. **Name** : detekt-rules-complexity. **Version** : 1.21.0.
-     * **Project URL:** [https://detekt.dev](https://detekt.dev)
-     * **License:** [The Apache Software License, Version 2.0](https://www.apache.org/licenses/LICENSE-2.0.txt)
-
-1.  **Group** : io.gitlab.arturbosch.detekt. **Name** : detekt-rules-coroutines. **Version** : 1.21.0.
-     * **Project URL:** [https://detekt.dev](https://detekt.dev)
-     * **License:** [The Apache Software License, Version 2.0](https://www.apache.org/licenses/LICENSE-2.0.txt)
-
-1.  **Group** : io.gitlab.arturbosch.detekt. **Name** : detekt-rules-documentation. **Version** : 1.21.0.
-     * **Project URL:** [https://detekt.dev](https://detekt.dev)
-     * **License:** [The Apache Software License, Version 2.0](https://www.apache.org/licenses/LICENSE-2.0.txt)
-
-1.  **Group** : io.gitlab.arturbosch.detekt. **Name** : detekt-rules-empty. **Version** : 1.21.0.
-     * **Project URL:** [https://detekt.dev](https://detekt.dev)
-     * **License:** [The Apache Software License, Version 2.0](https://www.apache.org/licenses/LICENSE-2.0.txt)
-
-1.  **Group** : io.gitlab.arturbosch.detekt. **Name** : detekt-rules-errorprone. **Version** : 1.21.0.
-     * **Project URL:** [https://detekt.dev](https://detekt.dev)
-     * **License:** [The Apache Software License, Version 2.0](https://www.apache.org/licenses/LICENSE-2.0.txt)
-
-1.  **Group** : io.gitlab.arturbosch.detekt. **Name** : detekt-rules-exceptions. **Version** : 1.21.0.
-     * **Project URL:** [https://detekt.dev](https://detekt.dev)
-     * **License:** [The Apache Software License, Version 2.0](https://www.apache.org/licenses/LICENSE-2.0.txt)
-
-1.  **Group** : io.gitlab.arturbosch.detekt. **Name** : detekt-rules-naming. **Version** : 1.21.0.
-     * **Project URL:** [https://detekt.dev](https://detekt.dev)
-     * **License:** [The Apache Software License, Version 2.0](https://www.apache.org/licenses/LICENSE-2.0.txt)
-
-1.  **Group** : io.gitlab.arturbosch.detekt. **Name** : detekt-rules-performance. **Version** : 1.21.0.
-     * **Project URL:** [https://detekt.dev](https://detekt.dev)
-     * **License:** [The Apache Software License, Version 2.0](https://www.apache.org/licenses/LICENSE-2.0.txt)
-
-1.  **Group** : io.gitlab.arturbosch.detekt. **Name** : detekt-rules-style. **Version** : 1.21.0.
-     * **Project URL:** [https://detekt.dev](https://detekt.dev)
-     * **License:** [The Apache Software License, Version 2.0](https://www.apache.org/licenses/LICENSE-2.0.txt)
-
-1.  **Group** : io.gitlab.arturbosch.detekt. **Name** : detekt-tooling. **Version** : 1.21.0.
-     * **Project URL:** [https://detekt.dev](https://detekt.dev)
-     * **License:** [The Apache Software License, Version 2.0](https://www.apache.org/licenses/LICENSE-2.0.txt)
-
-1.  **Group** : io.gitlab.arturbosch.detekt. **Name** : detekt-utils. **Version** : 1.21.0.
-     * **Project URL:** [https://detekt.dev](https://detekt.dev)
-     * **License:** [The Apache Software License, Version 2.0](https://www.apache.org/licenses/LICENSE-2.0.txt)
-
-1.  **Group** : io.grpc. **Name** : grpc-api. **Version** : 1.46.0.
-     * **Project URL:** [https://github.com/grpc/grpc-java](https://github.com/grpc/grpc-java)
-     * **License:** [Apache 2.0](https://opensource.org/licenses/Apache-2.0)
-
-1.  **Group** : io.grpc. **Name** : grpc-context. **Version** : 1.46.0.
-     * **Project URL:** [https://github.com/grpc/grpc-java](https://github.com/grpc/grpc-java)
-     * **License:** [Apache 2.0](https://opensource.org/licenses/Apache-2.0)
-
-1.  **Group** : io.grpc. **Name** : grpc-core. **Version** : 1.46.0.
-     * **Project URL:** [https://github.com/grpc/grpc-java](https://github.com/grpc/grpc-java)
-     * **License:** [Apache 2.0](https://opensource.org/licenses/Apache-2.0)
-
-1.  **Group** : io.grpc. **Name** : grpc-protobuf. **Version** : 1.46.0.
-     * **Project URL:** [https://github.com/grpc/grpc-java](https://github.com/grpc/grpc-java)
-     * **License:** [Apache 2.0](https://opensource.org/licenses/Apache-2.0)
-
-1.  **Group** : io.grpc. **Name** : grpc-protobuf-lite. **Version** : 1.46.0.
-     * **Project URL:** [https://github.com/grpc/grpc-java](https://github.com/grpc/grpc-java)
-     * **License:** [Apache 2.0](https://opensource.org/licenses/Apache-2.0)
-
-1.  **Group** : io.grpc. **Name** : grpc-stub. **Version** : 1.46.0.
-     * **Project URL:** [https://github.com/grpc/grpc-java](https://github.com/grpc/grpc-java)
-     * **License:** [Apache 2.0](https://opensource.org/licenses/Apache-2.0)
-
-1.  **Group** : io.grpc. **Name** : protoc-gen-grpc-java. **Version** : 1.46.0.
-     * **Project URL:** [https://github.com/grpc/grpc-java](https://github.com/grpc/grpc-java)
-     * **License:** [Apache 2.0](https://opensource.org/licenses/Apache-2.0)
-
-1.  **Group** : io.perfmark. **Name** : perfmark-api. **Version** : 0.25.0.
-     * **Project URL:** [https://github.com/perfmark/perfmark](https://github.com/perfmark/perfmark)
-     * **License:** [Apache 2.0](https://opensource.org/licenses/Apache-2.0)
-
-1.  **Group** : io.spine.validation. **Name** : spine-validation-java-runtime. **Version** : 2.0.0-SNAPSHOT.61.**No license information found**
-1.  **Group** : io.spine.validation. **Name** : spine-validation-java-runtime. **Version** : 2.0.0-SNAPSHOT.70.**No license information found**
-1.  **Group** : jakarta.activation. **Name** : jakarta.activation-api. **Version** : 1.2.1.
-     * **Project URL:** [https://www.eclipse.org](https://www.eclipse.org)
-     * **License:** [EDL 1.0](http://www.eclipse.org/org/documents/edl-v10.php)
-     * **License:** [Eclipse Public License v. 2.0](https://www.eclipse.org/org/documents/epl-2.0/EPL-2.0.txt)
-     * **License:** [GNU General Public License, version 2 with the GNU Classpath Exception](https://www.gnu.org/software/classpath/license.html)
-
-1.  **Group** : jakarta.xml.bind. **Name** : jakarta.xml.bind-api. **Version** : 2.3.2.
-     * **Project URL:** [https://www.eclipse.org](https://www.eclipse.org)
-     * **License:** [Eclipse Distribution License - v 1.0](http://www.eclipse.org/org/documents/edl-v10.php)
-     * **License:** [Eclipse Public License v. 2.0](https://www.eclipse.org/org/documents/epl-2.0/EPL-2.0.txt)
-     * **License:** [GNU General Public License, version 2 with the GNU Classpath Exception](https://www.gnu.org/software/classpath/license.html)
-
-1.  **Group** : javax.annotation. **Name** : javax.annotation-api. **Version** : 1.3.2.
-     * **Project URL:** [http://jcp.org/en/jsr/detail?id=250](http://jcp.org/en/jsr/detail?id=250)
-     * **License:** [CDDL + GPLv2 with classpath exception](https://github.com/javaee/javax.annotation/blob/master/LICENSE)
-
-1.  **Group** : junit. **Name** : junit. **Version** : 4.13.2.
-     * **Project URL:** [http://junit.org](http://junit.org)
-     * **License:** [Eclipse Public License 1.0](http://www.eclipse.org/legal/epl-v10.html)
-
-1.  **Group** : kr.motd.maven. **Name** : os-maven-plugin. **Version** : 1.7.0.
-     * **Project URL:** [https://github.com/trustin/os-maven-plugin/](https://github.com/trustin/os-maven-plugin/)
-     * **License:** [Apache License, Version 2.0](http://www.apache.org/licenses/LICENSE-2.0)
-
-1.  **Group** : net.java.dev.jna. **Name** : jna. **Version** : 5.6.0.
-     * **Project URL:** [https://github.com/java-native-access/jna](https://github.com/java-native-access/jna)
-     * **License:** [Apache License v2.0](http://www.apache.org/licenses/LICENSE-2.0.txt)
-     * **License:** [LGPL, version 2.1](http://www.gnu.org/licenses/licenses.html)
-
-1.  **Group** : net.ltgt.gradle. **Name** : gradle-errorprone-plugin. **Version** : 3.0.1.**No license information found**
-1.  **Group** : org.apiguardian. **Name** : apiguardian-api. **Version** : 1.1.2.
-     * **Project URL:** [https://github.com/apiguardian-team/apiguardian](https://github.com/apiguardian-team/apiguardian)
-     * **License:** [The Apache License, Version 2.0](http://www.apache.org/licenses/LICENSE-2.0.txt)
-
-1.  **Group** : org.checkerframework. **Name** : checker-compat-qual. **Version** : 2.5.3.
-     * **Project URL:** [https://checkerframework.org](https://checkerframework.org)
-     * **License:** [GNU General Public License, version 2 (GPL2), with the classpath exception](http://www.gnu.org/software/classpath/license.html)
-     * **License:** [The MIT License](http://opensource.org/licenses/MIT)
-
-1.  **Group** : org.checkerframework. **Name** : checker-qual. **Version** : 3.12.0.
-     * **Project URL:** [https://checkerframework.org](https://checkerframework.org)
-     * **License:** [The MIT License](http://opensource.org/licenses/MIT)
-
-1.  **Group** : org.checkerframework. **Name** : checker-qual. **Version** : 3.13.0.
-     * **Project URL:** [https://checkerframework.org](https://checkerframework.org)
-     * **License:** [The MIT License](http://opensource.org/licenses/MIT)
-
-1.  **Group** : org.checkerframework. **Name** : checker-qual. **Version** : 3.19.0.
-     * **Project URL:** [https://checkerframework.org](https://checkerframework.org)
-     * **License:** [The MIT License](http://opensource.org/licenses/MIT)
-
-1.  **Group** : org.checkerframework. **Name** : checker-qual. **Version** : 3.21.3.
-     * **Project URL:** [https://checkerframework.org](https://checkerframework.org)
-     * **License:** [The MIT License](http://opensource.org/licenses/MIT)
-
-1.  **Group** : org.checkerframework. **Name** : dataflow-errorprone. **Version** : 3.24.0.
-     * **Project URL:** [https://checkerframework.org](https://checkerframework.org)
-     * **License:** [GNU General Public License, version 2 (GPL2), with the classpath exception](http://www.gnu.org/software/classpath/license.html)
-
-1.  **Group** : org.codehaus.mojo. **Name** : animal-sniffer-annotations. **Version** : 1.19.
-     * **License:** [MIT license](http://www.opensource.org/licenses/mit-license.php)
-     * **License:** [The Apache Software License, Version 2.0](http://www.apache.org/licenses/LICENSE-2.0.txt)
-
-1.  **Group** : org.codehaus.woodstox. **Name** : stax2-api. **Version** : 4.2.1.
-     * **Project URL:** [http://github.com/FasterXML/stax2-api](http://github.com/FasterXML/stax2-api)
-     * **License:** [The Apache Software License, Version 2.0](http://www.apache.org/licenses/LICENSE-2.0.txt)
-     * **License:** [The BSD License](http://www.opensource.org/licenses/bsd-license.php)
-
-1.  **Group** : org.eclipse.jgit. **Name** : org.eclipse.jgit. **Version** : 4.4.1.201607150455-r.
-     * **License:** Eclipse Distribution License (New BSD License)
-
-1.  **Group** : org.freemarker. **Name** : freemarker. **Version** : 2.3.31.
-     * **Project URL:** [https://freemarker.apache.org/](https://freemarker.apache.org/)
-     * **License:** [Apache License, Version 2.0](http://www.apache.org/licenses/LICENSE-2.0.txt)
-
-1.  **Group** : org.hamcrest. **Name** : hamcrest-core. **Version** : 1.3.
-     * **License:** [New BSD License](http://www.opensource.org/licenses/bsd-license.php)
-
-1.  **Group** : org.jacoco. **Name** : org.jacoco.agent. **Version** : 0.8.8.
-     * **License:** [Eclipse Public License 2.0](https://www.eclipse.org/legal/epl-2.0/)
-
-1.  **Group** : org.jacoco. **Name** : org.jacoco.ant. **Version** : 0.8.8.
-     * **License:** [Eclipse Public License 2.0](https://www.eclipse.org/legal/epl-2.0/)
-
-1.  **Group** : org.jacoco. **Name** : org.jacoco.core. **Version** : 0.8.8.
-     * **License:** [Eclipse Public License 2.0](https://www.eclipse.org/legal/epl-2.0/)
-
-1.  **Group** : org.jacoco. **Name** : org.jacoco.report. **Version** : 0.8.8.
-     * **License:** [Eclipse Public License 2.0](https://www.eclipse.org/legal/epl-2.0/)
-
-1.  **Group** : org.jetbrains. **Name** : annotations. **Version** : 13.0.
-     * **Project URL:** [http://www.jetbrains.org](http://www.jetbrains.org)
-     * **License:** [The Apache Software License, Version 2.0](http://www.apache.org/licenses/LICENSE-2.0.txt)
-
-1.  **Group** : org.jetbrains. **Name** : markdown. **Version** : 0.3.1.**No license information found**
-1.  **Group** : org.jetbrains. **Name** : markdown-jvm. **Version** : 0.3.1.
-     * **Project URL:** [https://github.com/JetBrains/markdown](https://github.com/JetBrains/markdown)
-     * **License:** [The Apache Software License, Version 2.0](http://www.apache.org/licenses/LICENSE-2.0.txt)
-
-1.  **Group** : org.jetbrains.dokka. **Name** : dokka-analysis. **Version** : 1.7.20.
-     * **Project URL:** [https://github.com/Kotlin/dokka](https://github.com/Kotlin/dokka)
-     * **License:** [The Apache Software License, Version 2.0](http://www.apache.org/licenses/LICENSE-2.0.txt)
-
-1.  **Group** : org.jetbrains.dokka. **Name** : dokka-base. **Version** : 1.7.20.
-     * **Project URL:** [https://github.com/Kotlin/dokka](https://github.com/Kotlin/dokka)
-     * **License:** [The Apache Software License, Version 2.0](http://www.apache.org/licenses/LICENSE-2.0.txt)
-
-1.  **Group** : org.jetbrains.dokka. **Name** : dokka-core. **Version** : 1.7.20.
-     * **Project URL:** [https://github.com/Kotlin/dokka](https://github.com/Kotlin/dokka)
-     * **License:** [The Apache Software License, Version 2.0](http://www.apache.org/licenses/LICENSE-2.0.txt)
-
-1.  **Group** : org.jetbrains.dokka. **Name** : javadoc-plugin. **Version** : 1.7.20.
-     * **Project URL:** [https://github.com/Kotlin/dokka](https://github.com/Kotlin/dokka)
-     * **License:** [The Apache Software License, Version 2.0](http://www.apache.org/licenses/LICENSE-2.0.txt)
-
-1.  **Group** : org.jetbrains.dokka. **Name** : kotlin-analysis-compiler. **Version** : 1.7.20.
-     * **Project URL:** [https://github.com/Kotlin/dokka](https://github.com/Kotlin/dokka)
-     * **License:** [The Apache Software License, Version 2.0](http://www.apache.org/licenses/LICENSE-2.0.txt)
-
-1.  **Group** : org.jetbrains.dokka. **Name** : kotlin-analysis-intellij. **Version** : 1.7.20.
-     * **Project URL:** [https://github.com/Kotlin/dokka](https://github.com/Kotlin/dokka)
-     * **License:** [The Apache Software License, Version 2.0](http://www.apache.org/licenses/LICENSE-2.0.txt)
-
-1.  **Group** : org.jetbrains.dokka. **Name** : kotlin-as-java-plugin. **Version** : 1.7.20.
-     * **Project URL:** [https://github.com/Kotlin/dokka](https://github.com/Kotlin/dokka)
-     * **License:** [The Apache Software License, Version 2.0](http://www.apache.org/licenses/LICENSE-2.0.txt)
-
-1.  **Group** : org.jetbrains.intellij.deps. **Name** : trove4j. **Version** : 1.0.20200330.
-     * **Project URL:** [https://github.com/JetBrains/intellij-deps-trove4j](https://github.com/JetBrains/intellij-deps-trove4j)
-     * **License:** [GNU LESSER GENERAL PUBLIC LICENSE 2.1](https://www.gnu.org/licenses/old-licenses/lgpl-2.1.en.html)
-
-1.  **Group** : org.jetbrains.kotlin. **Name** : kotlin-compiler-embeddable. **Version** : 1.6.21.
-     * **Project URL:** [https://kotlinlang.org/](https://kotlinlang.org/)
-     * **License:** [The Apache License, Version 2.0](http://www.apache.org/licenses/LICENSE-2.0.txt)
-
-1.  **Group** : org.jetbrains.kotlin. **Name** : kotlin-compiler-embeddable. **Version** : 1.7.20.
-     * **Project URL:** [https://kotlinlang.org/](https://kotlinlang.org/)
-     * **License:** [The Apache License, Version 2.0](http://www.apache.org/licenses/LICENSE-2.0.txt)
-
-1.  **Group** : org.jetbrains.kotlin. **Name** : kotlin-daemon-embeddable. **Version** : 1.6.21.
-     * **Project URL:** [https://kotlinlang.org/](https://kotlinlang.org/)
-     * **License:** [The Apache License, Version 2.0](http://www.apache.org/licenses/LICENSE-2.0.txt)
-
-1.  **Group** : org.jetbrains.kotlin. **Name** : kotlin-daemon-embeddable. **Version** : 1.7.20.
-     * **Project URL:** [https://kotlinlang.org/](https://kotlinlang.org/)
-     * **License:** [The Apache License, Version 2.0](http://www.apache.org/licenses/LICENSE-2.0.txt)
-
-1.  **Group** : org.jetbrains.kotlin. **Name** : kotlin-klib-commonizer-embeddable. **Version** : 1.7.20.
-     * **Project URL:** [https://kotlinlang.org/](https://kotlinlang.org/)
-     * **License:** [The Apache License, Version 2.0](http://www.apache.org/licenses/LICENSE-2.0.txt)
-
-1.  **Group** : org.jetbrains.kotlin. **Name** : kotlin-reflect. **Version** : 1.6.21.
-     * **Project URL:** [https://kotlinlang.org/](https://kotlinlang.org/)
-     * **License:** [The Apache License, Version 2.0](http://www.apache.org/licenses/LICENSE-2.0.txt)
-
-1.  **Group** : org.jetbrains.kotlin. **Name** : kotlin-reflect. **Version** : 1.7.20.
-     * **Project URL:** [https://kotlinlang.org/](https://kotlinlang.org/)
-     * **License:** [The Apache License, Version 2.0](http://www.apache.org/licenses/LICENSE-2.0.txt)
-
-1.  **Group** : org.jetbrains.kotlin. **Name** : kotlin-script-runtime. **Version** : 1.6.21.
-     * **Project URL:** [https://kotlinlang.org/](https://kotlinlang.org/)
-     * **License:** [The Apache License, Version 2.0](http://www.apache.org/licenses/LICENSE-2.0.txt)
-
-1.  **Group** : org.jetbrains.kotlin. **Name** : kotlin-script-runtime. **Version** : 1.7.20.
-     * **Project URL:** [https://kotlinlang.org/](https://kotlinlang.org/)
-     * **License:** [The Apache License, Version 2.0](http://www.apache.org/licenses/LICENSE-2.0.txt)
-
-1.  **Group** : org.jetbrains.kotlin. **Name** : kotlin-scripting-common. **Version** : 1.7.20.
-     * **Project URL:** [https://kotlinlang.org/](https://kotlinlang.org/)
-     * **License:** [The Apache License, Version 2.0](http://www.apache.org/licenses/LICENSE-2.0.txt)
-
-1.  **Group** : org.jetbrains.kotlin. **Name** : kotlin-scripting-compiler-embeddable. **Version** : 1.7.20.
-     * **Project URL:** [https://kotlinlang.org/](https://kotlinlang.org/)
-     * **License:** [The Apache License, Version 2.0](http://www.apache.org/licenses/LICENSE-2.0.txt)
-
-1.  **Group** : org.jetbrains.kotlin. **Name** : kotlin-scripting-compiler-impl-embeddable. **Version** : 1.7.20.
-     * **Project URL:** [https://kotlinlang.org/](https://kotlinlang.org/)
-     * **License:** [The Apache License, Version 2.0](http://www.apache.org/licenses/LICENSE-2.0.txt)
-
-1.  **Group** : org.jetbrains.kotlin. **Name** : kotlin-scripting-jvm. **Version** : 1.7.20.
-     * **Project URL:** [https://kotlinlang.org/](https://kotlinlang.org/)
-     * **License:** [The Apache License, Version 2.0](http://www.apache.org/licenses/LICENSE-2.0.txt)
-
-1.  **Group** : org.jetbrains.kotlin. **Name** : kotlin-stdlib. **Version** : 1.6.21.
-     * **Project URL:** [https://kotlinlang.org/](https://kotlinlang.org/)
-     * **License:** [The Apache License, Version 2.0](http://www.apache.org/licenses/LICENSE-2.0.txt)
-
-1.  **Group** : org.jetbrains.kotlin. **Name** : kotlin-stdlib. **Version** : 1.7.20.
-     * **Project URL:** [https://kotlinlang.org/](https://kotlinlang.org/)
-     * **License:** [The Apache License, Version 2.0](http://www.apache.org/licenses/LICENSE-2.0.txt)
-
-1.  **Group** : org.jetbrains.kotlin. **Name** : kotlin-stdlib-common. **Version** : 1.6.21.
-     * **Project URL:** [https://kotlinlang.org/](https://kotlinlang.org/)
-     * **License:** [The Apache License, Version 2.0](http://www.apache.org/licenses/LICENSE-2.0.txt)
-
-1.  **Group** : org.jetbrains.kotlin. **Name** : kotlin-stdlib-common. **Version** : 1.7.20.
-     * **Project URL:** [https://kotlinlang.org/](https://kotlinlang.org/)
-     * **License:** [The Apache License, Version 2.0](http://www.apache.org/licenses/LICENSE-2.0.txt)
-
-1.  **Group** : org.jetbrains.kotlin. **Name** : kotlin-stdlib-jdk7. **Version** : 1.7.20.
-     * **Project URL:** [https://kotlinlang.org/](https://kotlinlang.org/)
-     * **License:** [The Apache License, Version 2.0](http://www.apache.org/licenses/LICENSE-2.0.txt)
-
-1.  **Group** : org.jetbrains.kotlin. **Name** : kotlin-stdlib-jdk8. **Version** : 1.7.20.
-     * **Project URL:** [https://kotlinlang.org/](https://kotlinlang.org/)
-     * **License:** [The Apache License, Version 2.0](http://www.apache.org/licenses/LICENSE-2.0.txt)
-
-1.  **Group** : org.jetbrains.kotlin. **Name** : kotlin-test. **Version** : 1.7.20.
-     * **Project URL:** [https://kotlinlang.org/](https://kotlinlang.org/)
-     * **License:** [The Apache License, Version 2.0](http://www.apache.org/licenses/LICENSE-2.0.txt)
-
-1.  **Group** : org.jetbrains.kotlin. **Name** : kotlin-test-annotations-common. **Version** : 1.7.20.
-     * **Project URL:** [https://kotlinlang.org/](https://kotlinlang.org/)
-     * **License:** [The Apache License, Version 2.0](http://www.apache.org/licenses/LICENSE-2.0.txt)
-
-1.  **Group** : org.jetbrains.kotlin. **Name** : kotlin-test-common. **Version** : 1.7.20.
-     * **Project URL:** [https://kotlinlang.org/](https://kotlinlang.org/)
-     * **License:** [The Apache License, Version 2.0](http://www.apache.org/licenses/LICENSE-2.0.txt)
-
-1.  **Group** : org.jetbrains.kotlin. **Name** : kotlin-test-junit5. **Version** : 1.7.20.
-     * **Project URL:** [https://kotlinlang.org/](https://kotlinlang.org/)
-     * **License:** [The Apache License, Version 2.0](http://www.apache.org/licenses/LICENSE-2.0.txt)
-
-1.  **Group** : org.jetbrains.kotlinx. **Name** : kotlinx-coroutines-bom. **Version** : 1.6.3.**No license information found**
-1.  **Group** : org.jetbrains.kotlinx. **Name** : kotlinx-coroutines-core. **Version** : 1.6.3.**No license information found**
-1.  **Group** : org.jetbrains.kotlinx. **Name** : kotlinx-coroutines-core-jvm. **Version** : 1.6.3.
-     * **Project URL:** [https://github.com/Kotlin/kotlinx.coroutines](https://github.com/Kotlin/kotlinx.coroutines)
-     * **License:** [The Apache Software License, Version 2.0](https://www.apache.org/licenses/LICENSE-2.0.txt)
-
-1.  **Group** : org.jetbrains.kotlinx. **Name** : kotlinx-html-jvm. **Version** : 0.7.5.
-     * **Project URL:** [https://github.com/Kotlin/kotlinx.html](https://github.com/Kotlin/kotlinx.html)
-     * **License:** [The Apache License, Version 2.0](https://www.apache.org/licenses/LICENSE-2.0.txt)
-
-1.  **Group** : org.jetbrains.kotlinx. **Name** : kotlinx-serialization-core. **Version** : 1.1.0.**No license information found**
-1.  **Group** : org.jetbrains.kotlinx. **Name** : kotlinx-serialization-core-jvm. **Version** : 1.1.0.
-     * **Project URL:** [https://github.com/Kotlin/kotlinx.serialization](https://github.com/Kotlin/kotlinx.serialization)
-     * **License:** [The Apache Software License, Version 2.0](https://www.apache.org/licenses/LICENSE-2.0.txt)
-
-1.  **Group** : org.jetbrains.kotlinx. **Name** : kotlinx-serialization-json. **Version** : 1.1.0.**No license information found**
-1.  **Group** : org.jetbrains.kotlinx. **Name** : kotlinx-serialization-json-jvm. **Version** : 1.1.0.
-     * **Project URL:** [https://github.com/Kotlin/kotlinx.serialization](https://github.com/Kotlin/kotlinx.serialization)
-     * **License:** [The Apache Software License, Version 2.0](https://www.apache.org/licenses/LICENSE-2.0.txt)
-
-1.  **Group** : org.jsoup. **Name** : jsoup. **Version** : 1.14.3.
-     * **Project URL:** [https://jsoup.org/](https://jsoup.org/)
-     * **License:** [The MIT License](https://jsoup.org/license)
-
-1.  **Group** : org.junit. **Name** : junit-bom. **Version** : 5.9.1.**No license information found**
-1.  **Group** : org.junit.jupiter. **Name** : junit-jupiter-api. **Version** : 5.9.1.
-     * **Project URL:** [https://junit.org/junit5/](https://junit.org/junit5/)
-     * **License:** [Eclipse Public License v2.0](https://www.eclipse.org/legal/epl-v20.html)
-
-1.  **Group** : org.junit.jupiter. **Name** : junit-jupiter-engine. **Version** : 5.9.1.
-     * **Project URL:** [https://junit.org/junit5/](https://junit.org/junit5/)
-     * **License:** [Eclipse Public License v2.0](https://www.eclipse.org/legal/epl-v20.html)
-
-1.  **Group** : org.junit.jupiter. **Name** : junit-jupiter-params. **Version** : 5.9.1.
-     * **Project URL:** [https://junit.org/junit5/](https://junit.org/junit5/)
-     * **License:** [Eclipse Public License v2.0](https://www.eclipse.org/legal/epl-v20.html)
-
-1.  **Group** : org.junit.platform. **Name** : junit-platform-commons. **Version** : 1.9.1.
-     * **Project URL:** [https://junit.org/junit5/](https://junit.org/junit5/)
-     * **License:** [Eclipse Public License v2.0](https://www.eclipse.org/legal/epl-v20.html)
-
-1.  **Group** : org.junit.platform. **Name** : junit-platform-engine. **Version** : 1.9.1.
-     * **Project URL:** [https://junit.org/junit5/](https://junit.org/junit5/)
-     * **License:** [Eclipse Public License v2.0](https://www.eclipse.org/legal/epl-v20.html)
-
-1.  **Group** : org.opentest4j. **Name** : opentest4j. **Version** : 1.2.0.
-     * **Project URL:** [https://github.com/ota4j-team/opentest4j](https://github.com/ota4j-team/opentest4j)
-     * **License:** [The Apache License, Version 2.0](http://www.apache.org/licenses/LICENSE-2.0.txt)
-
-1.  **Group** : org.ow2.asm. **Name** : asm. **Version** : 9.1.
-     * **Project URL:** [http://asm.ow2.io/](http://asm.ow2.io/)
-     * **License:** [BSD-3-Clause](https://asm.ow2.io/license.html)
-     * **License:** [The Apache Software License, Version 2.0](http://www.apache.org/licenses/LICENSE-2.0.txt)
-
-1.  **Group** : org.ow2.asm. **Name** : asm. **Version** : 9.2.
-     * **Project URL:** [http://asm.ow2.io/](http://asm.ow2.io/)
-     * **License:** [BSD-3-Clause](https://asm.ow2.io/license.html)
-     * **License:** [The Apache Software License, Version 2.0](http://www.apache.org/licenses/LICENSE-2.0.txt)
-
-1.  **Group** : org.ow2.asm. **Name** : asm-analysis. **Version** : 9.2.
-     * **Project URL:** [http://asm.ow2.io/](http://asm.ow2.io/)
-     * **License:** [BSD-3-Clause](https://asm.ow2.io/license.html)
-     * **License:** [The Apache Software License, Version 2.0](http://www.apache.org/licenses/LICENSE-2.0.txt)
-
-1.  **Group** : org.ow2.asm. **Name** : asm-commons. **Version** : 9.2.
-     * **Project URL:** [http://asm.ow2.io/](http://asm.ow2.io/)
-     * **License:** [BSD-3-Clause](https://asm.ow2.io/license.html)
-     * **License:** [The Apache Software License, Version 2.0](http://www.apache.org/licenses/LICENSE-2.0.txt)
-
-1.  **Group** : org.ow2.asm. **Name** : asm-tree. **Version** : 9.2.
-     * **Project URL:** [http://asm.ow2.io/](http://asm.ow2.io/)
-     * **License:** [BSD-3-Clause](https://asm.ow2.io/license.html)
-     * **License:** [The Apache Software License, Version 2.0](http://www.apache.org/licenses/LICENSE-2.0.txt)
-
-1.  **Group** : org.pcollections. **Name** : pcollections. **Version** : 3.1.4.
-     * **Project URL:** [https://github.com/hrldcpr/pcollections](https://github.com/hrldcpr/pcollections)
-     * **License:** [The MIT License](https://opensource.org/licenses/mit-license.php)
-
-1.  **Group** : org.yaml. **Name** : snakeyaml. **Version** : 1.30.
-     * **Project URL:** [https://bitbucket.org/snakeyaml/snakeyaml](https://bitbucket.org/snakeyaml/snakeyaml)
-     * **License:** [Apache License, Version 2.0](http://www.apache.org/licenses/LICENSE-2.0.txt)
-
-1.  **Group** : org.yaml. **Name** : snakeyaml. **Version** : 1.31.
-     * **Project URL:** [https://bitbucket.org/snakeyaml/snakeyaml](https://bitbucket.org/snakeyaml/snakeyaml)
-     * **License:** [Apache License, Version 2.0](http://www.apache.org/licenses/LICENSE-2.0.txt)
-
-
-The dependencies distributed under several licenses, are used according their commercial-use-friendly license.
-
-<<<<<<< HEAD
-This report was generated on **Thu Nov 17 21:39:43 EET 2022** using [Gradle-License-Report plugin](https://github.com/jk1/Gradle-License-Report) by Evgeny Naumenko, licensed under [Apache 2.0 License](https://github.com/jk1/Gradle-License-Report/blob/master/LICENSE).
-=======
-This report was generated on **Mon Nov 14 17:00:15 EET 2022** using [Gradle-License-Report plugin](https://github.com/jk1/Gradle-License-Report) by Evgeny Naumenko, licensed under [Apache 2.0 License](https://github.com/jk1/Gradle-License-Report/blob/master/LICENSE).
->>>>>>> bc23e970
-
-
-
-
-# Dependencies of `io.spine.protodata:protodata-compiler:0.4.4`
-
-## Runtime
-1.  **Group** : com.fasterxml.jackson. **Name** : jackson-bom. **Version** : 2.13.4.**No license information found**
-1.  **Group** : com.fasterxml.jackson.core. **Name** : jackson-annotations. **Version** : 2.13.4.
-     * **Project URL:** [http://github.com/FasterXML/jackson](http://github.com/FasterXML/jackson)
-     * **License:** [The Apache Software License, Version 2.0](http://www.apache.org/licenses/LICENSE-2.0.txt)
-
-1.  **Group** : com.fasterxml.jackson.core. **Name** : jackson-core. **Version** : 2.13.4.
-     * **Project URL:** [https://github.com/FasterXML/jackson-core](https://github.com/FasterXML/jackson-core)
-     * **License:** [Apache License, Version 2.0](http://www.apache.org/licenses/LICENSE-2.0.txt)
-     * **License:** [The Apache Software License, Version 2.0](http://www.apache.org/licenses/LICENSE-2.0.txt)
-
-1.  **Group** : com.fasterxml.jackson.core. **Name** : jackson-databind. **Version** : 2.13.4.2.
-     * **Project URL:** [http://github.com/FasterXML/jackson](http://github.com/FasterXML/jackson)
-     * **License:** [Apache License, Version 2.0](http://www.apache.org/licenses/LICENSE-2.0.txt)
-     * **License:** [The Apache Software License, Version 2.0](http://www.apache.org/licenses/LICENSE-2.0.txt)
-
-1.  **Group** : com.fasterxml.jackson.dataformat. **Name** : jackson-dataformat-yaml. **Version** : 2.13.4.
-     * **Project URL:** [https://github.com/FasterXML/jackson-dataformats-text](https://github.com/FasterXML/jackson-dataformats-text)
-     * **License:** [Apache License, Version 2.0](http://www.apache.org/licenses/LICENSE-2.0.txt)
-     * **License:** [The Apache Software License, Version 2.0](http://www.apache.org/licenses/LICENSE-2.0.txt)
-
-1.  **Group** : com.fasterxml.jackson.module. **Name** : jackson-module-kotlin. **Version** : 2.13.4.
-     * **Project URL:** [https://github.com/FasterXML/jackson-module-kotlin](https://github.com/FasterXML/jackson-module-kotlin)
-     * **License:** [Apache License, Version 2.0](http://www.apache.org/licenses/LICENSE-2.0.txt)
-     * **License:** [The Apache Software License, Version 2.0](http://www.apache.org/licenses/LICENSE-2.0.txt)
-
-1.  **Group** : com.google.android. **Name** : annotations. **Version** : 4.1.1.4.
-     * **Project URL:** [http://source.android.com/](http://source.android.com/)
-     * **License:** [Apache 2.0](http://www.apache.org/licenses/LICENSE-2.0)
-
-1.  **Group** : com.google.api.grpc. **Name** : proto-google-common-protos. **Version** : 2.0.1.
-     * **Project URL:** [https://github.com/googleapis/java-iam/proto-google-common-protos](https://github.com/googleapis/java-iam/proto-google-common-protos)
-     * **License:** [Apache-2.0](https://www.apache.org/licenses/LICENSE-2.0.txt)
-
-1.  **Group** : com.google.code.findbugs. **Name** : jsr305. **Version** : 3.0.2.
-     * **Project URL:** [http://findbugs.sourceforge.net/](http://findbugs.sourceforge.net/)
-     * **License:** [The Apache Software License, Version 2.0](http://www.apache.org/licenses/LICENSE-2.0.txt)
-
-1.  **Group** : com.google.code.gson. **Name** : gson. **Version** : 2.8.9.
-     * **Project URL:** [https://github.com/google/gson/gson](https://github.com/google/gson/gson)
-     * **License:** [Apache-2.0](https://www.apache.org/licenses/LICENSE-2.0.txt)
-
-1.  **Group** : com.google.errorprone. **Name** : error_prone_annotations. **Version** : 2.11.0.
-     * **License:** [Apache 2.0](http://www.apache.org/licenses/LICENSE-2.0.txt)
-
-1.  **Group** : com.google.flogger. **Name** : flogger. **Version** : 0.7.4.
-     * **Project URL:** [https://github.com/google/flogger](https://github.com/google/flogger)
-     * **License:** [Apache 2.0](https://www.apache.org/licenses/LICENSE-2.0.txt)
-
-1.  **Group** : com.google.flogger. **Name** : flogger-system-backend. **Version** : 0.7.4.
-     * **Project URL:** [https://github.com/google/flogger](https://github.com/google/flogger)
-     * **License:** [Apache 2.0](https://www.apache.org/licenses/LICENSE-2.0.txt)
-
-1.  **Group** : com.google.guava. **Name** : failureaccess. **Version** : 1.0.1.
-     * **Project URL:** [https://github.com/google/guava/](https://github.com/google/guava/)
-     * **License:** [The Apache Software License, Version 2.0](http://www.apache.org/licenses/LICENSE-2.0.txt)
-
-1.  **Group** : com.google.guava. **Name** : guava. **Version** : 31.1-jre.
-     * **Project URL:** [https://github.com/google/guava](https://github.com/google/guava)
-     * **License:** [Apache License, Version 2.0](http://www.apache.org/licenses/LICENSE-2.0.txt)
-
-1.  **Group** : com.google.guava. **Name** : listenablefuture. **Version** : 9999.0-empty-to-avoid-conflict-with-guava.
-     * **License:** [The Apache Software License, Version 2.0](http://www.apache.org/licenses/LICENSE-2.0.txt)
-
-1.  **Group** : com.google.j2objc. **Name** : j2objc-annotations. **Version** : 1.3.
-     * **Project URL:** [https://github.com/google/j2objc/](https://github.com/google/j2objc/)
-     * **License:** [The Apache Software License, Version 2.0](http://www.apache.org/licenses/LICENSE-2.0.txt)
-
-1.  **Group** : com.google.protobuf. **Name** : protobuf-java. **Version** : 3.19.6.
-     * **Project URL:** [https://developers.google.com/protocol-buffers/](https://developers.google.com/protocol-buffers/)
-     * **License:** [3-Clause BSD License](https://opensource.org/licenses/BSD-3-Clause)
-
-1.  **Group** : com.google.protobuf. **Name** : protobuf-java-util. **Version** : 3.19.6.
-     * **Project URL:** [https://developers.google.com/protocol-buffers/](https://developers.google.com/protocol-buffers/)
-     * **License:** [3-Clause BSD License](https://opensource.org/licenses/BSD-3-Clause)
-
-1.  **Group** : com.google.protobuf. **Name** : protobuf-kotlin. **Version** : 3.19.6.
-     * **License:** [3-Clause BSD License](https://opensource.org/licenses/BSD-3-Clause)
-
-1.  **Group** : com.squareup. **Name** : javapoet. **Version** : 1.13.0.
-     * **Project URL:** [http://github.com/square/javapoet/](http://github.com/square/javapoet/)
-     * **License:** [Apache 2.0](http://www.apache.org/licenses/LICENSE-2.0.txt)
-
-1.  **Group** : io.grpc. **Name** : grpc-api. **Version** : 1.46.0.
-     * **Project URL:** [https://github.com/grpc/grpc-java](https://github.com/grpc/grpc-java)
-     * **License:** [Apache 2.0](https://opensource.org/licenses/Apache-2.0)
-
-1.  **Group** : io.grpc. **Name** : grpc-context. **Version** : 1.46.0.
-     * **Project URL:** [https://github.com/grpc/grpc-java](https://github.com/grpc/grpc-java)
-     * **License:** [Apache 2.0](https://opensource.org/licenses/Apache-2.0)
-
-1.  **Group** : io.grpc. **Name** : grpc-core. **Version** : 1.46.0.
-     * **Project URL:** [https://github.com/grpc/grpc-java](https://github.com/grpc/grpc-java)
-     * **License:** [Apache 2.0](https://opensource.org/licenses/Apache-2.0)
-
-1.  **Group** : io.grpc. **Name** : grpc-protobuf. **Version** : 1.46.0.
-     * **Project URL:** [https://github.com/grpc/grpc-java](https://github.com/grpc/grpc-java)
-     * **License:** [Apache 2.0](https://opensource.org/licenses/Apache-2.0)
-
-1.  **Group** : io.grpc. **Name** : grpc-protobuf-lite. **Version** : 1.46.0.
-     * **Project URL:** [https://github.com/grpc/grpc-java](https://github.com/grpc/grpc-java)
-     * **License:** [Apache 2.0](https://opensource.org/licenses/Apache-2.0)
-
-1.  **Group** : io.grpc. **Name** : grpc-stub. **Version** : 1.46.0.
-     * **Project URL:** [https://github.com/grpc/grpc-java](https://github.com/grpc/grpc-java)
-     * **License:** [Apache 2.0](https://opensource.org/licenses/Apache-2.0)
-
-1.  **Group** : io.perfmark. **Name** : perfmark-api. **Version** : 0.25.0.
-     * **Project URL:** [https://github.com/perfmark/perfmark](https://github.com/perfmark/perfmark)
-     * **License:** [Apache 2.0](https://opensource.org/licenses/Apache-2.0)
-
-1.  **Group** : io.spine.validation. **Name** : spine-validation-java-runtime. **Version** : 2.0.0-SNAPSHOT.61.**No license information found**
-1.  **Group** : javax.annotation. **Name** : javax.annotation-api. **Version** : 1.3.2.
-     * **Project URL:** [http://jcp.org/en/jsr/detail?id=250](http://jcp.org/en/jsr/detail?id=250)
-     * **License:** [CDDL + GPLv2 with classpath exception](https://github.com/javaee/javax.annotation/blob/master/LICENSE)
-
-1.  **Group** : org.checkerframework. **Name** : checker-compat-qual. **Version** : 2.5.3.
-     * **Project URL:** [https://checkerframework.org](https://checkerframework.org)
-     * **License:** [GNU General Public License, version 2 (GPL2), with the classpath exception](http://www.gnu.org/software/classpath/license.html)
-     * **License:** [The MIT License](http://opensource.org/licenses/MIT)
-
-1.  **Group** : org.checkerframework. **Name** : checker-qual. **Version** : 3.12.0.
-     * **Project URL:** [https://checkerframework.org](https://checkerframework.org)
-     * **License:** [The MIT License](http://opensource.org/licenses/MIT)
-
-1.  **Group** : org.codehaus.mojo. **Name** : animal-sniffer-annotations. **Version** : 1.19.
-     * **License:** [MIT license](http://www.opensource.org/licenses/mit-license.php)
-     * **License:** [The Apache Software License, Version 2.0](http://www.apache.org/licenses/LICENSE-2.0.txt)
-
-1.  **Group** : org.jetbrains. **Name** : annotations. **Version** : 13.0.
-     * **Project URL:** [http://www.jetbrains.org](http://www.jetbrains.org)
-     * **License:** [The Apache Software License, Version 2.0](http://www.apache.org/licenses/LICENSE-2.0.txt)
-
-1.  **Group** : org.jetbrains.kotlin. **Name** : kotlin-reflect. **Version** : 1.7.20.
-     * **Project URL:** [https://kotlinlang.org/](https://kotlinlang.org/)
-     * **License:** [The Apache License, Version 2.0](http://www.apache.org/licenses/LICENSE-2.0.txt)
-
-1.  **Group** : org.jetbrains.kotlin. **Name** : kotlin-stdlib. **Version** : 1.7.20.
-     * **Project URL:** [https://kotlinlang.org/](https://kotlinlang.org/)
-     * **License:** [The Apache License, Version 2.0](http://www.apache.org/licenses/LICENSE-2.0.txt)
-
-1.  **Group** : org.jetbrains.kotlin. **Name** : kotlin-stdlib-common. **Version** : 1.7.20.
-     * **Project URL:** [https://kotlinlang.org/](https://kotlinlang.org/)
-     * **License:** [The Apache License, Version 2.0](http://www.apache.org/licenses/LICENSE-2.0.txt)
-
-1.  **Group** : org.jetbrains.kotlin. **Name** : kotlin-stdlib-jdk7. **Version** : 1.7.20.
-     * **Project URL:** [https://kotlinlang.org/](https://kotlinlang.org/)
-     * **License:** [The Apache License, Version 2.0](http://www.apache.org/licenses/LICENSE-2.0.txt)
-
-1.  **Group** : org.jetbrains.kotlin. **Name** : kotlin-stdlib-jdk8. **Version** : 1.7.20.
-     * **Project URL:** [https://kotlinlang.org/](https://kotlinlang.org/)
-     * **License:** [The Apache License, Version 2.0](http://www.apache.org/licenses/LICENSE-2.0.txt)
-
-1.  **Group** : org.yaml. **Name** : snakeyaml. **Version** : 1.31.
-     * **Project URL:** [https://bitbucket.org/snakeyaml/snakeyaml](https://bitbucket.org/snakeyaml/snakeyaml)
-     * **License:** [Apache License, Version 2.0](http://www.apache.org/licenses/LICENSE-2.0.txt)
-
-## Compile, tests, and tooling
-1.  **Group** : com.beust. **Name** : jcommander. **Version** : 1.82.
-     * **Project URL:** [https://jcommander.org](https://jcommander.org)
-     * **License:** [Apache License, Version 2.0](https://www.apache.org/licenses/LICENSE-2.0.txt)
-
-1.  **Group** : com.fasterxml.jackson. **Name** : jackson-bom. **Version** : 2.12.7.**No license information found**
-1.  **Group** : com.fasterxml.jackson. **Name** : jackson-bom. **Version** : 2.13.4.**No license information found**
-1.  **Group** : com.fasterxml.jackson.core. **Name** : jackson-annotations. **Version** : 2.12.7.
-     * **Project URL:** [http://github.com/FasterXML/jackson](http://github.com/FasterXML/jackson)
-     * **License:** [The Apache Software License, Version 2.0](http://www.apache.org/licenses/LICENSE-2.0.txt)
-
-1.  **Group** : com.fasterxml.jackson.core. **Name** : jackson-annotations. **Version** : 2.13.4.
-     * **Project URL:** [http://github.com/FasterXML/jackson](http://github.com/FasterXML/jackson)
-     * **License:** [The Apache Software License, Version 2.0](http://www.apache.org/licenses/LICENSE-2.0.txt)
-
-1.  **Group** : com.fasterxml.jackson.core. **Name** : jackson-core. **Version** : 2.12.7.
-     * **Project URL:** [https://github.com/FasterXML/jackson-core](https://github.com/FasterXML/jackson-core)
-     * **License:** [Apache License, Version 2.0](http://www.apache.org/licenses/LICENSE-2.0.txt)
-     * **License:** [The Apache Software License, Version 2.0](http://www.apache.org/licenses/LICENSE-2.0.txt)
-
-1.  **Group** : com.fasterxml.jackson.core. **Name** : jackson-core. **Version** : 2.13.4.
-     * **Project URL:** [https://github.com/FasterXML/jackson-core](https://github.com/FasterXML/jackson-core)
-     * **License:** [Apache License, Version 2.0](http://www.apache.org/licenses/LICENSE-2.0.txt)
-     * **License:** [The Apache Software License, Version 2.0](http://www.apache.org/licenses/LICENSE-2.0.txt)
-
-1.  **Group** : com.fasterxml.jackson.core. **Name** : jackson-databind. **Version** : 2.12.7.
-     * **Project URL:** [http://github.com/FasterXML/jackson](http://github.com/FasterXML/jackson)
-     * **License:** [Apache License, Version 2.0](http://www.apache.org/licenses/LICENSE-2.0.txt)
-     * **License:** [The Apache Software License, Version 2.0](http://www.apache.org/licenses/LICENSE-2.0.txt)
-
-1.  **Group** : com.fasterxml.jackson.core. **Name** : jackson-databind. **Version** : 2.13.4.
-     * **Project URL:** [http://github.com/FasterXML/jackson](http://github.com/FasterXML/jackson)
-     * **License:** [Apache License, Version 2.0](http://www.apache.org/licenses/LICENSE-2.0.txt)
-     * **License:** [The Apache Software License, Version 2.0](http://www.apache.org/licenses/LICENSE-2.0.txt)
-
-1.  **Group** : com.fasterxml.jackson.core. **Name** : jackson-databind. **Version** : 2.13.4.2.
-     * **Project URL:** [http://github.com/FasterXML/jackson](http://github.com/FasterXML/jackson)
-     * **License:** [Apache License, Version 2.0](http://www.apache.org/licenses/LICENSE-2.0.txt)
-     * **License:** [The Apache Software License, Version 2.0](http://www.apache.org/licenses/LICENSE-2.0.txt)
-
-1.  **Group** : com.fasterxml.jackson.dataformat. **Name** : jackson-dataformat-xml. **Version** : 2.12.7.
-     * **Project URL:** [https://github.com/FasterXML/jackson-dataformat-xml](https://github.com/FasterXML/jackson-dataformat-xml)
-     * **License:** [Apache License, Version 2.0](http://www.apache.org/licenses/LICENSE-2.0.txt)
-     * **License:** [The Apache Software License, Version 2.0](http://www.apache.org/licenses/LICENSE-2.0.txt)
-
-1.  **Group** : com.fasterxml.jackson.dataformat. **Name** : jackson-dataformat-yaml. **Version** : 2.13.4.
-     * **Project URL:** [https://github.com/FasterXML/jackson-dataformats-text](https://github.com/FasterXML/jackson-dataformats-text)
-     * **License:** [Apache License, Version 2.0](http://www.apache.org/licenses/LICENSE-2.0.txt)
-     * **License:** [The Apache Software License, Version 2.0](http://www.apache.org/licenses/LICENSE-2.0.txt)
-
-1.  **Group** : com.fasterxml.jackson.module. **Name** : jackson-module-jaxb-annotations. **Version** : 2.12.7.
-     * **Project URL:** [https://github.com/FasterXML/jackson-modules-base](https://github.com/FasterXML/jackson-modules-base)
-     * **License:** [Apache License, Version 2.0](http://www.apache.org/licenses/LICENSE-2.0.txt)
-     * **License:** [The Apache Software License, Version 2.0](http://www.apache.org/licenses/LICENSE-2.0.txt)
-
-1.  **Group** : com.fasterxml.jackson.module. **Name** : jackson-module-kotlin. **Version** : 2.12.7.
-     * **Project URL:** [https://github.com/FasterXML/jackson-module-kotlin](https://github.com/FasterXML/jackson-module-kotlin)
-     * **License:** [Apache License, Version 2.0](http://www.apache.org/licenses/LICENSE-2.0.txt)
-     * **License:** [The Apache Software License, Version 2.0](http://www.apache.org/licenses/LICENSE-2.0.txt)
-
-1.  **Group** : com.fasterxml.jackson.module. **Name** : jackson-module-kotlin. **Version** : 2.13.4.
-     * **Project URL:** [https://github.com/FasterXML/jackson-module-kotlin](https://github.com/FasterXML/jackson-module-kotlin)
-     * **License:** [Apache License, Version 2.0](http://www.apache.org/licenses/LICENSE-2.0.txt)
-     * **License:** [The Apache Software License, Version 2.0](http://www.apache.org/licenses/LICENSE-2.0.txt)
-
-1.  **Group** : com.fasterxml.woodstox. **Name** : woodstox-core. **Version** : 6.2.4.
-     * **Project URL:** [https://github.com/FasterXML/woodstox](https://github.com/FasterXML/woodstox)
-     * **License:** [The Apache License, Version 2.0](http://www.apache.org/licenses/LICENSE-2.0.txt)
-     * **License:** [The Apache Software License, Version 2.0](http://www.apache.org/licenses/LICENSE-2.0.txt)
-
-1.  **Group** : com.github.ben-manes.caffeine. **Name** : caffeine. **Version** : 3.0.5.
-     * **Project URL:** [https://github.com/ben-manes/caffeine](https://github.com/ben-manes/caffeine)
-     * **License:** [Apache License, Version 2.0](https://www.apache.org/licenses/LICENSE-2.0.txt)
-
-1.  **Group** : com.github.kevinstern. **Name** : software-and-algorithms. **Version** : 1.0.
-     * **Project URL:** [https://www.github.com/KevinStern/software-and-algorithms](https://www.github.com/KevinStern/software-and-algorithms)
-     * **License:** [MIT License](http://www.opensource.org/licenses/mit-license.php)
-
-1.  **Group** : com.google.android. **Name** : annotations. **Version** : 4.1.1.4.
-     * **Project URL:** [http://source.android.com/](http://source.android.com/)
-     * **License:** [Apache 2.0](http://www.apache.org/licenses/LICENSE-2.0)
-
-1.  **Group** : com.google.api.grpc. **Name** : proto-google-common-protos. **Version** : 2.0.1.
-     * **Project URL:** [https://github.com/googleapis/java-iam/proto-google-common-protos](https://github.com/googleapis/java-iam/proto-google-common-protos)
-     * **License:** [Apache-2.0](https://www.apache.org/licenses/LICENSE-2.0.txt)
-
-1.  **Group** : com.google.auto. **Name** : auto-common. **Version** : 1.2.1.
-     * **Project URL:** [https://github.com/google/auto/tree/master/common](https://github.com/google/auto/tree/master/common)
-     * **License:** [Apache 2.0](http://www.apache.org/licenses/LICENSE-2.0.txt)
-
-1.  **Group** : com.google.auto.service. **Name** : auto-service-annotations. **Version** : 1.0.1.
-     * **Project URL:** [https://github.com/google/auto/tree/master/service](https://github.com/google/auto/tree/master/service)
-     * **License:** [Apache 2.0](http://www.apache.org/licenses/LICENSE-2.0.txt)
-
-1.  **Group** : com.google.auto.value. **Name** : auto-value-annotations. **Version** : 1.8.1.
-     * **Project URL:** [https://github.com/google/auto/tree/master/value](https://github.com/google/auto/tree/master/value)
-     * **License:** [Apache 2.0](http://www.apache.org/licenses/LICENSE-2.0.txt)
-
-1.  **Group** : com.google.auto.value. **Name** : auto-value-annotations. **Version** : 1.9.
-     * **Project URL:** [https://github.com/google/auto/tree/master/value](https://github.com/google/auto/tree/master/value)
-     * **License:** [Apache 2.0](http://www.apache.org/licenses/LICENSE-2.0.txt)
-
-1.  **Group** : com.google.code.findbugs. **Name** : jsr305. **Version** : 3.0.2.
-     * **Project URL:** [http://findbugs.sourceforge.net/](http://findbugs.sourceforge.net/)
-     * **License:** [The Apache Software License, Version 2.0](http://www.apache.org/licenses/LICENSE-2.0.txt)
-
-1.  **Group** : com.google.code.gson. **Name** : gson. **Version** : 2.8.6.
-     * **License:** [Apache 2.0](http://www.apache.org/licenses/LICENSE-2.0.txt)
-
-1.  **Group** : com.google.code.gson. **Name** : gson. **Version** : 2.8.9.
-     * **Project URL:** [https://github.com/google/gson/gson](https://github.com/google/gson/gson)
-     * **License:** [Apache-2.0](https://www.apache.org/licenses/LICENSE-2.0.txt)
-
-1.  **Group** : com.google.errorprone. **Name** : error_prone_annotation. **Version** : 2.16.
-     * **License:** [Apache 2.0](http://www.apache.org/licenses/LICENSE-2.0.txt)
-
-1.  **Group** : com.google.errorprone. **Name** : error_prone_annotations. **Version** : 2.11.0.
-     * **License:** [Apache 2.0](http://www.apache.org/licenses/LICENSE-2.0.txt)
-
-1.  **Group** : com.google.errorprone. **Name** : error_prone_annotations. **Version** : 2.16.
-     * **License:** [Apache 2.0](http://www.apache.org/licenses/LICENSE-2.0.txt)
-
-1.  **Group** : com.google.errorprone. **Name** : error_prone_check_api. **Version** : 2.16.
-     * **License:** [Apache 2.0](http://www.apache.org/licenses/LICENSE-2.0.txt)
-
-1.  **Group** : com.google.errorprone. **Name** : error_prone_core. **Version** : 2.16.
-     * **License:** [Apache 2.0](http://www.apache.org/licenses/LICENSE-2.0.txt)
-
-1.  **Group** : com.google.errorprone. **Name** : error_prone_type_annotations. **Version** : 2.16.
-     * **License:** [Apache 2.0](http://www.apache.org/licenses/LICENSE-2.0.txt)
-
-1.  **Group** : com.google.errorprone. **Name** : javac. **Version** : 9+181-r4173-1.
-     * **Project URL:** [https://github.com/google/error-prone-javac](https://github.com/google/error-prone-javac)
-     * **License:** [GNU General Public License, version 2, with the Classpath Exception](http://openjdk.java.net/legal/gplv2+ce.html)
-
-1.  **Group** : com.google.flogger. **Name** : flogger. **Version** : 0.7.4.
-     * **Project URL:** [https://github.com/google/flogger](https://github.com/google/flogger)
-     * **License:** [Apache 2.0](https://www.apache.org/licenses/LICENSE-2.0.txt)
-
-1.  **Group** : com.google.flogger. **Name** : flogger-system-backend. **Version** : 0.7.4.
-     * **Project URL:** [https://github.com/google/flogger](https://github.com/google/flogger)
-     * **License:** [Apache 2.0](https://www.apache.org/licenses/LICENSE-2.0.txt)
-
-1.  **Group** : com.google.gradle. **Name** : osdetector-gradle-plugin. **Version** : 1.7.0.
-     * **Project URL:** [https://github.com/google/osdetector-gradle-plugin](https://github.com/google/osdetector-gradle-plugin)
-     * **License:** [Apache License 2.0](http://opensource.org/licenses/Apache-2.0)
-
-1.  **Group** : com.google.guava. **Name** : failureaccess. **Version** : 1.0.1.
-     * **Project URL:** [https://github.com/google/guava/](https://github.com/google/guava/)
-     * **License:** [The Apache Software License, Version 2.0](http://www.apache.org/licenses/LICENSE-2.0.txt)
-
-1.  **Group** : com.google.guava. **Name** : guava. **Version** : 31.0.1-jre.
-     * **Project URL:** [https://github.com/google/guava](https://github.com/google/guava)
-     * **License:** [Apache License, Version 2.0](http://www.apache.org/licenses/LICENSE-2.0.txt)
-
-1.  **Group** : com.google.guava. **Name** : guava. **Version** : 31.1-jre.
-     * **Project URL:** [https://github.com/google/guava](https://github.com/google/guava)
-     * **License:** [Apache License, Version 2.0](http://www.apache.org/licenses/LICENSE-2.0.txt)
-
-1.  **Group** : com.google.guava. **Name** : guava-testlib. **Version** : 31.1-jre.
-     * **License:** [Apache License, Version 2.0](http://www.apache.org/licenses/LICENSE-2.0.txt)
-
-1.  **Group** : com.google.guava. **Name** : listenablefuture. **Version** : 9999.0-empty-to-avoid-conflict-with-guava.
-     * **License:** [The Apache Software License, Version 2.0](http://www.apache.org/licenses/LICENSE-2.0.txt)
-
-1.  **Group** : com.google.j2objc. **Name** : j2objc-annotations. **Version** : 1.3.
-     * **Project URL:** [https://github.com/google/j2objc/](https://github.com/google/j2objc/)
-     * **License:** [The Apache Software License, Version 2.0](http://www.apache.org/licenses/LICENSE-2.0.txt)
-
-1.  **Group** : com.google.protobuf. **Name** : protobuf-gradle-plugin. **Version** : 0.8.18.
-     * **Project URL:** [https://github.com/google/protobuf-gradle-plugin](https://github.com/google/protobuf-gradle-plugin)
-     * **License:** [BSD 3-Clause](http://opensource.org/licenses/BSD-3-Clause)
-
-1.  **Group** : com.google.protobuf. **Name** : protobuf-java. **Version** : 3.19.2.
-     * **Project URL:** [https://developers.google.com/protocol-buffers/](https://developers.google.com/protocol-buffers/)
-     * **License:** [3-Clause BSD License](https://opensource.org/licenses/BSD-3-Clause)
-
-1.  **Group** : com.google.protobuf. **Name** : protobuf-java. **Version** : 3.19.6.
-     * **Project URL:** [https://developers.google.com/protocol-buffers/](https://developers.google.com/protocol-buffers/)
-     * **License:** [3-Clause BSD License](https://opensource.org/licenses/BSD-3-Clause)
-
-1.  **Group** : com.google.protobuf. **Name** : protobuf-java-util. **Version** : 3.19.6.
-     * **Project URL:** [https://developers.google.com/protocol-buffers/](https://developers.google.com/protocol-buffers/)
-     * **License:** [3-Clause BSD License](https://opensource.org/licenses/BSD-3-Clause)
-
-1.  **Group** : com.google.protobuf. **Name** : protobuf-kotlin. **Version** : 3.19.6.
-     * **License:** [3-Clause BSD License](https://opensource.org/licenses/BSD-3-Clause)
-
-1.  **Group** : com.google.protobuf. **Name** : protoc. **Version** : 3.19.6.
-     * **Project URL:** [https://developers.google.com/protocol-buffers/](https://developers.google.com/protocol-buffers/)
-     * **License:** [3-Clause BSD License](https://opensource.org/licenses/BSD-3-Clause)
-     * **License:** [The Apache Software License, Version 2.0](http://www.apache.org/licenses/LICENSE-2.0.txt)
-
-1.  **Group** : com.google.truth. **Name** : truth. **Version** : 1.1.3.
-     * **License:** [The Apache Software License, Version 2.0](http://www.apache.org/licenses/LICENSE-2.0.txt)
-
-1.  **Group** : com.google.truth.extensions. **Name** : truth-java8-extension. **Version** : 1.1.3.
-     * **License:** [The Apache Software License, Version 2.0](http://www.apache.org/licenses/LICENSE-2.0.txt)
-
-1.  **Group** : com.google.truth.extensions. **Name** : truth-liteproto-extension. **Version** : 1.1.3.
-     * **License:** [The Apache Software License, Version 2.0](http://www.apache.org/licenses/LICENSE-2.0.txt)
-
-1.  **Group** : com.google.truth.extensions. **Name** : truth-proto-extension. **Version** : 1.1.3.
-     * **License:** [The Apache Software License, Version 2.0](http://www.apache.org/licenses/LICENSE-2.0.txt)
-
-1.  **Group** : com.soywiz.korlibs.korte. **Name** : korte-jvm. **Version** : 2.7.0.
-     * **Project URL:** [https://github.com/korlibs/korge-next](https://github.com/korlibs/korge-next)
-     * **License:** [MIT](https://raw.githubusercontent.com/korlibs/korge-next/master/korge/LICENSE.txt)
-
-1.  **Group** : com.squareup. **Name** : javapoet. **Version** : 1.13.0.
-     * **Project URL:** [http://github.com/square/javapoet/](http://github.com/square/javapoet/)
-     * **License:** [Apache 2.0](http://www.apache.org/licenses/LICENSE-2.0.txt)
-
-1.  **Group** : commons-lang. **Name** : commons-lang. **Version** : 2.6.
-     * **Project URL:** [http://commons.apache.org/lang/](http://commons.apache.org/lang/)
-     * **License:** [The Apache Software License, Version 2.0](http://www.apache.org/licenses/LICENSE-2.0.txt)
-
-1.  **Group** : io.github.davidburstrom.contester. **Name** : contester-breakpoint. **Version** : 0.2.0.
-     * **Project URL:** [https://github.com/davidburstrom/contester](https://github.com/davidburstrom/contester)
-     * **License:** [The Apache License, Version 2.0](http://www.apache.org/licenses/LICENSE-2.0.txt)
-
-1.  **Group** : io.github.detekt.sarif4k. **Name** : sarif4k. **Version** : 0.0.1.
-     * **Project URL:** [https://detekt.github.io/detekt](https://detekt.github.io/detekt)
-     * **License:** [The Apache Software License, Version 2.0](http://www.apache.org/licenses/LICENSE-2.0.txt)
-
-1.  **Group** : io.github.java-diff-utils. **Name** : java-diff-utils. **Version** : 4.0.
-     * **Project URL:** [https://github.com/java-diff-utils/java-diff-utils](https://github.com/java-diff-utils/java-diff-utils)
-     * **License:** [The Apache Software License, Version 2.0](http://www.apache.org/licenses/LICENSE-2.0.txt)
-
-1.  **Group** : io.gitlab.arturbosch.detekt. **Name** : detekt-api. **Version** : 1.21.0.
-     * **Project URL:** [https://detekt.dev](https://detekt.dev)
-     * **License:** [The Apache Software License, Version 2.0](https://www.apache.org/licenses/LICENSE-2.0.txt)
-
-1.  **Group** : io.gitlab.arturbosch.detekt. **Name** : detekt-cli. **Version** : 1.21.0.
-     * **Project URL:** [https://detekt.dev](https://detekt.dev)
-     * **License:** [The Apache Software License, Version 2.0](https://www.apache.org/licenses/LICENSE-2.0.txt)
-
-1.  **Group** : io.gitlab.arturbosch.detekt. **Name** : detekt-core. **Version** : 1.21.0.
-     * **Project URL:** [https://detekt.dev](https://detekt.dev)
-     * **License:** [The Apache Software License, Version 2.0](https://www.apache.org/licenses/LICENSE-2.0.txt)
-
-1.  **Group** : io.gitlab.arturbosch.detekt. **Name** : detekt-metrics. **Version** : 1.21.0.
-     * **Project URL:** [https://detekt.dev](https://detekt.dev)
-     * **License:** [The Apache Software License, Version 2.0](https://www.apache.org/licenses/LICENSE-2.0.txt)
-
-1.  **Group** : io.gitlab.arturbosch.detekt. **Name** : detekt-parser. **Version** : 1.21.0.
-     * **Project URL:** [https://detekt.dev](https://detekt.dev)
-     * **License:** [The Apache Software License, Version 2.0](https://www.apache.org/licenses/LICENSE-2.0.txt)
-
-1.  **Group** : io.gitlab.arturbosch.detekt. **Name** : detekt-psi-utils. **Version** : 1.21.0.
-     * **Project URL:** [https://detekt.dev](https://detekt.dev)
-     * **License:** [The Apache Software License, Version 2.0](https://www.apache.org/licenses/LICENSE-2.0.txt)
-
-1.  **Group** : io.gitlab.arturbosch.detekt. **Name** : detekt-report-html. **Version** : 1.21.0.
-     * **Project URL:** [https://detekt.dev](https://detekt.dev)
-     * **License:** [The Apache Software License, Version 2.0](https://www.apache.org/licenses/LICENSE-2.0.txt)
-
-1.  **Group** : io.gitlab.arturbosch.detekt. **Name** : detekt-report-md. **Version** : 1.21.0.
-     * **Project URL:** [https://detekt.dev](https://detekt.dev)
-     * **License:** [The Apache Software License, Version 2.0](https://www.apache.org/licenses/LICENSE-2.0.txt)
-
-1.  **Group** : io.gitlab.arturbosch.detekt. **Name** : detekt-report-sarif. **Version** : 1.21.0.
-     * **Project URL:** [https://detekt.dev](https://detekt.dev)
-     * **License:** [The Apache Software License, Version 2.0](https://www.apache.org/licenses/LICENSE-2.0.txt)
-
-1.  **Group** : io.gitlab.arturbosch.detekt. **Name** : detekt-report-txt. **Version** : 1.21.0.
-     * **Project URL:** [https://detekt.dev](https://detekt.dev)
-     * **License:** [The Apache Software License, Version 2.0](https://www.apache.org/licenses/LICENSE-2.0.txt)
-
-1.  **Group** : io.gitlab.arturbosch.detekt. **Name** : detekt-report-xml. **Version** : 1.21.0.
-     * **Project URL:** [https://detekt.dev](https://detekt.dev)
-     * **License:** [The Apache Software License, Version 2.0](https://www.apache.org/licenses/LICENSE-2.0.txt)
-
-1.  **Group** : io.gitlab.arturbosch.detekt. **Name** : detekt-rules. **Version** : 1.21.0.
-     * **Project URL:** [https://detekt.dev](https://detekt.dev)
-     * **License:** [The Apache Software License, Version 2.0](https://www.apache.org/licenses/LICENSE-2.0.txt)
-
-1.  **Group** : io.gitlab.arturbosch.detekt. **Name** : detekt-rules-complexity. **Version** : 1.21.0.
-     * **Project URL:** [https://detekt.dev](https://detekt.dev)
-     * **License:** [The Apache Software License, Version 2.0](https://www.apache.org/licenses/LICENSE-2.0.txt)
-
-1.  **Group** : io.gitlab.arturbosch.detekt. **Name** : detekt-rules-coroutines. **Version** : 1.21.0.
-     * **Project URL:** [https://detekt.dev](https://detekt.dev)
-     * **License:** [The Apache Software License, Version 2.0](https://www.apache.org/licenses/LICENSE-2.0.txt)
-
-1.  **Group** : io.gitlab.arturbosch.detekt. **Name** : detekt-rules-documentation. **Version** : 1.21.0.
-     * **Project URL:** [https://detekt.dev](https://detekt.dev)
-     * **License:** [The Apache Software License, Version 2.0](https://www.apache.org/licenses/LICENSE-2.0.txt)
-
-1.  **Group** : io.gitlab.arturbosch.detekt. **Name** : detekt-rules-empty. **Version** : 1.21.0.
-     * **Project URL:** [https://detekt.dev](https://detekt.dev)
-     * **License:** [The Apache Software License, Version 2.0](https://www.apache.org/licenses/LICENSE-2.0.txt)
-
-1.  **Group** : io.gitlab.arturbosch.detekt. **Name** : detekt-rules-errorprone. **Version** : 1.21.0.
-     * **Project URL:** [https://detekt.dev](https://detekt.dev)
-     * **License:** [The Apache Software License, Version 2.0](https://www.apache.org/licenses/LICENSE-2.0.txt)
-
-1.  **Group** : io.gitlab.arturbosch.detekt. **Name** : detekt-rules-exceptions. **Version** : 1.21.0.
-     * **Project URL:** [https://detekt.dev](https://detekt.dev)
-     * **License:** [The Apache Software License, Version 2.0](https://www.apache.org/licenses/LICENSE-2.0.txt)
-
-1.  **Group** : io.gitlab.arturbosch.detekt. **Name** : detekt-rules-naming. **Version** : 1.21.0.
-     * **Project URL:** [https://detekt.dev](https://detekt.dev)
-     * **License:** [The Apache Software License, Version 2.0](https://www.apache.org/licenses/LICENSE-2.0.txt)
-
-1.  **Group** : io.gitlab.arturbosch.detekt. **Name** : detekt-rules-performance. **Version** : 1.21.0.
-     * **Project URL:** [https://detekt.dev](https://detekt.dev)
-     * **License:** [The Apache Software License, Version 2.0](https://www.apache.org/licenses/LICENSE-2.0.txt)
-
-1.  **Group** : io.gitlab.arturbosch.detekt. **Name** : detekt-rules-style. **Version** : 1.21.0.
-     * **Project URL:** [https://detekt.dev](https://detekt.dev)
-     * **License:** [The Apache Software License, Version 2.0](https://www.apache.org/licenses/LICENSE-2.0.txt)
-
-1.  **Group** : io.gitlab.arturbosch.detekt. **Name** : detekt-tooling. **Version** : 1.21.0.
-     * **Project URL:** [https://detekt.dev](https://detekt.dev)
-     * **License:** [The Apache Software License, Version 2.0](https://www.apache.org/licenses/LICENSE-2.0.txt)
-
-1.  **Group** : io.gitlab.arturbosch.detekt. **Name** : detekt-utils. **Version** : 1.21.0.
-     * **Project URL:** [https://detekt.dev](https://detekt.dev)
-     * **License:** [The Apache Software License, Version 2.0](https://www.apache.org/licenses/LICENSE-2.0.txt)
-
-1.  **Group** : io.grpc. **Name** : grpc-api. **Version** : 1.46.0.
-     * **Project URL:** [https://github.com/grpc/grpc-java](https://github.com/grpc/grpc-java)
-     * **License:** [Apache 2.0](https://opensource.org/licenses/Apache-2.0)
-
-1.  **Group** : io.grpc. **Name** : grpc-context. **Version** : 1.46.0.
-     * **Project URL:** [https://github.com/grpc/grpc-java](https://github.com/grpc/grpc-java)
-     * **License:** [Apache 2.0](https://opensource.org/licenses/Apache-2.0)
-
-1.  **Group** : io.grpc. **Name** : grpc-core. **Version** : 1.46.0.
-     * **Project URL:** [https://github.com/grpc/grpc-java](https://github.com/grpc/grpc-java)
-     * **License:** [Apache 2.0](https://opensource.org/licenses/Apache-2.0)
-
-1.  **Group** : io.grpc. **Name** : grpc-protobuf. **Version** : 1.46.0.
-     * **Project URL:** [https://github.com/grpc/grpc-java](https://github.com/grpc/grpc-java)
-     * **License:** [Apache 2.0](https://opensource.org/licenses/Apache-2.0)
-
-1.  **Group** : io.grpc. **Name** : grpc-protobuf-lite. **Version** : 1.46.0.
-     * **Project URL:** [https://github.com/grpc/grpc-java](https://github.com/grpc/grpc-java)
-     * **License:** [Apache 2.0](https://opensource.org/licenses/Apache-2.0)
-
-1.  **Group** : io.grpc. **Name** : grpc-stub. **Version** : 1.46.0.
-     * **Project URL:** [https://github.com/grpc/grpc-java](https://github.com/grpc/grpc-java)
-     * **License:** [Apache 2.0](https://opensource.org/licenses/Apache-2.0)
-
-1.  **Group** : io.grpc. **Name** : protoc-gen-grpc-java. **Version** : 1.46.0.
-     * **Project URL:** [https://github.com/grpc/grpc-java](https://github.com/grpc/grpc-java)
-     * **License:** [Apache 2.0](https://opensource.org/licenses/Apache-2.0)
-
-1.  **Group** : io.perfmark. **Name** : perfmark-api. **Version** : 0.25.0.
-     * **Project URL:** [https://github.com/perfmark/perfmark](https://github.com/perfmark/perfmark)
-     * **License:** [Apache 2.0](https://opensource.org/licenses/Apache-2.0)
-
-1.  **Group** : io.spine.validation. **Name** : spine-validation-java-runtime. **Version** : 2.0.0-SNAPSHOT.61.**No license information found**
-1.  **Group** : io.spine.validation. **Name** : spine-validation-java-runtime. **Version** : 2.0.0-SNAPSHOT.70.**No license information found**
-1.  **Group** : jakarta.activation. **Name** : jakarta.activation-api. **Version** : 1.2.1.
-     * **Project URL:** [https://www.eclipse.org](https://www.eclipse.org)
-     * **License:** [EDL 1.0](http://www.eclipse.org/org/documents/edl-v10.php)
-     * **License:** [Eclipse Public License v. 2.0](https://www.eclipse.org/org/documents/epl-2.0/EPL-2.0.txt)
-     * **License:** [GNU General Public License, version 2 with the GNU Classpath Exception](https://www.gnu.org/software/classpath/license.html)
-
-1.  **Group** : jakarta.xml.bind. **Name** : jakarta.xml.bind-api. **Version** : 2.3.2.
-     * **Project URL:** [https://www.eclipse.org](https://www.eclipse.org)
-     * **License:** [Eclipse Distribution License - v 1.0](http://www.eclipse.org/org/documents/edl-v10.php)
-     * **License:** [Eclipse Public License v. 2.0](https://www.eclipse.org/org/documents/epl-2.0/EPL-2.0.txt)
-     * **License:** [GNU General Public License, version 2 with the GNU Classpath Exception](https://www.gnu.org/software/classpath/license.html)
-
-1.  **Group** : javax.annotation. **Name** : javax.annotation-api. **Version** : 1.3.2.
-     * **Project URL:** [http://jcp.org/en/jsr/detail?id=250](http://jcp.org/en/jsr/detail?id=250)
-     * **License:** [CDDL + GPLv2 with classpath exception](https://github.com/javaee/javax.annotation/blob/master/LICENSE)
-
-1.  **Group** : junit. **Name** : junit. **Version** : 4.13.2.
-     * **Project URL:** [http://junit.org](http://junit.org)
-     * **License:** [Eclipse Public License 1.0](http://www.eclipse.org/legal/epl-v10.html)
-
-1.  **Group** : kr.motd.maven. **Name** : os-maven-plugin. **Version** : 1.7.0.
-     * **Project URL:** [https://github.com/trustin/os-maven-plugin/](https://github.com/trustin/os-maven-plugin/)
-     * **License:** [Apache License, Version 2.0](http://www.apache.org/licenses/LICENSE-2.0)
-
-1.  **Group** : net.java.dev.jna. **Name** : jna. **Version** : 5.6.0.
-     * **Project URL:** [https://github.com/java-native-access/jna](https://github.com/java-native-access/jna)
-     * **License:** [Apache License v2.0](http://www.apache.org/licenses/LICENSE-2.0.txt)
-     * **License:** [LGPL, version 2.1](http://www.gnu.org/licenses/licenses.html)
-
-1.  **Group** : net.ltgt.gradle. **Name** : gradle-errorprone-plugin. **Version** : 3.0.1.**No license information found**
-1.  **Group** : org.apiguardian. **Name** : apiguardian-api. **Version** : 1.1.2.
-     * **Project URL:** [https://github.com/apiguardian-team/apiguardian](https://github.com/apiguardian-team/apiguardian)
-     * **License:** [The Apache License, Version 2.0](http://www.apache.org/licenses/LICENSE-2.0.txt)
-
-1.  **Group** : org.checkerframework. **Name** : checker-compat-qual. **Version** : 2.5.3.
-     * **Project URL:** [https://checkerframework.org](https://checkerframework.org)
-     * **License:** [GNU General Public License, version 2 (GPL2), with the classpath exception](http://www.gnu.org/software/classpath/license.html)
-     * **License:** [The MIT License](http://opensource.org/licenses/MIT)
-
-1.  **Group** : org.checkerframework. **Name** : checker-qual. **Version** : 3.12.0.
-     * **Project URL:** [https://checkerframework.org](https://checkerframework.org)
-     * **License:** [The MIT License](http://opensource.org/licenses/MIT)
-
-1.  **Group** : org.checkerframework. **Name** : checker-qual. **Version** : 3.13.0.
-     * **Project URL:** [https://checkerframework.org](https://checkerframework.org)
-     * **License:** [The MIT License](http://opensource.org/licenses/MIT)
-
-1.  **Group** : org.checkerframework. **Name** : checker-qual. **Version** : 3.19.0.
-     * **Project URL:** [https://checkerframework.org](https://checkerframework.org)
-     * **License:** [The MIT License](http://opensource.org/licenses/MIT)
-
-1.  **Group** : org.checkerframework. **Name** : checker-qual. **Version** : 3.21.3.
-     * **Project URL:** [https://checkerframework.org](https://checkerframework.org)
-     * **License:** [The MIT License](http://opensource.org/licenses/MIT)
-
-1.  **Group** : org.checkerframework. **Name** : dataflow-errorprone. **Version** : 3.24.0.
-     * **Project URL:** [https://checkerframework.org](https://checkerframework.org)
-     * **License:** [GNU General Public License, version 2 (GPL2), with the classpath exception](http://www.gnu.org/software/classpath/license.html)
-
-1.  **Group** : org.codehaus.mojo. **Name** : animal-sniffer-annotations. **Version** : 1.19.
-     * **License:** [MIT license](http://www.opensource.org/licenses/mit-license.php)
-     * **License:** [The Apache Software License, Version 2.0](http://www.apache.org/licenses/LICENSE-2.0.txt)
-
-1.  **Group** : org.codehaus.woodstox. **Name** : stax2-api. **Version** : 4.2.1.
-     * **Project URL:** [http://github.com/FasterXML/stax2-api](http://github.com/FasterXML/stax2-api)
-     * **License:** [The Apache Software License, Version 2.0](http://www.apache.org/licenses/LICENSE-2.0.txt)
-     * **License:** [The BSD License](http://www.opensource.org/licenses/bsd-license.php)
-
-1.  **Group** : org.eclipse.jgit. **Name** : org.eclipse.jgit. **Version** : 4.4.1.201607150455-r.
-     * **License:** Eclipse Distribution License (New BSD License)
-
-1.  **Group** : org.freemarker. **Name** : freemarker. **Version** : 2.3.31.
-     * **Project URL:** [https://freemarker.apache.org/](https://freemarker.apache.org/)
-     * **License:** [Apache License, Version 2.0](http://www.apache.org/licenses/LICENSE-2.0.txt)
-
-1.  **Group** : org.hamcrest. **Name** : hamcrest-core. **Version** : 1.3.
-     * **License:** [New BSD License](http://www.opensource.org/licenses/bsd-license.php)
-
-1.  **Group** : org.jacoco. **Name** : org.jacoco.agent. **Version** : 0.8.8.
-     * **License:** [Eclipse Public License 2.0](https://www.eclipse.org/legal/epl-2.0/)
-
-1.  **Group** : org.jacoco. **Name** : org.jacoco.ant. **Version** : 0.8.8.
-     * **License:** [Eclipse Public License 2.0](https://www.eclipse.org/legal/epl-2.0/)
-
-1.  **Group** : org.jacoco. **Name** : org.jacoco.core. **Version** : 0.8.8.
-     * **License:** [Eclipse Public License 2.0](https://www.eclipse.org/legal/epl-2.0/)
-
-1.  **Group** : org.jacoco. **Name** : org.jacoco.report. **Version** : 0.8.8.
-     * **License:** [Eclipse Public License 2.0](https://www.eclipse.org/legal/epl-2.0/)
-
-1.  **Group** : org.jetbrains. **Name** : annotations. **Version** : 13.0.
-     * **Project URL:** [http://www.jetbrains.org](http://www.jetbrains.org)
-     * **License:** [The Apache Software License, Version 2.0](http://www.apache.org/licenses/LICENSE-2.0.txt)
-
-1.  **Group** : org.jetbrains. **Name** : markdown. **Version** : 0.3.1.**No license information found**
-1.  **Group** : org.jetbrains. **Name** : markdown-jvm. **Version** : 0.3.1.
-     * **Project URL:** [https://github.com/JetBrains/markdown](https://github.com/JetBrains/markdown)
-     * **License:** [The Apache Software License, Version 2.0](http://www.apache.org/licenses/LICENSE-2.0.txt)
-
-1.  **Group** : org.jetbrains.dokka. **Name** : dokka-analysis. **Version** : 1.7.20.
-     * **Project URL:** [https://github.com/Kotlin/dokka](https://github.com/Kotlin/dokka)
-     * **License:** [The Apache Software License, Version 2.0](http://www.apache.org/licenses/LICENSE-2.0.txt)
-
-1.  **Group** : org.jetbrains.dokka. **Name** : dokka-base. **Version** : 1.7.20.
-     * **Project URL:** [https://github.com/Kotlin/dokka](https://github.com/Kotlin/dokka)
-     * **License:** [The Apache Software License, Version 2.0](http://www.apache.org/licenses/LICENSE-2.0.txt)
-
-1.  **Group** : org.jetbrains.dokka. **Name** : dokka-core. **Version** : 1.7.20.
-     * **Project URL:** [https://github.com/Kotlin/dokka](https://github.com/Kotlin/dokka)
-     * **License:** [The Apache Software License, Version 2.0](http://www.apache.org/licenses/LICENSE-2.0.txt)
-
-1.  **Group** : org.jetbrains.dokka. **Name** : javadoc-plugin. **Version** : 1.7.20.
-     * **Project URL:** [https://github.com/Kotlin/dokka](https://github.com/Kotlin/dokka)
-     * **License:** [The Apache Software License, Version 2.0](http://www.apache.org/licenses/LICENSE-2.0.txt)
-
-1.  **Group** : org.jetbrains.dokka. **Name** : kotlin-analysis-compiler. **Version** : 1.7.20.
-     * **Project URL:** [https://github.com/Kotlin/dokka](https://github.com/Kotlin/dokka)
-     * **License:** [The Apache Software License, Version 2.0](http://www.apache.org/licenses/LICENSE-2.0.txt)
-
-1.  **Group** : org.jetbrains.dokka. **Name** : kotlin-analysis-intellij. **Version** : 1.7.20.
-     * **Project URL:** [https://github.com/Kotlin/dokka](https://github.com/Kotlin/dokka)
-     * **License:** [The Apache Software License, Version 2.0](http://www.apache.org/licenses/LICENSE-2.0.txt)
-
-1.  **Group** : org.jetbrains.dokka. **Name** : kotlin-as-java-plugin. **Version** : 1.7.20.
-     * **Project URL:** [https://github.com/Kotlin/dokka](https://github.com/Kotlin/dokka)
-     * **License:** [The Apache Software License, Version 2.0](http://www.apache.org/licenses/LICENSE-2.0.txt)
-
-1.  **Group** : org.jetbrains.intellij.deps. **Name** : trove4j. **Version** : 1.0.20200330.
-     * **Project URL:** [https://github.com/JetBrains/intellij-deps-trove4j](https://github.com/JetBrains/intellij-deps-trove4j)
-     * **License:** [GNU LESSER GENERAL PUBLIC LICENSE 2.1](https://www.gnu.org/licenses/old-licenses/lgpl-2.1.en.html)
-
-1.  **Group** : org.jetbrains.kotlin. **Name** : kotlin-compiler-embeddable. **Version** : 1.6.21.
-     * **Project URL:** [https://kotlinlang.org/](https://kotlinlang.org/)
-     * **License:** [The Apache License, Version 2.0](http://www.apache.org/licenses/LICENSE-2.0.txt)
-
-1.  **Group** : org.jetbrains.kotlin. **Name** : kotlin-compiler-embeddable. **Version** : 1.7.20.
-     * **Project URL:** [https://kotlinlang.org/](https://kotlinlang.org/)
-     * **License:** [The Apache License, Version 2.0](http://www.apache.org/licenses/LICENSE-2.0.txt)
-
-1.  **Group** : org.jetbrains.kotlin. **Name** : kotlin-daemon-embeddable. **Version** : 1.6.21.
-     * **Project URL:** [https://kotlinlang.org/](https://kotlinlang.org/)
-     * **License:** [The Apache License, Version 2.0](http://www.apache.org/licenses/LICENSE-2.0.txt)
-
-1.  **Group** : org.jetbrains.kotlin. **Name** : kotlin-daemon-embeddable. **Version** : 1.7.20.
-     * **Project URL:** [https://kotlinlang.org/](https://kotlinlang.org/)
-     * **License:** [The Apache License, Version 2.0](http://www.apache.org/licenses/LICENSE-2.0.txt)
-
-1.  **Group** : org.jetbrains.kotlin. **Name** : kotlin-klib-commonizer-embeddable. **Version** : 1.7.20.
-     * **Project URL:** [https://kotlinlang.org/](https://kotlinlang.org/)
-     * **License:** [The Apache License, Version 2.0](http://www.apache.org/licenses/LICENSE-2.0.txt)
-
-1.  **Group** : org.jetbrains.kotlin. **Name** : kotlin-reflect. **Version** : 1.5.30.
-     * **Project URL:** [https://kotlinlang.org/](https://kotlinlang.org/)
-     * **License:** [The Apache License, Version 2.0](http://www.apache.org/licenses/LICENSE-2.0.txt)
-
-1.  **Group** : org.jetbrains.kotlin. **Name** : kotlin-reflect. **Version** : 1.6.21.
-     * **Project URL:** [https://kotlinlang.org/](https://kotlinlang.org/)
-     * **License:** [The Apache License, Version 2.0](http://www.apache.org/licenses/LICENSE-2.0.txt)
-
-1.  **Group** : org.jetbrains.kotlin. **Name** : kotlin-reflect. **Version** : 1.7.20.
-     * **Project URL:** [https://kotlinlang.org/](https://kotlinlang.org/)
-     * **License:** [The Apache License, Version 2.0](http://www.apache.org/licenses/LICENSE-2.0.txt)
-
-1.  **Group** : org.jetbrains.kotlin. **Name** : kotlin-script-runtime. **Version** : 1.6.21.
-     * **Project URL:** [https://kotlinlang.org/](https://kotlinlang.org/)
-     * **License:** [The Apache License, Version 2.0](http://www.apache.org/licenses/LICENSE-2.0.txt)
-
-1.  **Group** : org.jetbrains.kotlin. **Name** : kotlin-script-runtime. **Version** : 1.7.20.
-     * **Project URL:** [https://kotlinlang.org/](https://kotlinlang.org/)
-     * **License:** [The Apache License, Version 2.0](http://www.apache.org/licenses/LICENSE-2.0.txt)
-
-1.  **Group** : org.jetbrains.kotlin. **Name** : kotlin-scripting-common. **Version** : 1.7.20.
-     * **Project URL:** [https://kotlinlang.org/](https://kotlinlang.org/)
-     * **License:** [The Apache License, Version 2.0](http://www.apache.org/licenses/LICENSE-2.0.txt)
-
-1.  **Group** : org.jetbrains.kotlin. **Name** : kotlin-scripting-compiler-embeddable. **Version** : 1.7.20.
-     * **Project URL:** [https://kotlinlang.org/](https://kotlinlang.org/)
-     * **License:** [The Apache License, Version 2.0](http://www.apache.org/licenses/LICENSE-2.0.txt)
-
-1.  **Group** : org.jetbrains.kotlin. **Name** : kotlin-scripting-compiler-impl-embeddable. **Version** : 1.7.20.
-     * **Project URL:** [https://kotlinlang.org/](https://kotlinlang.org/)
-     * **License:** [The Apache License, Version 2.0](http://www.apache.org/licenses/LICENSE-2.0.txt)
-
-1.  **Group** : org.jetbrains.kotlin. **Name** : kotlin-scripting-jvm. **Version** : 1.7.20.
-     * **Project URL:** [https://kotlinlang.org/](https://kotlinlang.org/)
-     * **License:** [The Apache License, Version 2.0](http://www.apache.org/licenses/LICENSE-2.0.txt)
-
-1.  **Group** : org.jetbrains.kotlin. **Name** : kotlin-stdlib. **Version** : 1.5.30.
-     * **Project URL:** [https://kotlinlang.org/](https://kotlinlang.org/)
-     * **License:** [The Apache License, Version 2.0](http://www.apache.org/licenses/LICENSE-2.0.txt)
-
-1.  **Group** : org.jetbrains.kotlin. **Name** : kotlin-stdlib. **Version** : 1.6.21.
-     * **Project URL:** [https://kotlinlang.org/](https://kotlinlang.org/)
-     * **License:** [The Apache License, Version 2.0](http://www.apache.org/licenses/LICENSE-2.0.txt)
-
-1.  **Group** : org.jetbrains.kotlin. **Name** : kotlin-stdlib. **Version** : 1.7.20.
-     * **Project URL:** [https://kotlinlang.org/](https://kotlinlang.org/)
-     * **License:** [The Apache License, Version 2.0](http://www.apache.org/licenses/LICENSE-2.0.txt)
-
-1.  **Group** : org.jetbrains.kotlin. **Name** : kotlin-stdlib-common. **Version** : 1.5.30.
-     * **Project URL:** [https://kotlinlang.org/](https://kotlinlang.org/)
-     * **License:** [The Apache License, Version 2.0](http://www.apache.org/licenses/LICENSE-2.0.txt)
-
-1.  **Group** : org.jetbrains.kotlin. **Name** : kotlin-stdlib-common. **Version** : 1.6.21.
-     * **Project URL:** [https://kotlinlang.org/](https://kotlinlang.org/)
-     * **License:** [The Apache License, Version 2.0](http://www.apache.org/licenses/LICENSE-2.0.txt)
-
-1.  **Group** : org.jetbrains.kotlin. **Name** : kotlin-stdlib-common. **Version** : 1.7.20.
-     * **Project URL:** [https://kotlinlang.org/](https://kotlinlang.org/)
-     * **License:** [The Apache License, Version 2.0](http://www.apache.org/licenses/LICENSE-2.0.txt)
-
-1.  **Group** : org.jetbrains.kotlin. **Name** : kotlin-stdlib-jdk7. **Version** : 1.7.20.
-     * **Project URL:** [https://kotlinlang.org/](https://kotlinlang.org/)
-     * **License:** [The Apache License, Version 2.0](http://www.apache.org/licenses/LICENSE-2.0.txt)
-
-1.  **Group** : org.jetbrains.kotlin. **Name** : kotlin-stdlib-jdk8. **Version** : 1.7.20.
-     * **Project URL:** [https://kotlinlang.org/](https://kotlinlang.org/)
-     * **License:** [The Apache License, Version 2.0](http://www.apache.org/licenses/LICENSE-2.0.txt)
-
-1.  **Group** : org.jetbrains.kotlin. **Name** : kotlin-test. **Version** : 1.7.20.
-     * **Project URL:** [https://kotlinlang.org/](https://kotlinlang.org/)
-     * **License:** [The Apache License, Version 2.0](http://www.apache.org/licenses/LICENSE-2.0.txt)
-
-1.  **Group** : org.jetbrains.kotlin. **Name** : kotlin-test-annotations-common. **Version** : 1.7.20.
-     * **Project URL:** [https://kotlinlang.org/](https://kotlinlang.org/)
-     * **License:** [The Apache License, Version 2.0](http://www.apache.org/licenses/LICENSE-2.0.txt)
-
-1.  **Group** : org.jetbrains.kotlin. **Name** : kotlin-test-common. **Version** : 1.7.20.
-     * **Project URL:** [https://kotlinlang.org/](https://kotlinlang.org/)
-     * **License:** [The Apache License, Version 2.0](http://www.apache.org/licenses/LICENSE-2.0.txt)
-
-1.  **Group** : org.jetbrains.kotlin. **Name** : kotlin-test-junit5. **Version** : 1.7.20.
-     * **Project URL:** [https://kotlinlang.org/](https://kotlinlang.org/)
-     * **License:** [The Apache License, Version 2.0](http://www.apache.org/licenses/LICENSE-2.0.txt)
-
-1.  **Group** : org.jetbrains.kotlinx. **Name** : kotlinx-coroutines-bom. **Version** : 1.6.3.**No license information found**
-1.  **Group** : org.jetbrains.kotlinx. **Name** : kotlinx-coroutines-core. **Version** : 1.6.3.**No license information found**
-1.  **Group** : org.jetbrains.kotlinx. **Name** : kotlinx-coroutines-core-jvm. **Version** : 1.6.3.
-     * **Project URL:** [https://github.com/Kotlin/kotlinx.coroutines](https://github.com/Kotlin/kotlinx.coroutines)
-     * **License:** [The Apache Software License, Version 2.0](https://www.apache.org/licenses/LICENSE-2.0.txt)
-
-1.  **Group** : org.jetbrains.kotlinx. **Name** : kotlinx-html-jvm. **Version** : 0.7.5.
-     * **Project URL:** [https://github.com/Kotlin/kotlinx.html](https://github.com/Kotlin/kotlinx.html)
-     * **License:** [The Apache License, Version 2.0](https://www.apache.org/licenses/LICENSE-2.0.txt)
-
-1.  **Group** : org.jetbrains.kotlinx. **Name** : kotlinx-serialization-core. **Version** : 1.1.0.**No license information found**
-1.  **Group** : org.jetbrains.kotlinx. **Name** : kotlinx-serialization-core-jvm. **Version** : 1.1.0.
-     * **Project URL:** [https://github.com/Kotlin/kotlinx.serialization](https://github.com/Kotlin/kotlinx.serialization)
-     * **License:** [The Apache Software License, Version 2.0](https://www.apache.org/licenses/LICENSE-2.0.txt)
-
-1.  **Group** : org.jetbrains.kotlinx. **Name** : kotlinx-serialization-json. **Version** : 1.1.0.**No license information found**
-1.  **Group** : org.jetbrains.kotlinx. **Name** : kotlinx-serialization-json-jvm. **Version** : 1.1.0.
-     * **Project URL:** [https://github.com/Kotlin/kotlinx.serialization](https://github.com/Kotlin/kotlinx.serialization)
-     * **License:** [The Apache Software License, Version 2.0](https://www.apache.org/licenses/LICENSE-2.0.txt)
-
-1.  **Group** : org.jsoup. **Name** : jsoup. **Version** : 1.14.3.
-     * **Project URL:** [https://jsoup.org/](https://jsoup.org/)
-     * **License:** [The MIT License](https://jsoup.org/license)
-
-1.  **Group** : org.junit. **Name** : junit-bom. **Version** : 5.9.1.**No license information found**
-1.  **Group** : org.junit.jupiter. **Name** : junit-jupiter-api. **Version** : 5.9.1.
-     * **Project URL:** [https://junit.org/junit5/](https://junit.org/junit5/)
-     * **License:** [Eclipse Public License v2.0](https://www.eclipse.org/legal/epl-v20.html)
-
-1.  **Group** : org.junit.jupiter. **Name** : junit-jupiter-engine. **Version** : 5.9.1.
-     * **Project URL:** [https://junit.org/junit5/](https://junit.org/junit5/)
-     * **License:** [Eclipse Public License v2.0](https://www.eclipse.org/legal/epl-v20.html)
-
-1.  **Group** : org.junit.jupiter. **Name** : junit-jupiter-params. **Version** : 5.9.1.
-     * **Project URL:** [https://junit.org/junit5/](https://junit.org/junit5/)
-     * **License:** [Eclipse Public License v2.0](https://www.eclipse.org/legal/epl-v20.html)
-
-1.  **Group** : org.junit.platform. **Name** : junit-platform-commons. **Version** : 1.9.1.
-     * **Project URL:** [https://junit.org/junit5/](https://junit.org/junit5/)
-     * **License:** [Eclipse Public License v2.0](https://www.eclipse.org/legal/epl-v20.html)
-
-1.  **Group** : org.junit.platform. **Name** : junit-platform-engine. **Version** : 1.9.1.
-     * **Project URL:** [https://junit.org/junit5/](https://junit.org/junit5/)
-     * **License:** [Eclipse Public License v2.0](https://www.eclipse.org/legal/epl-v20.html)
-
-1.  **Group** : org.opentest4j. **Name** : opentest4j. **Version** : 1.2.0.
-     * **Project URL:** [https://github.com/ota4j-team/opentest4j](https://github.com/ota4j-team/opentest4j)
-     * **License:** [The Apache License, Version 2.0](http://www.apache.org/licenses/LICENSE-2.0.txt)
-
-1.  **Group** : org.ow2.asm. **Name** : asm. **Version** : 9.1.
-     * **Project URL:** [http://asm.ow2.io/](http://asm.ow2.io/)
-     * **License:** [BSD-3-Clause](https://asm.ow2.io/license.html)
-     * **License:** [The Apache Software License, Version 2.0](http://www.apache.org/licenses/LICENSE-2.0.txt)
-
-1.  **Group** : org.ow2.asm. **Name** : asm. **Version** : 9.2.
-     * **Project URL:** [http://asm.ow2.io/](http://asm.ow2.io/)
-     * **License:** [BSD-3-Clause](https://asm.ow2.io/license.html)
-     * **License:** [The Apache Software License, Version 2.0](http://www.apache.org/licenses/LICENSE-2.0.txt)
-
-1.  **Group** : org.ow2.asm. **Name** : asm-analysis. **Version** : 9.2.
-     * **Project URL:** [http://asm.ow2.io/](http://asm.ow2.io/)
-     * **License:** [BSD-3-Clause](https://asm.ow2.io/license.html)
-     * **License:** [The Apache Software License, Version 2.0](http://www.apache.org/licenses/LICENSE-2.0.txt)
-
-1.  **Group** : org.ow2.asm. **Name** : asm-commons. **Version** : 9.2.
-     * **Project URL:** [http://asm.ow2.io/](http://asm.ow2.io/)
-     * **License:** [BSD-3-Clause](https://asm.ow2.io/license.html)
-     * **License:** [The Apache Software License, Version 2.0](http://www.apache.org/licenses/LICENSE-2.0.txt)
-
-1.  **Group** : org.ow2.asm. **Name** : asm-tree. **Version** : 9.2.
-     * **Project URL:** [http://asm.ow2.io/](http://asm.ow2.io/)
-     * **License:** [BSD-3-Clause](https://asm.ow2.io/license.html)
-     * **License:** [The Apache Software License, Version 2.0](http://www.apache.org/licenses/LICENSE-2.0.txt)
-
-1.  **Group** : org.pcollections. **Name** : pcollections. **Version** : 3.1.4.
-     * **Project URL:** [https://github.com/hrldcpr/pcollections](https://github.com/hrldcpr/pcollections)
-     * **License:** [The MIT License](https://opensource.org/licenses/mit-license.php)
-
-1.  **Group** : org.yaml. **Name** : snakeyaml. **Version** : 1.30.
-     * **Project URL:** [https://bitbucket.org/snakeyaml/snakeyaml](https://bitbucket.org/snakeyaml/snakeyaml)
-     * **License:** [Apache License, Version 2.0](http://www.apache.org/licenses/LICENSE-2.0.txt)
-
-1.  **Group** : org.yaml. **Name** : snakeyaml. **Version** : 1.31.
-     * **Project URL:** [https://bitbucket.org/snakeyaml/snakeyaml](https://bitbucket.org/snakeyaml/snakeyaml)
-     * **License:** [Apache License, Version 2.0](http://www.apache.org/licenses/LICENSE-2.0.txt)
-
-
-The dependencies distributed under several licenses, are used according their commercial-use-friendly license.
-
-<<<<<<< HEAD
-This report was generated on **Thu Nov 17 21:39:44 EET 2022** using [Gradle-License-Report plugin](https://github.com/jk1/Gradle-License-Report) by Evgeny Naumenko, licensed under [Apache 2.0 License](https://github.com/jk1/Gradle-License-Report/blob/master/LICENSE).
-=======
-This report was generated on **Mon Nov 14 17:00:17 EET 2022** using [Gradle-License-Report plugin](https://github.com/jk1/Gradle-License-Report) by Evgeny Naumenko, licensed under [Apache 2.0 License](https://github.com/jk1/Gradle-License-Report/blob/master/LICENSE).
->>>>>>> bc23e970
-
-
-
-
-# Dependencies of `io.spine.protodata:protodata-gradle-api:0.4.4`
-
-## Runtime
-1.  **Group** : org.jetbrains. **Name** : annotations. **Version** : 13.0.
-     * **Project URL:** [http://www.jetbrains.org](http://www.jetbrains.org)
-     * **License:** [The Apache Software License, Version 2.0](http://www.apache.org/licenses/LICENSE-2.0.txt)
-
-1.  **Group** : org.jetbrains.kotlin. **Name** : kotlin-stdlib. **Version** : 1.7.20.
-     * **Project URL:** [https://kotlinlang.org/](https://kotlinlang.org/)
-     * **License:** [The Apache License, Version 2.0](http://www.apache.org/licenses/LICENSE-2.0.txt)
-
-1.  **Group** : org.jetbrains.kotlin. **Name** : kotlin-stdlib-common. **Version** : 1.7.20.
-     * **Project URL:** [https://kotlinlang.org/](https://kotlinlang.org/)
-     * **License:** [The Apache License, Version 2.0](http://www.apache.org/licenses/LICENSE-2.0.txt)
-
-1.  **Group** : org.jetbrains.kotlin. **Name** : kotlin-stdlib-jdk7. **Version** : 1.7.20.
-     * **Project URL:** [https://kotlinlang.org/](https://kotlinlang.org/)
-     * **License:** [The Apache License, Version 2.0](http://www.apache.org/licenses/LICENSE-2.0.txt)
-
-1.  **Group** : org.jetbrains.kotlin. **Name** : kotlin-stdlib-jdk8. **Version** : 1.7.20.
-     * **Project URL:** [https://kotlinlang.org/](https://kotlinlang.org/)
-     * **License:** [The Apache License, Version 2.0](http://www.apache.org/licenses/LICENSE-2.0.txt)
-
-## Compile, tests, and tooling
-1.  **Group** : com.beust. **Name** : jcommander. **Version** : 1.82.
-     * **Project URL:** [https://jcommander.org](https://jcommander.org)
-     * **License:** [Apache License, Version 2.0](https://www.apache.org/licenses/LICENSE-2.0.txt)
-
-1.  **Group** : com.fasterxml.jackson. **Name** : jackson-bom. **Version** : 2.12.7.**No license information found**
-1.  **Group** : com.fasterxml.jackson.core. **Name** : jackson-annotations. **Version** : 2.12.7.
-     * **Project URL:** [http://github.com/FasterXML/jackson](http://github.com/FasterXML/jackson)
-     * **License:** [The Apache Software License, Version 2.0](http://www.apache.org/licenses/LICENSE-2.0.txt)
-
-1.  **Group** : com.fasterxml.jackson.core. **Name** : jackson-core. **Version** : 2.12.7.
-     * **Project URL:** [https://github.com/FasterXML/jackson-core](https://github.com/FasterXML/jackson-core)
-     * **License:** [Apache License, Version 2.0](http://www.apache.org/licenses/LICENSE-2.0.txt)
-     * **License:** [The Apache Software License, Version 2.0](http://www.apache.org/licenses/LICENSE-2.0.txt)
-
-1.  **Group** : com.fasterxml.jackson.core. **Name** : jackson-databind. **Version** : 2.12.7.
-     * **Project URL:** [http://github.com/FasterXML/jackson](http://github.com/FasterXML/jackson)
-     * **License:** [Apache License, Version 2.0](http://www.apache.org/licenses/LICENSE-2.0.txt)
-     * **License:** [The Apache Software License, Version 2.0](http://www.apache.org/licenses/LICENSE-2.0.txt)
-
-1.  **Group** : com.fasterxml.jackson.dataformat. **Name** : jackson-dataformat-xml. **Version** : 2.12.7.
-     * **Project URL:** [https://github.com/FasterXML/jackson-dataformat-xml](https://github.com/FasterXML/jackson-dataformat-xml)
-     * **License:** [Apache License, Version 2.0](http://www.apache.org/licenses/LICENSE-2.0.txt)
-     * **License:** [The Apache Software License, Version 2.0](http://www.apache.org/licenses/LICENSE-2.0.txt)
-
-1.  **Group** : com.fasterxml.jackson.module. **Name** : jackson-module-jaxb-annotations. **Version** : 2.12.7.
-     * **Project URL:** [https://github.com/FasterXML/jackson-modules-base](https://github.com/FasterXML/jackson-modules-base)
-     * **License:** [Apache License, Version 2.0](http://www.apache.org/licenses/LICENSE-2.0.txt)
-     * **License:** [The Apache Software License, Version 2.0](http://www.apache.org/licenses/LICENSE-2.0.txt)
-
-1.  **Group** : com.fasterxml.jackson.module. **Name** : jackson-module-kotlin. **Version** : 2.12.7.
-     * **Project URL:** [https://github.com/FasterXML/jackson-module-kotlin](https://github.com/FasterXML/jackson-module-kotlin)
-     * **License:** [Apache License, Version 2.0](http://www.apache.org/licenses/LICENSE-2.0.txt)
-     * **License:** [The Apache Software License, Version 2.0](http://www.apache.org/licenses/LICENSE-2.0.txt)
-
-1.  **Group** : com.fasterxml.woodstox. **Name** : woodstox-core. **Version** : 6.2.4.
-     * **Project URL:** [https://github.com/FasterXML/woodstox](https://github.com/FasterXML/woodstox)
-     * **License:** [The Apache License, Version 2.0](http://www.apache.org/licenses/LICENSE-2.0.txt)
-     * **License:** [The Apache Software License, Version 2.0](http://www.apache.org/licenses/LICENSE-2.0.txt)
-
-1.  **Group** : com.github.ben-manes.caffeine. **Name** : caffeine. **Version** : 3.0.5.
-     * **Project URL:** [https://github.com/ben-manes/caffeine](https://github.com/ben-manes/caffeine)
-     * **License:** [Apache License, Version 2.0](https://www.apache.org/licenses/LICENSE-2.0.txt)
-
-1.  **Group** : com.github.kevinstern. **Name** : software-and-algorithms. **Version** : 1.0.
-     * **Project URL:** [https://www.github.com/KevinStern/software-and-algorithms](https://www.github.com/KevinStern/software-and-algorithms)
-     * **License:** [MIT License](http://www.opensource.org/licenses/mit-license.php)
-
-1.  **Group** : com.google.android. **Name** : annotations. **Version** : 4.1.1.4.
-     * **Project URL:** [http://source.android.com/](http://source.android.com/)
-     * **License:** [Apache 2.0](http://www.apache.org/licenses/LICENSE-2.0)
-
-1.  **Group** : com.google.api.grpc. **Name** : proto-google-common-protos. **Version** : 2.0.1.
-     * **Project URL:** [https://github.com/googleapis/java-iam/proto-google-common-protos](https://github.com/googleapis/java-iam/proto-google-common-protos)
-     * **License:** [Apache-2.0](https://www.apache.org/licenses/LICENSE-2.0.txt)
-
-1.  **Group** : com.google.auto. **Name** : auto-common. **Version** : 1.2.1.
-     * **Project URL:** [https://github.com/google/auto/tree/master/common](https://github.com/google/auto/tree/master/common)
-     * **License:** [Apache 2.0](http://www.apache.org/licenses/LICENSE-2.0.txt)
-
-1.  **Group** : com.google.auto.service. **Name** : auto-service-annotations. **Version** : 1.0.1.
-     * **Project URL:** [https://github.com/google/auto/tree/master/service](https://github.com/google/auto/tree/master/service)
-     * **License:** [Apache 2.0](http://www.apache.org/licenses/LICENSE-2.0.txt)
-
-1.  **Group** : com.google.auto.value. **Name** : auto-value-annotations. **Version** : 1.8.1.
-     * **Project URL:** [https://github.com/google/auto/tree/master/value](https://github.com/google/auto/tree/master/value)
-     * **License:** [Apache 2.0](http://www.apache.org/licenses/LICENSE-2.0.txt)
-
-1.  **Group** : com.google.auto.value. **Name** : auto-value-annotations. **Version** : 1.9.
-     * **Project URL:** [https://github.com/google/auto/tree/master/value](https://github.com/google/auto/tree/master/value)
-     * **License:** [Apache 2.0](http://www.apache.org/licenses/LICENSE-2.0.txt)
-
-1.  **Group** : com.google.code.findbugs. **Name** : jsr305. **Version** : 3.0.2.
-     * **Project URL:** [http://findbugs.sourceforge.net/](http://findbugs.sourceforge.net/)
-     * **License:** [The Apache Software License, Version 2.0](http://www.apache.org/licenses/LICENSE-2.0.txt)
-
-1.  **Group** : com.google.code.gson. **Name** : gson. **Version** : 2.8.6.
-     * **License:** [Apache 2.0](http://www.apache.org/licenses/LICENSE-2.0.txt)
-
-1.  **Group** : com.google.code.gson. **Name** : gson. **Version** : 2.8.9.
-     * **Project URL:** [https://github.com/google/gson/gson](https://github.com/google/gson/gson)
-     * **License:** [Apache-2.0](https://www.apache.org/licenses/LICENSE-2.0.txt)
-
-1.  **Group** : com.google.errorprone. **Name** : error_prone_annotation. **Version** : 2.16.
-     * **License:** [Apache 2.0](http://www.apache.org/licenses/LICENSE-2.0.txt)
-
-1.  **Group** : com.google.errorprone. **Name** : error_prone_annotations. **Version** : 2.11.0.
-     * **License:** [Apache 2.0](http://www.apache.org/licenses/LICENSE-2.0.txt)
-
-1.  **Group** : com.google.errorprone. **Name** : error_prone_annotations. **Version** : 2.16.
-     * **License:** [Apache 2.0](http://www.apache.org/licenses/LICENSE-2.0.txt)
-
-1.  **Group** : com.google.errorprone. **Name** : error_prone_check_api. **Version** : 2.16.
-     * **License:** [Apache 2.0](http://www.apache.org/licenses/LICENSE-2.0.txt)
-
-1.  **Group** : com.google.errorprone. **Name** : error_prone_core. **Version** : 2.16.
-     * **License:** [Apache 2.0](http://www.apache.org/licenses/LICENSE-2.0.txt)
-
-1.  **Group** : com.google.errorprone. **Name** : error_prone_type_annotations. **Version** : 2.16.
-     * **License:** [Apache 2.0](http://www.apache.org/licenses/LICENSE-2.0.txt)
-
-1.  **Group** : com.google.errorprone. **Name** : javac. **Version** : 9+181-r4173-1.
-     * **Project URL:** [https://github.com/google/error-prone-javac](https://github.com/google/error-prone-javac)
-     * **License:** [GNU General Public License, version 2, with the Classpath Exception](http://openjdk.java.net/legal/gplv2+ce.html)
-
-1.  **Group** : com.google.flogger. **Name** : flogger. **Version** : 0.7.4.
-     * **Project URL:** [https://github.com/google/flogger](https://github.com/google/flogger)
-     * **License:** [Apache 2.0](https://www.apache.org/licenses/LICENSE-2.0.txt)
-
-1.  **Group** : com.google.flogger. **Name** : flogger-system-backend. **Version** : 0.7.4.
-     * **Project URL:** [https://github.com/google/flogger](https://github.com/google/flogger)
-     * **License:** [Apache 2.0](https://www.apache.org/licenses/LICENSE-2.0.txt)
-
-1.  **Group** : com.google.guava. **Name** : failureaccess. **Version** : 1.0.1.
-     * **Project URL:** [https://github.com/google/guava/](https://github.com/google/guava/)
-     * **License:** [The Apache Software License, Version 2.0](http://www.apache.org/licenses/LICENSE-2.0.txt)
-
-1.  **Group** : com.google.guava. **Name** : guava. **Version** : 31.0.1-jre.
-     * **Project URL:** [https://github.com/google/guava](https://github.com/google/guava)
-     * **License:** [Apache License, Version 2.0](http://www.apache.org/licenses/LICENSE-2.0.txt)
-
-1.  **Group** : com.google.guava. **Name** : guava. **Version** : 31.1-jre.
-     * **Project URL:** [https://github.com/google/guava](https://github.com/google/guava)
-     * **License:** [Apache License, Version 2.0](http://www.apache.org/licenses/LICENSE-2.0.txt)
-
-1.  **Group** : com.google.guava. **Name** : guava-testlib. **Version** : 31.1-jre.
-     * **License:** [Apache License, Version 2.0](http://www.apache.org/licenses/LICENSE-2.0.txt)
-
-1.  **Group** : com.google.guava. **Name** : listenablefuture. **Version** : 9999.0-empty-to-avoid-conflict-with-guava.
-     * **License:** [The Apache Software License, Version 2.0](http://www.apache.org/licenses/LICENSE-2.0.txt)
-
-1.  **Group** : com.google.j2objc. **Name** : j2objc-annotations. **Version** : 1.3.
-     * **Project URL:** [https://github.com/google/j2objc/](https://github.com/google/j2objc/)
-     * **License:** [The Apache Software License, Version 2.0](http://www.apache.org/licenses/LICENSE-2.0.txt)
-
-1.  **Group** : com.google.protobuf. **Name** : protobuf-java. **Version** : 3.19.2.
-     * **Project URL:** [https://developers.google.com/protocol-buffers/](https://developers.google.com/protocol-buffers/)
-     * **License:** [3-Clause BSD License](https://opensource.org/licenses/BSD-3-Clause)
-
-1.  **Group** : com.google.protobuf. **Name** : protobuf-java. **Version** : 3.19.6.
-     * **Project URL:** [https://developers.google.com/protocol-buffers/](https://developers.google.com/protocol-buffers/)
-     * **License:** [3-Clause BSD License](https://opensource.org/licenses/BSD-3-Clause)
-
-1.  **Group** : com.google.protobuf. **Name** : protobuf-java-util. **Version** : 3.19.6.
-     * **Project URL:** [https://developers.google.com/protocol-buffers/](https://developers.google.com/protocol-buffers/)
-     * **License:** [3-Clause BSD License](https://opensource.org/licenses/BSD-3-Clause)
-
-1.  **Group** : com.google.protobuf. **Name** : protobuf-kotlin. **Version** : 3.19.6.
-     * **License:** [3-Clause BSD License](https://opensource.org/licenses/BSD-3-Clause)
-
-1.  **Group** : com.google.protobuf. **Name** : protoc. **Version** : 3.19.6.
-     * **Project URL:** [https://developers.google.com/protocol-buffers/](https://developers.google.com/protocol-buffers/)
-     * **License:** [3-Clause BSD License](https://opensource.org/licenses/BSD-3-Clause)
-     * **License:** [The Apache Software License, Version 2.0](http://www.apache.org/licenses/LICENSE-2.0.txt)
-
-1.  **Group** : com.google.truth. **Name** : truth. **Version** : 1.1.3.
-     * **License:** [The Apache Software License, Version 2.0](http://www.apache.org/licenses/LICENSE-2.0.txt)
-
-1.  **Group** : com.google.truth.extensions. **Name** : truth-java8-extension. **Version** : 1.1.3.
-     * **License:** [The Apache Software License, Version 2.0](http://www.apache.org/licenses/LICENSE-2.0.txt)
-
-1.  **Group** : com.google.truth.extensions. **Name** : truth-liteproto-extension. **Version** : 1.1.3.
-     * **License:** [The Apache Software License, Version 2.0](http://www.apache.org/licenses/LICENSE-2.0.txt)
-
-1.  **Group** : com.google.truth.extensions. **Name** : truth-proto-extension. **Version** : 1.1.3.
-     * **License:** [The Apache Software License, Version 2.0](http://www.apache.org/licenses/LICENSE-2.0.txt)
-
-1.  **Group** : com.soywiz.korlibs.korte. **Name** : korte-jvm. **Version** : 2.7.0.
-     * **Project URL:** [https://github.com/korlibs/korge-next](https://github.com/korlibs/korge-next)
-     * **License:** [MIT](https://raw.githubusercontent.com/korlibs/korge-next/master/korge/LICENSE.txt)
-
-1.  **Group** : io.github.davidburstrom.contester. **Name** : contester-breakpoint. **Version** : 0.2.0.
-     * **Project URL:** [https://github.com/davidburstrom/contester](https://github.com/davidburstrom/contester)
-     * **License:** [The Apache License, Version 2.0](http://www.apache.org/licenses/LICENSE-2.0.txt)
-
-1.  **Group** : io.github.detekt.sarif4k. **Name** : sarif4k. **Version** : 0.0.1.
-     * **Project URL:** [https://detekt.github.io/detekt](https://detekt.github.io/detekt)
-     * **License:** [The Apache Software License, Version 2.0](http://www.apache.org/licenses/LICENSE-2.0.txt)
-
-1.  **Group** : io.github.java-diff-utils. **Name** : java-diff-utils. **Version** : 4.0.
-     * **Project URL:** [https://github.com/java-diff-utils/java-diff-utils](https://github.com/java-diff-utils/java-diff-utils)
-     * **License:** [The Apache Software License, Version 2.0](http://www.apache.org/licenses/LICENSE-2.0.txt)
-
-1.  **Group** : io.gitlab.arturbosch.detekt. **Name** : detekt-api. **Version** : 1.21.0.
-     * **Project URL:** [https://detekt.dev](https://detekt.dev)
-     * **License:** [The Apache Software License, Version 2.0](https://www.apache.org/licenses/LICENSE-2.0.txt)
-
-1.  **Group** : io.gitlab.arturbosch.detekt. **Name** : detekt-cli. **Version** : 1.21.0.
-     * **Project URL:** [https://detekt.dev](https://detekt.dev)
-     * **License:** [The Apache Software License, Version 2.0](https://www.apache.org/licenses/LICENSE-2.0.txt)
-
-1.  **Group** : io.gitlab.arturbosch.detekt. **Name** : detekt-core. **Version** : 1.21.0.
-     * **Project URL:** [https://detekt.dev](https://detekt.dev)
-     * **License:** [The Apache Software License, Version 2.0](https://www.apache.org/licenses/LICENSE-2.0.txt)
-
-1.  **Group** : io.gitlab.arturbosch.detekt. **Name** : detekt-metrics. **Version** : 1.21.0.
-     * **Project URL:** [https://detekt.dev](https://detekt.dev)
-     * **License:** [The Apache Software License, Version 2.0](https://www.apache.org/licenses/LICENSE-2.0.txt)
-
-1.  **Group** : io.gitlab.arturbosch.detekt. **Name** : detekt-parser. **Version** : 1.21.0.
-     * **Project URL:** [https://detekt.dev](https://detekt.dev)
-     * **License:** [The Apache Software License, Version 2.0](https://www.apache.org/licenses/LICENSE-2.0.txt)
-
-1.  **Group** : io.gitlab.arturbosch.detekt. **Name** : detekt-psi-utils. **Version** : 1.21.0.
-     * **Project URL:** [https://detekt.dev](https://detekt.dev)
-     * **License:** [The Apache Software License, Version 2.0](https://www.apache.org/licenses/LICENSE-2.0.txt)
-
-1.  **Group** : io.gitlab.arturbosch.detekt. **Name** : detekt-report-html. **Version** : 1.21.0.
-     * **Project URL:** [https://detekt.dev](https://detekt.dev)
-     * **License:** [The Apache Software License, Version 2.0](https://www.apache.org/licenses/LICENSE-2.0.txt)
-
-1.  **Group** : io.gitlab.arturbosch.detekt. **Name** : detekt-report-md. **Version** : 1.21.0.
-     * **Project URL:** [https://detekt.dev](https://detekt.dev)
-     * **License:** [The Apache Software License, Version 2.0](https://www.apache.org/licenses/LICENSE-2.0.txt)
-
-1.  **Group** : io.gitlab.arturbosch.detekt. **Name** : detekt-report-sarif. **Version** : 1.21.0.
-     * **Project URL:** [https://detekt.dev](https://detekt.dev)
-     * **License:** [The Apache Software License, Version 2.0](https://www.apache.org/licenses/LICENSE-2.0.txt)
-
-1.  **Group** : io.gitlab.arturbosch.detekt. **Name** : detekt-report-txt. **Version** : 1.21.0.
-     * **Project URL:** [https://detekt.dev](https://detekt.dev)
-     * **License:** [The Apache Software License, Version 2.0](https://www.apache.org/licenses/LICENSE-2.0.txt)
-
-1.  **Group** : io.gitlab.arturbosch.detekt. **Name** : detekt-report-xml. **Version** : 1.21.0.
-     * **Project URL:** [https://detekt.dev](https://detekt.dev)
-     * **License:** [The Apache Software License, Version 2.0](https://www.apache.org/licenses/LICENSE-2.0.txt)
-
-1.  **Group** : io.gitlab.arturbosch.detekt. **Name** : detekt-rules. **Version** : 1.21.0.
-     * **Project URL:** [https://detekt.dev](https://detekt.dev)
-     * **License:** [The Apache Software License, Version 2.0](https://www.apache.org/licenses/LICENSE-2.0.txt)
-
-1.  **Group** : io.gitlab.arturbosch.detekt. **Name** : detekt-rules-complexity. **Version** : 1.21.0.
-     * **Project URL:** [https://detekt.dev](https://detekt.dev)
-     * **License:** [The Apache Software License, Version 2.0](https://www.apache.org/licenses/LICENSE-2.0.txt)
-
-1.  **Group** : io.gitlab.arturbosch.detekt. **Name** : detekt-rules-coroutines. **Version** : 1.21.0.
-     * **Project URL:** [https://detekt.dev](https://detekt.dev)
-     * **License:** [The Apache Software License, Version 2.0](https://www.apache.org/licenses/LICENSE-2.0.txt)
-
-1.  **Group** : io.gitlab.arturbosch.detekt. **Name** : detekt-rules-documentation. **Version** : 1.21.0.
-     * **Project URL:** [https://detekt.dev](https://detekt.dev)
-     * **License:** [The Apache Software License, Version 2.0](https://www.apache.org/licenses/LICENSE-2.0.txt)
-
-1.  **Group** : io.gitlab.arturbosch.detekt. **Name** : detekt-rules-empty. **Version** : 1.21.0.
-     * **Project URL:** [https://detekt.dev](https://detekt.dev)
-     * **License:** [The Apache Software License, Version 2.0](https://www.apache.org/licenses/LICENSE-2.0.txt)
-
-1.  **Group** : io.gitlab.arturbosch.detekt. **Name** : detekt-rules-errorprone. **Version** : 1.21.0.
-     * **Project URL:** [https://detekt.dev](https://detekt.dev)
-     * **License:** [The Apache Software License, Version 2.0](https://www.apache.org/licenses/LICENSE-2.0.txt)
-
-1.  **Group** : io.gitlab.arturbosch.detekt. **Name** : detekt-rules-exceptions. **Version** : 1.21.0.
-     * **Project URL:** [https://detekt.dev](https://detekt.dev)
-     * **License:** [The Apache Software License, Version 2.0](https://www.apache.org/licenses/LICENSE-2.0.txt)
-
-1.  **Group** : io.gitlab.arturbosch.detekt. **Name** : detekt-rules-naming. **Version** : 1.21.0.
-     * **Project URL:** [https://detekt.dev](https://detekt.dev)
-     * **License:** [The Apache Software License, Version 2.0](https://www.apache.org/licenses/LICENSE-2.0.txt)
-
-1.  **Group** : io.gitlab.arturbosch.detekt. **Name** : detekt-rules-performance. **Version** : 1.21.0.
-     * **Project URL:** [https://detekt.dev](https://detekt.dev)
-     * **License:** [The Apache Software License, Version 2.0](https://www.apache.org/licenses/LICENSE-2.0.txt)
-
-1.  **Group** : io.gitlab.arturbosch.detekt. **Name** : detekt-rules-style. **Version** : 1.21.0.
-     * **Project URL:** [https://detekt.dev](https://detekt.dev)
-     * **License:** [The Apache Software License, Version 2.0](https://www.apache.org/licenses/LICENSE-2.0.txt)
-
-1.  **Group** : io.gitlab.arturbosch.detekt. **Name** : detekt-tooling. **Version** : 1.21.0.
-     * **Project URL:** [https://detekt.dev](https://detekt.dev)
-     * **License:** [The Apache Software License, Version 2.0](https://www.apache.org/licenses/LICENSE-2.0.txt)
-
-1.  **Group** : io.gitlab.arturbosch.detekt. **Name** : detekt-utils. **Version** : 1.21.0.
-     * **Project URL:** [https://detekt.dev](https://detekt.dev)
-     * **License:** [The Apache Software License, Version 2.0](https://www.apache.org/licenses/LICENSE-2.0.txt)
-
-1.  **Group** : io.grpc. **Name** : grpc-api. **Version** : 1.46.0.
-     * **Project URL:** [https://github.com/grpc/grpc-java](https://github.com/grpc/grpc-java)
-     * **License:** [Apache 2.0](https://opensource.org/licenses/Apache-2.0)
-
-1.  **Group** : io.grpc. **Name** : grpc-context. **Version** : 1.46.0.
-     * **Project URL:** [https://github.com/grpc/grpc-java](https://github.com/grpc/grpc-java)
-     * **License:** [Apache 2.0](https://opensource.org/licenses/Apache-2.0)
-
-1.  **Group** : io.grpc. **Name** : grpc-core. **Version** : 1.46.0.
-     * **Project URL:** [https://github.com/grpc/grpc-java](https://github.com/grpc/grpc-java)
-     * **License:** [Apache 2.0](https://opensource.org/licenses/Apache-2.0)
-
-1.  **Group** : io.grpc. **Name** : grpc-protobuf. **Version** : 1.46.0.
-     * **Project URL:** [https://github.com/grpc/grpc-java](https://github.com/grpc/grpc-java)
-     * **License:** [Apache 2.0](https://opensource.org/licenses/Apache-2.0)
-
-1.  **Group** : io.grpc. **Name** : grpc-protobuf-lite. **Version** : 1.46.0.
-     * **Project URL:** [https://github.com/grpc/grpc-java](https://github.com/grpc/grpc-java)
-     * **License:** [Apache 2.0](https://opensource.org/licenses/Apache-2.0)
-
-1.  **Group** : io.grpc. **Name** : grpc-stub. **Version** : 1.46.0.
-     * **Project URL:** [https://github.com/grpc/grpc-java](https://github.com/grpc/grpc-java)
-     * **License:** [Apache 2.0](https://opensource.org/licenses/Apache-2.0)
-
-1.  **Group** : io.perfmark. **Name** : perfmark-api. **Version** : 0.25.0.
-     * **Project URL:** [https://github.com/perfmark/perfmark](https://github.com/perfmark/perfmark)
-     * **License:** [Apache 2.0](https://opensource.org/licenses/Apache-2.0)
-
+1.  **Group** : io.spine.validation. **Name** : spine-validation-java-runtime. **Version** : 2.0.0-SNAPSHOT.33.**No license information found**
 1.  **Group** : io.spine.validation. **Name** : spine-validation-java-runtime. **Version** : 2.0.0-SNAPSHOT.61.**No license information found**
 1.  **Group** : jakarta.activation. **Name** : jakarta.activation-api. **Version** : 1.2.1.
      * **Project URL:** [https://www.eclipse.org](https://www.eclipse.org)
@@ -2876,11 +546,16 @@
      * **Project URL:** [http://junit.org](http://junit.org)
      * **License:** [Eclipse Public License 1.0](http://www.eclipse.org/legal/epl-v10.html)
 
+1.  **Group** : kr.motd.maven. **Name** : os-maven-plugin. **Version** : 1.7.0.
+     * **Project URL:** [https://github.com/trustin/os-maven-plugin/](https://github.com/trustin/os-maven-plugin/)
+     * **License:** [Apache License, Version 2.0](http://www.apache.org/licenses/LICENSE-2.0)
+
 1.  **Group** : net.java.dev.jna. **Name** : jna. **Version** : 5.6.0.
      * **Project URL:** [https://github.com/java-native-access/jna](https://github.com/java-native-access/jna)
      * **License:** [Apache License v2.0](http://www.apache.org/licenses/LICENSE-2.0.txt)
      * **License:** [LGPL, version 2.1](http://www.gnu.org/licenses/licenses.html)
 
+1.  **Group** : net.ltgt.gradle. **Name** : gradle-errorprone-plugin. **Version** : 3.0.1.**No license information found**
 1.  **Group** : org.apiguardian. **Name** : apiguardian-api. **Version** : 1.1.2.
      * **Project URL:** [https://github.com/apiguardian-team/apiguardian](https://github.com/apiguardian-team/apiguardian)
      * **License:** [The Apache License, Version 2.0](http://www.apache.org/licenses/LICENSE-2.0.txt)
@@ -2890,6 +565,15 @@
      * **License:** [GNU General Public License, version 2 (GPL2), with the classpath exception](http://www.gnu.org/software/classpath/license.html)
      * **License:** [The MIT License](http://opensource.org/licenses/MIT)
 
+1.  **Group** : org.checkerframework. **Name** : checker-compat-qual. **Version** : 2.5.5.
+     * **Project URL:** [https://checkerframework.org](https://checkerframework.org)
+     * **License:** [GNU General Public License, version 2 (GPL2), with the classpath exception](http://www.gnu.org/software/classpath/license.html)
+     * **License:** [The MIT License](http://opensource.org/licenses/MIT)
+
+1.  **Group** : org.checkerframework. **Name** : checker-qual. **Version** : 3.12.0.
+     * **Project URL:** [https://checkerframework.org](https://checkerframework.org)
+     * **License:** [The MIT License](http://opensource.org/licenses/MIT)
+
 1.  **Group** : org.checkerframework. **Name** : checker-qual. **Version** : 3.13.0.
      * **Project URL:** [https://checkerframework.org](https://checkerframework.org)
      * **License:** [The MIT License](http://opensource.org/licenses/MIT)
@@ -3152,27 +836,61 @@
      * **Project URL:** [https://bitbucket.org/snakeyaml/snakeyaml](https://bitbucket.org/snakeyaml/snakeyaml)
      * **License:** [Apache License, Version 2.0](http://www.apache.org/licenses/LICENSE-2.0.txt)
 
+1.  **Group** : org.yaml. **Name** : snakeyaml. **Version** : 1.31.
+     * **Project URL:** [https://bitbucket.org/snakeyaml/snakeyaml](https://bitbucket.org/snakeyaml/snakeyaml)
+     * **License:** [Apache License, Version 2.0](http://www.apache.org/licenses/LICENSE-2.0.txt)
+
 
 The dependencies distributed under several licenses, are used according their commercial-use-friendly license.
 
-<<<<<<< HEAD
-This report was generated on **Thu Nov 17 21:39:44 EET 2022** using [Gradle-License-Report plugin](https://github.com/jk1/Gradle-License-Report) by Evgeny Naumenko, licensed under [Apache 2.0 License](https://github.com/jk1/Gradle-License-Report/blob/master/LICENSE).
-=======
-This report was generated on **Mon Nov 14 17:00:18 EET 2022** using [Gradle-License-Report plugin](https://github.com/jk1/Gradle-License-Report) by Evgeny Naumenko, licensed under [Apache 2.0 License](https://github.com/jk1/Gradle-License-Report/blob/master/LICENSE).
->>>>>>> bc23e970
-
-
-
-
-# Dependencies of `io.spine.protodata:protodata-gradle-plugin:0.4.4`
+This report was generated on **Mon Nov 14 17:00:14 EET 2022** using [Gradle-License-Report plugin](https://github.com/jk1/Gradle-License-Report) by Evgeny Naumenko, licensed under [Apache 2.0 License](https://github.com/jk1/Gradle-License-Report/blob/master/LICENSE).
+
+
+
+
+# Dependencies of `io.spine.protodata:protodata-codegen-java:0.4.4`
 
 ## Runtime
+1.  **Group** : com.fasterxml.jackson. **Name** : jackson-bom. **Version** : 2.13.4.**No license information found**
+1.  **Group** : com.fasterxml.jackson.core. **Name** : jackson-annotations. **Version** : 2.13.4.
+     * **Project URL:** [http://github.com/FasterXML/jackson](http://github.com/FasterXML/jackson)
+     * **License:** [The Apache Software License, Version 2.0](http://www.apache.org/licenses/LICENSE-2.0.txt)
+
+1.  **Group** : com.fasterxml.jackson.core. **Name** : jackson-core. **Version** : 2.13.4.
+     * **Project URL:** [https://github.com/FasterXML/jackson-core](https://github.com/FasterXML/jackson-core)
+     * **License:** [Apache License, Version 2.0](http://www.apache.org/licenses/LICENSE-2.0.txt)
+     * **License:** [The Apache Software License, Version 2.0](http://www.apache.org/licenses/LICENSE-2.0.txt)
+
+1.  **Group** : com.fasterxml.jackson.core. **Name** : jackson-databind. **Version** : 2.13.4.2.
+     * **Project URL:** [http://github.com/FasterXML/jackson](http://github.com/FasterXML/jackson)
+     * **License:** [Apache License, Version 2.0](http://www.apache.org/licenses/LICENSE-2.0.txt)
+     * **License:** [The Apache Software License, Version 2.0](http://www.apache.org/licenses/LICENSE-2.0.txt)
+
+1.  **Group** : com.fasterxml.jackson.dataformat. **Name** : jackson-dataformat-yaml. **Version** : 2.13.4.
+     * **Project URL:** [https://github.com/FasterXML/jackson-dataformats-text](https://github.com/FasterXML/jackson-dataformats-text)
+     * **License:** [Apache License, Version 2.0](http://www.apache.org/licenses/LICENSE-2.0.txt)
+     * **License:** [The Apache Software License, Version 2.0](http://www.apache.org/licenses/LICENSE-2.0.txt)
+
+1.  **Group** : com.fasterxml.jackson.module. **Name** : jackson-module-kotlin. **Version** : 2.13.4.
+     * **Project URL:** [https://github.com/FasterXML/jackson-module-kotlin](https://github.com/FasterXML/jackson-module-kotlin)
+     * **License:** [Apache License, Version 2.0](http://www.apache.org/licenses/LICENSE-2.0.txt)
+     * **License:** [The Apache Software License, Version 2.0](http://www.apache.org/licenses/LICENSE-2.0.txt)
+
+1.  **Group** : com.google.android. **Name** : annotations. **Version** : 4.1.1.4.
+     * **Project URL:** [http://source.android.com/](http://source.android.com/)
+     * **License:** [Apache 2.0](http://www.apache.org/licenses/LICENSE-2.0)
+
+1.  **Group** : com.google.api.grpc. **Name** : proto-google-common-protos. **Version** : 2.0.1.
+     * **Project URL:** [https://github.com/googleapis/java-iam/proto-google-common-protos](https://github.com/googleapis/java-iam/proto-google-common-protos)
+     * **License:** [Apache-2.0](https://www.apache.org/licenses/LICENSE-2.0.txt)
+
 1.  **Group** : com.google.code.findbugs. **Name** : jsr305. **Version** : 3.0.2.
      * **Project URL:** [http://findbugs.sourceforge.net/](http://findbugs.sourceforge.net/)
      * **License:** [The Apache Software License, Version 2.0](http://www.apache.org/licenses/LICENSE-2.0.txt)
 
-1.  **Group** : com.google.code.gson. **Name** : gson. **Version** : 2.8.6.
-     * **License:** [Apache 2.0](http://www.apache.org/licenses/LICENSE-2.0.txt)
+1.  **Group** : com.google.code.gson. **Name** : gson. **Version** : 2.8.9.
+     * **Project URL:** [https://github.com/google/gson/gson](https://github.com/google/gson/gson)
+     * **License:** [Apache-2.0](https://www.apache.org/licenses/LICENSE-2.0.txt)
 
 1.  **Group** : com.google.errorprone. **Name** : error_prone_annotations. **Version** : 2.11.0.
      * **License:** [Apache 2.0](http://www.apache.org/licenses/LICENSE-2.0.txt)
@@ -3214,6 +932,34 @@
 1.  **Group** : com.squareup. **Name** : javapoet. **Version** : 1.13.0.
      * **Project URL:** [http://github.com/square/javapoet/](http://github.com/square/javapoet/)
      * **License:** [Apache 2.0](http://www.apache.org/licenses/LICENSE-2.0.txt)
+
+1.  **Group** : io.grpc. **Name** : grpc-api. **Version** : 1.46.0.
+     * **Project URL:** [https://github.com/grpc/grpc-java](https://github.com/grpc/grpc-java)
+     * **License:** [Apache 2.0](https://opensource.org/licenses/Apache-2.0)
+
+1.  **Group** : io.grpc. **Name** : grpc-context. **Version** : 1.46.0.
+     * **Project URL:** [https://github.com/grpc/grpc-java](https://github.com/grpc/grpc-java)
+     * **License:** [Apache 2.0](https://opensource.org/licenses/Apache-2.0)
+
+1.  **Group** : io.grpc. **Name** : grpc-core. **Version** : 1.46.0.
+     * **Project URL:** [https://github.com/grpc/grpc-java](https://github.com/grpc/grpc-java)
+     * **License:** [Apache 2.0](https://opensource.org/licenses/Apache-2.0)
+
+1.  **Group** : io.grpc. **Name** : grpc-protobuf. **Version** : 1.46.0.
+     * **Project URL:** [https://github.com/grpc/grpc-java](https://github.com/grpc/grpc-java)
+     * **License:** [Apache 2.0](https://opensource.org/licenses/Apache-2.0)
+
+1.  **Group** : io.grpc. **Name** : grpc-protobuf-lite. **Version** : 1.46.0.
+     * **Project URL:** [https://github.com/grpc/grpc-java](https://github.com/grpc/grpc-java)
+     * **License:** [Apache 2.0](https://opensource.org/licenses/Apache-2.0)
+
+1.  **Group** : io.grpc. **Name** : grpc-stub. **Version** : 1.46.0.
+     * **Project URL:** [https://github.com/grpc/grpc-java](https://github.com/grpc/grpc-java)
+     * **License:** [Apache 2.0](https://opensource.org/licenses/Apache-2.0)
+
+1.  **Group** : io.perfmark. **Name** : perfmark-api. **Version** : 0.25.0.
+     * **Project URL:** [https://github.com/perfmark/perfmark](https://github.com/perfmark/perfmark)
+     * **License:** [Apache 2.0](https://opensource.org/licenses/Apache-2.0)
 
 1.  **Group** : io.spine.validation. **Name** : spine-validation-java-runtime. **Version** : 2.0.0-SNAPSHOT.61.**No license information found**
 1.  **Group** : javax.annotation. **Name** : javax.annotation-api. **Version** : 1.3.2.
@@ -3229,22 +975,14 @@
      * **Project URL:** [https://checkerframework.org](https://checkerframework.org)
      * **License:** [The MIT License](http://opensource.org/licenses/MIT)
 
+1.  **Group** : org.codehaus.mojo. **Name** : animal-sniffer-annotations. **Version** : 1.19.
+     * **License:** [MIT license](http://www.opensource.org/licenses/mit-license.php)
+     * **License:** [The Apache Software License, Version 2.0](http://www.apache.org/licenses/LICENSE-2.0.txt)
+
 1.  **Group** : org.jetbrains. **Name** : annotations. **Version** : 13.0.
      * **Project URL:** [http://www.jetbrains.org](http://www.jetbrains.org)
      * **License:** [The Apache Software License, Version 2.0](http://www.apache.org/licenses/LICENSE-2.0.txt)
 
-1.  **Group** : org.jetbrains.kotlin. **Name** : kotlin-gradle-plugin-api. **Version** : 1.7.20.
-     * **Project URL:** [https://kotlinlang.org/](https://kotlinlang.org/)
-     * **License:** [The Apache License, Version 2.0](http://www.apache.org/licenses/LICENSE-2.0.txt)
-
-1.  **Group** : org.jetbrains.kotlin. **Name** : kotlin-native-utils. **Version** : 1.7.20.
-     * **Project URL:** [https://kotlinlang.org/](https://kotlinlang.org/)
-     * **License:** [The Apache License, Version 2.0](http://www.apache.org/licenses/LICENSE-2.0.txt)
-
-1.  **Group** : org.jetbrains.kotlin. **Name** : kotlin-project-model. **Version** : 1.7.20.
-     * **Project URL:** [https://kotlinlang.org/](https://kotlinlang.org/)
-     * **License:** [The Apache License, Version 2.0](http://www.apache.org/licenses/LICENSE-2.0.txt)
-
 1.  **Group** : org.jetbrains.kotlin. **Name** : kotlin-reflect. **Version** : 1.7.20.
      * **Project URL:** [https://kotlinlang.org/](https://kotlinlang.org/)
      * **License:** [The Apache License, Version 2.0](http://www.apache.org/licenses/LICENSE-2.0.txt)
@@ -3265,13 +1003,9 @@
      * **Project URL:** [https://kotlinlang.org/](https://kotlinlang.org/)
      * **License:** [The Apache License, Version 2.0](http://www.apache.org/licenses/LICENSE-2.0.txt)
 
-1.  **Group** : org.jetbrains.kotlin. **Name** : kotlin-tooling-core. **Version** : 1.7.20.
-     * **Project URL:** [https://kotlinlang.org/](https://kotlinlang.org/)
-     * **License:** [The Apache License, Version 2.0](http://www.apache.org/licenses/LICENSE-2.0.txt)
-
-1.  **Group** : org.jetbrains.kotlin. **Name** : kotlin-util-io. **Version** : 1.7.20.
-     * **Project URL:** [https://kotlinlang.org/](https://kotlinlang.org/)
-     * **License:** [The Apache License, Version 2.0](http://www.apache.org/licenses/LICENSE-2.0.txt)
+1.  **Group** : org.yaml. **Name** : snakeyaml. **Version** : 1.31.
+     * **Project URL:** [https://bitbucket.org/snakeyaml/snakeyaml](https://bitbucket.org/snakeyaml/snakeyaml)
+     * **License:** [Apache License, Version 2.0](http://www.apache.org/licenses/LICENSE-2.0.txt)
 
 ## Compile, tests, and tooling
 1.  **Group** : com.beust. **Name** : jcommander. **Version** : 1.82.
@@ -3279,31 +1013,56 @@
      * **License:** [Apache License, Version 2.0](https://www.apache.org/licenses/LICENSE-2.0.txt)
 
 1.  **Group** : com.fasterxml.jackson. **Name** : jackson-bom. **Version** : 2.12.7.**No license information found**
+1.  **Group** : com.fasterxml.jackson. **Name** : jackson-bom. **Version** : 2.13.4.**No license information found**
 1.  **Group** : com.fasterxml.jackson.core. **Name** : jackson-annotations. **Version** : 2.12.7.
      * **Project URL:** [http://github.com/FasterXML/jackson](http://github.com/FasterXML/jackson)
      * **License:** [The Apache Software License, Version 2.0](http://www.apache.org/licenses/LICENSE-2.0.txt)
 
+1.  **Group** : com.fasterxml.jackson.core. **Name** : jackson-annotations. **Version** : 2.13.4.
+     * **Project URL:** [http://github.com/FasterXML/jackson](http://github.com/FasterXML/jackson)
+     * **License:** [The Apache Software License, Version 2.0](http://www.apache.org/licenses/LICENSE-2.0.txt)
+
 1.  **Group** : com.fasterxml.jackson.core. **Name** : jackson-core. **Version** : 2.12.7.
      * **Project URL:** [https://github.com/FasterXML/jackson-core](https://github.com/FasterXML/jackson-core)
      * **License:** [Apache License, Version 2.0](http://www.apache.org/licenses/LICENSE-2.0.txt)
      * **License:** [The Apache Software License, Version 2.0](http://www.apache.org/licenses/LICENSE-2.0.txt)
 
+1.  **Group** : com.fasterxml.jackson.core. **Name** : jackson-core. **Version** : 2.13.4.
+     * **Project URL:** [https://github.com/FasterXML/jackson-core](https://github.com/FasterXML/jackson-core)
+     * **License:** [Apache License, Version 2.0](http://www.apache.org/licenses/LICENSE-2.0.txt)
+     * **License:** [The Apache Software License, Version 2.0](http://www.apache.org/licenses/LICENSE-2.0.txt)
+
 1.  **Group** : com.fasterxml.jackson.core. **Name** : jackson-databind. **Version** : 2.12.7.
      * **Project URL:** [http://github.com/FasterXML/jackson](http://github.com/FasterXML/jackson)
      * **License:** [Apache License, Version 2.0](http://www.apache.org/licenses/LICENSE-2.0.txt)
      * **License:** [The Apache Software License, Version 2.0](http://www.apache.org/licenses/LICENSE-2.0.txt)
 
+1.  **Group** : com.fasterxml.jackson.core. **Name** : jackson-databind. **Version** : 2.13.4.2.
+     * **Project URL:** [http://github.com/FasterXML/jackson](http://github.com/FasterXML/jackson)
+     * **License:** [Apache License, Version 2.0](http://www.apache.org/licenses/LICENSE-2.0.txt)
+     * **License:** [The Apache Software License, Version 2.0](http://www.apache.org/licenses/LICENSE-2.0.txt)
+
 1.  **Group** : com.fasterxml.jackson.dataformat. **Name** : jackson-dataformat-xml. **Version** : 2.12.7.
      * **Project URL:** [https://github.com/FasterXML/jackson-dataformat-xml](https://github.com/FasterXML/jackson-dataformat-xml)
      * **License:** [Apache License, Version 2.0](http://www.apache.org/licenses/LICENSE-2.0.txt)
      * **License:** [The Apache Software License, Version 2.0](http://www.apache.org/licenses/LICENSE-2.0.txt)
 
+1.  **Group** : com.fasterxml.jackson.dataformat. **Name** : jackson-dataformat-yaml. **Version** : 2.13.4.
+     * **Project URL:** [https://github.com/FasterXML/jackson-dataformats-text](https://github.com/FasterXML/jackson-dataformats-text)
+     * **License:** [Apache License, Version 2.0](http://www.apache.org/licenses/LICENSE-2.0.txt)
+     * **License:** [The Apache Software License, Version 2.0](http://www.apache.org/licenses/LICENSE-2.0.txt)
+
 1.  **Group** : com.fasterxml.jackson.module. **Name** : jackson-module-jaxb-annotations. **Version** : 2.12.7.
      * **Project URL:** [https://github.com/FasterXML/jackson-modules-base](https://github.com/FasterXML/jackson-modules-base)
      * **License:** [Apache License, Version 2.0](http://www.apache.org/licenses/LICENSE-2.0.txt)
      * **License:** [The Apache Software License, Version 2.0](http://www.apache.org/licenses/LICENSE-2.0.txt)
 
 1.  **Group** : com.fasterxml.jackson.module. **Name** : jackson-module-kotlin. **Version** : 2.12.7.
+     * **Project URL:** [https://github.com/FasterXML/jackson-module-kotlin](https://github.com/FasterXML/jackson-module-kotlin)
+     * **License:** [Apache License, Version 2.0](http://www.apache.org/licenses/LICENSE-2.0.txt)
+     * **License:** [The Apache Software License, Version 2.0](http://www.apache.org/licenses/LICENSE-2.0.txt)
+
+1.  **Group** : com.fasterxml.jackson.module. **Name** : jackson-module-kotlin. **Version** : 2.13.4.
      * **Project URL:** [https://github.com/FasterXML/jackson-module-kotlin](https://github.com/FasterXML/jackson-module-kotlin)
      * **License:** [Apache License, Version 2.0](http://www.apache.org/licenses/LICENSE-2.0.txt)
      * **License:** [The Apache Software License, Version 2.0](http://www.apache.org/licenses/LICENSE-2.0.txt)
@@ -3412,7 +1171,7 @@
      * **Project URL:** [https://github.com/google/j2objc/](https://github.com/google/j2objc/)
      * **License:** [The Apache Software License, Version 2.0](http://www.apache.org/licenses/LICENSE-2.0.txt)
 
-1.  **Group** : com.google.protobuf. **Name** : protobuf-gradle-plugin. **Version** : 0.8.19.
+1.  **Group** : com.google.protobuf. **Name** : protobuf-gradle-plugin. **Version** : 0.8.18.
      * **Project URL:** [https://github.com/google/protobuf-gradle-plugin](https://github.com/google/protobuf-gradle-plugin)
      * **License:** [BSD 3-Clause](http://opensource.org/licenses/BSD-3-Clause)
 
@@ -3588,10 +1347,15 @@
      * **Project URL:** [https://github.com/grpc/grpc-java](https://github.com/grpc/grpc-java)
      * **License:** [Apache 2.0](https://opensource.org/licenses/Apache-2.0)
 
+1.  **Group** : io.grpc. **Name** : protoc-gen-grpc-java. **Version** : 1.46.0.
+     * **Project URL:** [https://github.com/grpc/grpc-java](https://github.com/grpc/grpc-java)
+     * **License:** [Apache 2.0](https://opensource.org/licenses/Apache-2.0)
+
 1.  **Group** : io.perfmark. **Name** : perfmark-api. **Version** : 0.25.0.
      * **Project URL:** [https://github.com/perfmark/perfmark](https://github.com/perfmark/perfmark)
      * **License:** [Apache 2.0](https://opensource.org/licenses/Apache-2.0)
 
+1.  **Group** : io.spine.validation. **Name** : spine-validation-java-runtime. **Version** : 2.0.0-SNAPSHOT.33.**No license information found**
 1.  **Group** : io.spine.validation. **Name** : spine-validation-java-runtime. **Version** : 2.0.0-SNAPSHOT.61.**No license information found**
 1.  **Group** : jakarta.activation. **Name** : jakarta.activation-api. **Version** : 1.2.1.
      * **Project URL:** [https://www.eclipse.org](https://www.eclipse.org)
@@ -3622,6 +1386,7 @@
      * **License:** [Apache License v2.0](http://www.apache.org/licenses/LICENSE-2.0.txt)
      * **License:** [LGPL, version 2.1](http://www.gnu.org/licenses/licenses.html)
 
+1.  **Group** : net.ltgt.gradle. **Name** : gradle-errorprone-plugin. **Version** : 3.0.1.**No license information found**
 1.  **Group** : org.apiguardian. **Name** : apiguardian-api. **Version** : 1.1.2.
      * **Project URL:** [https://github.com/apiguardian-team/apiguardian](https://github.com/apiguardian-team/apiguardian)
      * **License:** [The Apache License, Version 2.0](http://www.apache.org/licenses/LICENSE-2.0.txt)
@@ -3723,18 +1488,6 @@
      * **Project URL:** [https://github.com/JetBrains/intellij-deps-trove4j](https://github.com/JetBrains/intellij-deps-trove4j)
      * **License:** [GNU LESSER GENERAL PUBLIC LICENSE 2.1](https://www.gnu.org/licenses/old-licenses/lgpl-2.1.en.html)
 
-1.  **Group** : org.jetbrains.kotlin. **Name** : kotlin-android-extensions. **Version** : 1.7.20.
-     * **Project URL:** [https://kotlinlang.org/](https://kotlinlang.org/)
-     * **License:** [The Apache License, Version 2.0](http://www.apache.org/licenses/LICENSE-2.0.txt)
-
-1.  **Group** : org.jetbrains.kotlin. **Name** : kotlin-annotation-processing-gradle. **Version** : 1.7.20.
-     * **Project URL:** [https://kotlinlang.org/](https://kotlinlang.org/)
-     * **License:** [The Apache License, Version 2.0](http://www.apache.org/licenses/LICENSE-2.0.txt)
-
-1.  **Group** : org.jetbrains.kotlin. **Name** : kotlin-build-common. **Version** : 1.7.20.
-     * **Project URL:** [https://kotlinlang.org/](https://kotlinlang.org/)
-     * **License:** [The Apache License, Version 2.0](http://www.apache.org/licenses/LICENSE-2.0.txt)
-
 1.  **Group** : org.jetbrains.kotlin. **Name** : kotlin-compiler-embeddable. **Version** : 1.6.21.
      * **Project URL:** [https://kotlinlang.org/](https://kotlinlang.org/)
      * **License:** [The Apache License, Version 2.0](http://www.apache.org/licenses/LICENSE-2.0.txt)
@@ -3743,14 +1496,6 @@
      * **Project URL:** [https://kotlinlang.org/](https://kotlinlang.org/)
      * **License:** [The Apache License, Version 2.0](http://www.apache.org/licenses/LICENSE-2.0.txt)
 
-1.  **Group** : org.jetbrains.kotlin. **Name** : kotlin-compiler-runner. **Version** : 1.7.20.
-     * **Project URL:** [https://kotlinlang.org/](https://kotlinlang.org/)
-     * **License:** [The Apache License, Version 2.0](http://www.apache.org/licenses/LICENSE-2.0.txt)
-
-1.  **Group** : org.jetbrains.kotlin. **Name** : kotlin-daemon-client. **Version** : 1.7.20.
-     * **Project URL:** [https://kotlinlang.org/](https://kotlinlang.org/)
-     * **License:** [The Apache License, Version 2.0](http://www.apache.org/licenses/LICENSE-2.0.txt)
-
 1.  **Group** : org.jetbrains.kotlin. **Name** : kotlin-daemon-embeddable. **Version** : 1.6.21.
      * **Project URL:** [https://kotlinlang.org/](https://kotlinlang.org/)
      * **License:** [The Apache License, Version 2.0](http://www.apache.org/licenses/LICENSE-2.0.txt)
@@ -3759,42 +1504,10 @@
      * **Project URL:** [https://kotlinlang.org/](https://kotlinlang.org/)
      * **License:** [The Apache License, Version 2.0](http://www.apache.org/licenses/LICENSE-2.0.txt)
 
-1.  **Group** : org.jetbrains.kotlin. **Name** : kotlin-gradle-plugin. **Version** : 1.7.20.
-     * **Project URL:** [https://kotlinlang.org/](https://kotlinlang.org/)
-     * **License:** [The Apache License, Version 2.0](http://www.apache.org/licenses/LICENSE-2.0.txt)
-
-1.  **Group** : org.jetbrains.kotlin. **Name** : kotlin-gradle-plugin-api. **Version** : 1.7.20.
-     * **Project URL:** [https://kotlinlang.org/](https://kotlinlang.org/)
-     * **License:** [The Apache License, Version 2.0](http://www.apache.org/licenses/LICENSE-2.0.txt)
-
-1.  **Group** : org.jetbrains.kotlin. **Name** : kotlin-gradle-plugin-idea. **Version** : 1.7.20.
-     * **Project URL:** [https://kotlinlang.org/](https://kotlinlang.org/)
-     * **License:** [The Apache License, Version 2.0](http://www.apache.org/licenses/LICENSE-2.0.txt)
-
-1.  **Group** : org.jetbrains.kotlin. **Name** : kotlin-gradle-plugin-idea-proto. **Version** : 1.7.20.
-     * **Project URL:** [https://kotlinlang.org/](https://kotlinlang.org/)
-     * **License:** [The Apache License, Version 2.0](http://www.apache.org/licenses/LICENSE-2.0.txt)
-
-1.  **Group** : org.jetbrains.kotlin. **Name** : kotlin-gradle-plugin-model. **Version** : 1.7.20.
-     * **Project URL:** [https://kotlinlang.org/](https://kotlinlang.org/)
-     * **License:** [The Apache License, Version 2.0](http://www.apache.org/licenses/LICENSE-2.0.txt)
-
-1.  **Group** : org.jetbrains.kotlin. **Name** : kotlin-klib-commonizer-api. **Version** : 1.7.20.
-     * **Project URL:** [https://kotlinlang.org/](https://kotlinlang.org/)
-     * **License:** [The Apache License, Version 2.0](http://www.apache.org/licenses/LICENSE-2.0.txt)
-
 1.  **Group** : org.jetbrains.kotlin. **Name** : kotlin-klib-commonizer-embeddable. **Version** : 1.7.20.
      * **Project URL:** [https://kotlinlang.org/](https://kotlinlang.org/)
      * **License:** [The Apache License, Version 2.0](http://www.apache.org/licenses/LICENSE-2.0.txt)
 
-1.  **Group** : org.jetbrains.kotlin. **Name** : kotlin-native-utils. **Version** : 1.7.20.
-     * **Project URL:** [https://kotlinlang.org/](https://kotlinlang.org/)
-     * **License:** [The Apache License, Version 2.0](http://www.apache.org/licenses/LICENSE-2.0.txt)
-
-1.  **Group** : org.jetbrains.kotlin. **Name** : kotlin-project-model. **Version** : 1.7.20.
-     * **Project URL:** [https://kotlinlang.org/](https://kotlinlang.org/)
-     * **License:** [The Apache License, Version 2.0](http://www.apache.org/licenses/LICENSE-2.0.txt)
-
 1.  **Group** : org.jetbrains.kotlin. **Name** : kotlin-reflect. **Version** : 1.6.21.
      * **Project URL:** [https://kotlinlang.org/](https://kotlinlang.org/)
      * **License:** [The Apache License, Version 2.0](http://www.apache.org/licenses/LICENSE-2.0.txt)
@@ -3864,27 +1577,11 @@
      * **License:** [The Apache License, Version 2.0](http://www.apache.org/licenses/LICENSE-2.0.txt)
 
 1.  **Group** : org.jetbrains.kotlin. **Name** : kotlin-test-junit5. **Version** : 1.7.20.
-     * **Project URL:** [https://kotlinlang.org/](https://kotlinlang.org/)
-     * **License:** [The Apache License, Version 2.0](http://www.apache.org/licenses/LICENSE-2.0.txt)
-
-1.  **Group** : org.jetbrains.kotlin. **Name** : kotlin-tooling-core. **Version** : 1.7.20.
-     * **Project URL:** [https://kotlinlang.org/](https://kotlinlang.org/)
-     * **License:** [The Apache License, Version 2.0](http://www.apache.org/licenses/LICENSE-2.0.txt)
-
-1.  **Group** : org.jetbrains.kotlin. **Name** : kotlin-util-io. **Version** : 1.7.20.
-     * **Project URL:** [https://kotlinlang.org/](https://kotlinlang.org/)
-     * **License:** [The Apache License, Version 2.0](http://www.apache.org/licenses/LICENSE-2.0.txt)
-
-1.  **Group** : org.jetbrains.kotlin. **Name** : kotlin-util-klib. **Version** : 1.7.20.
      * **Project URL:** [https://kotlinlang.org/](https://kotlinlang.org/)
      * **License:** [The Apache License, Version 2.0](http://www.apache.org/licenses/LICENSE-2.0.txt)
 
 1.  **Group** : org.jetbrains.kotlinx. **Name** : kotlinx-coroutines-bom. **Version** : 1.6.3.**No license information found**
 1.  **Group** : org.jetbrains.kotlinx. **Name** : kotlinx-coroutines-core. **Version** : 1.6.3.**No license information found**
-1.  **Group** : org.jetbrains.kotlinx. **Name** : kotlinx-coroutines-core-jvm. **Version** : 1.5.0.
-     * **Project URL:** [https://github.com/Kotlin/kotlinx.coroutines](https://github.com/Kotlin/kotlinx.coroutines)
-     * **License:** [The Apache Software License, Version 2.0](https://www.apache.org/licenses/LICENSE-2.0.txt)
-
 1.  **Group** : org.jetbrains.kotlinx. **Name** : kotlinx-coroutines-core-jvm. **Version** : 1.6.3.
      * **Project URL:** [https://github.com/Kotlin/kotlinx.coroutines](https://github.com/Kotlin/kotlinx.coroutines)
      * **License:** [The Apache Software License, Version 2.0](https://www.apache.org/licenses/LICENSE-2.0.txt)
@@ -3908,10 +1605,6 @@
      * **License:** [The MIT License](https://jsoup.org/license)
 
 1.  **Group** : org.junit. **Name** : junit-bom. **Version** : 5.9.1.**No license information found**
-1.  **Group** : org.junit.jupiter. **Name** : junit-jupiter. **Version** : 5.9.1.
-     * **Project URL:** [https://junit.org/junit5/](https://junit.org/junit5/)
-     * **License:** [Eclipse Public License v2.0](https://www.eclipse.org/legal/epl-v20.html)
-
 1.  **Group** : org.junit.jupiter. **Name** : junit-jupiter-api. **Version** : 5.9.1.
      * **Project URL:** [https://junit.org/junit5/](https://junit.org/junit5/)
      * **License:** [Eclipse Public License v2.0](https://www.eclipse.org/legal/epl-v20.html)
@@ -3969,37 +1662,79 @@
      * **Project URL:** [https://bitbucket.org/snakeyaml/snakeyaml](https://bitbucket.org/snakeyaml/snakeyaml)
      * **License:** [Apache License, Version 2.0](http://www.apache.org/licenses/LICENSE-2.0.txt)
 
+1.  **Group** : org.yaml. **Name** : snakeyaml. **Version** : 1.31.
+     * **Project URL:** [https://bitbucket.org/snakeyaml/snakeyaml](https://bitbucket.org/snakeyaml/snakeyaml)
+     * **License:** [Apache License, Version 2.0](http://www.apache.org/licenses/LICENSE-2.0.txt)
+
 
 The dependencies distributed under several licenses, are used according their commercial-use-friendly license.
 
-<<<<<<< HEAD
-This report was generated on **Thu Nov 17 21:39:45 EET 2022** using [Gradle-License-Report plugin](https://github.com/jk1/Gradle-License-Report) by Evgeny Naumenko, licensed under [Apache 2.0 License](https://github.com/jk1/Gradle-License-Report/blob/master/LICENSE).
-=======
-This report was generated on **Mon Nov 14 17:00:27 EET 2022** using [Gradle-License-Report plugin](https://github.com/jk1/Gradle-License-Report) by Evgeny Naumenko, licensed under [Apache 2.0 License](https://github.com/jk1/Gradle-License-Report/blob/master/LICENSE).
->>>>>>> bc23e970
-
-
-
-
-# Dependencies of `io.spine.protodata:protodata-protoc:0.4.4`
+This report was generated on **Mon Nov 14 17:00:15 EET 2022** using [Gradle-License-Report plugin](https://github.com/jk1/Gradle-License-Report) by Evgeny Naumenko, licensed under [Apache 2.0 License](https://github.com/jk1/Gradle-License-Report/blob/master/LICENSE).
+
+
+
+
+# Dependencies of `io.spine.protodata:protodata-compiler:0.4.4`
 
 ## Runtime
+1.  **Group** : com.fasterxml.jackson. **Name** : jackson-bom. **Version** : 2.13.4.**No license information found**
+1.  **Group** : com.fasterxml.jackson.core. **Name** : jackson-annotations. **Version** : 2.13.4.
+     * **Project URL:** [http://github.com/FasterXML/jackson](http://github.com/FasterXML/jackson)
+     * **License:** [The Apache Software License, Version 2.0](http://www.apache.org/licenses/LICENSE-2.0.txt)
+
+1.  **Group** : com.fasterxml.jackson.core. **Name** : jackson-core. **Version** : 2.13.4.
+     * **Project URL:** [https://github.com/FasterXML/jackson-core](https://github.com/FasterXML/jackson-core)
+     * **License:** [Apache License, Version 2.0](http://www.apache.org/licenses/LICENSE-2.0.txt)
+     * **License:** [The Apache Software License, Version 2.0](http://www.apache.org/licenses/LICENSE-2.0.txt)
+
+1.  **Group** : com.fasterxml.jackson.core. **Name** : jackson-databind. **Version** : 2.13.4.2.
+     * **Project URL:** [http://github.com/FasterXML/jackson](http://github.com/FasterXML/jackson)
+     * **License:** [Apache License, Version 2.0](http://www.apache.org/licenses/LICENSE-2.0.txt)
+     * **License:** [The Apache Software License, Version 2.0](http://www.apache.org/licenses/LICENSE-2.0.txt)
+
+1.  **Group** : com.fasterxml.jackson.dataformat. **Name** : jackson-dataformat-yaml. **Version** : 2.13.4.
+     * **Project URL:** [https://github.com/FasterXML/jackson-dataformats-text](https://github.com/FasterXML/jackson-dataformats-text)
+     * **License:** [Apache License, Version 2.0](http://www.apache.org/licenses/LICENSE-2.0.txt)
+     * **License:** [The Apache Software License, Version 2.0](http://www.apache.org/licenses/LICENSE-2.0.txt)
+
+1.  **Group** : com.fasterxml.jackson.module. **Name** : jackson-module-kotlin. **Version** : 2.13.4.
+     * **Project URL:** [https://github.com/FasterXML/jackson-module-kotlin](https://github.com/FasterXML/jackson-module-kotlin)
+     * **License:** [Apache License, Version 2.0](http://www.apache.org/licenses/LICENSE-2.0.txt)
+     * **License:** [The Apache Software License, Version 2.0](http://www.apache.org/licenses/LICENSE-2.0.txt)
+
+1.  **Group** : com.google.android. **Name** : annotations. **Version** : 4.1.1.4.
+     * **Project URL:** [http://source.android.com/](http://source.android.com/)
+     * **License:** [Apache 2.0](http://www.apache.org/licenses/LICENSE-2.0)
+
+1.  **Group** : com.google.api.grpc. **Name** : proto-google-common-protos. **Version** : 2.0.1.
+     * **Project URL:** [https://github.com/googleapis/java-iam/proto-google-common-protos](https://github.com/googleapis/java-iam/proto-google-common-protos)
+     * **License:** [Apache-2.0](https://www.apache.org/licenses/LICENSE-2.0.txt)
+
 1.  **Group** : com.google.code.findbugs. **Name** : jsr305. **Version** : 3.0.2.
      * **Project URL:** [http://findbugs.sourceforge.net/](http://findbugs.sourceforge.net/)
      * **License:** [The Apache Software License, Version 2.0](http://www.apache.org/licenses/LICENSE-2.0.txt)
 
-1.  **Group** : com.google.code.gson. **Name** : gson. **Version** : 2.8.6.
-     * **License:** [Apache 2.0](http://www.apache.org/licenses/LICENSE-2.0.txt)
-
-1.  **Group** : com.google.errorprone. **Name** : error_prone_annotations. **Version** : 2.5.1.
-     * **License:** [Apache 2.0](http://www.apache.org/licenses/LICENSE-2.0.txt)
+1.  **Group** : com.google.code.gson. **Name** : gson. **Version** : 2.8.9.
+     * **Project URL:** [https://github.com/google/gson/gson](https://github.com/google/gson/gson)
+     * **License:** [Apache-2.0](https://www.apache.org/licenses/LICENSE-2.0.txt)
+
+1.  **Group** : com.google.errorprone. **Name** : error_prone_annotations. **Version** : 2.11.0.
+     * **License:** [Apache 2.0](http://www.apache.org/licenses/LICENSE-2.0.txt)
+
+1.  **Group** : com.google.flogger. **Name** : flogger. **Version** : 0.7.4.
+     * **Project URL:** [https://github.com/google/flogger](https://github.com/google/flogger)
+     * **License:** [Apache 2.0](https://www.apache.org/licenses/LICENSE-2.0.txt)
+
+1.  **Group** : com.google.flogger. **Name** : flogger-system-backend. **Version** : 0.7.4.
+     * **Project URL:** [https://github.com/google/flogger](https://github.com/google/flogger)
+     * **License:** [Apache 2.0](https://www.apache.org/licenses/LICENSE-2.0.txt)
 
 1.  **Group** : com.google.guava. **Name** : failureaccess. **Version** : 1.0.1.
      * **Project URL:** [https://github.com/google/guava/](https://github.com/google/guava/)
      * **License:** [The Apache Software License, Version 2.0](http://www.apache.org/licenses/LICENSE-2.0.txt)
 
-1.  **Group** : com.google.guava. **Name** : guava. **Version** : 30.1.1-android.
-     * **Project URL:** [https://github.com/google/guava/](https://github.com/google/guava/)
+1.  **Group** : com.google.guava. **Name** : guava. **Version** : 31.1-jre.
+     * **Project URL:** [https://github.com/google/guava](https://github.com/google/guava)
      * **License:** [Apache License, Version 2.0](http://www.apache.org/licenses/LICENSE-2.0.txt)
 
 1.  **Group** : com.google.guava. **Name** : listenablefuture. **Version** : 9999.0-empty-to-avoid-conflict-with-guava.
@@ -4020,15 +1755,64 @@
 1.  **Group** : com.google.protobuf. **Name** : protobuf-kotlin. **Version** : 3.19.6.
      * **License:** [3-Clause BSD License](https://opensource.org/licenses/BSD-3-Clause)
 
-1.  **Group** : org.checkerframework. **Name** : checker-compat-qual. **Version** : 2.5.5.
+1.  **Group** : com.squareup. **Name** : javapoet. **Version** : 1.13.0.
+     * **Project URL:** [http://github.com/square/javapoet/](http://github.com/square/javapoet/)
+     * **License:** [Apache 2.0](http://www.apache.org/licenses/LICENSE-2.0.txt)
+
+1.  **Group** : io.grpc. **Name** : grpc-api. **Version** : 1.46.0.
+     * **Project URL:** [https://github.com/grpc/grpc-java](https://github.com/grpc/grpc-java)
+     * **License:** [Apache 2.0](https://opensource.org/licenses/Apache-2.0)
+
+1.  **Group** : io.grpc. **Name** : grpc-context. **Version** : 1.46.0.
+     * **Project URL:** [https://github.com/grpc/grpc-java](https://github.com/grpc/grpc-java)
+     * **License:** [Apache 2.0](https://opensource.org/licenses/Apache-2.0)
+
+1.  **Group** : io.grpc. **Name** : grpc-core. **Version** : 1.46.0.
+     * **Project URL:** [https://github.com/grpc/grpc-java](https://github.com/grpc/grpc-java)
+     * **License:** [Apache 2.0](https://opensource.org/licenses/Apache-2.0)
+
+1.  **Group** : io.grpc. **Name** : grpc-protobuf. **Version** : 1.46.0.
+     * **Project URL:** [https://github.com/grpc/grpc-java](https://github.com/grpc/grpc-java)
+     * **License:** [Apache 2.0](https://opensource.org/licenses/Apache-2.0)
+
+1.  **Group** : io.grpc. **Name** : grpc-protobuf-lite. **Version** : 1.46.0.
+     * **Project URL:** [https://github.com/grpc/grpc-java](https://github.com/grpc/grpc-java)
+     * **License:** [Apache 2.0](https://opensource.org/licenses/Apache-2.0)
+
+1.  **Group** : io.grpc. **Name** : grpc-stub. **Version** : 1.46.0.
+     * **Project URL:** [https://github.com/grpc/grpc-java](https://github.com/grpc/grpc-java)
+     * **License:** [Apache 2.0](https://opensource.org/licenses/Apache-2.0)
+
+1.  **Group** : io.perfmark. **Name** : perfmark-api. **Version** : 0.25.0.
+     * **Project URL:** [https://github.com/perfmark/perfmark](https://github.com/perfmark/perfmark)
+     * **License:** [Apache 2.0](https://opensource.org/licenses/Apache-2.0)
+
+1.  **Group** : io.spine.validation. **Name** : spine-validation-java-runtime. **Version** : 2.0.0-SNAPSHOT.61.**No license information found**
+1.  **Group** : javax.annotation. **Name** : javax.annotation-api. **Version** : 1.3.2.
+     * **Project URL:** [http://jcp.org/en/jsr/detail?id=250](http://jcp.org/en/jsr/detail?id=250)
+     * **License:** [CDDL + GPLv2 with classpath exception](https://github.com/javaee/javax.annotation/blob/master/LICENSE)
+
+1.  **Group** : org.checkerframework. **Name** : checker-compat-qual. **Version** : 2.5.3.
      * **Project URL:** [https://checkerframework.org](https://checkerframework.org)
      * **License:** [GNU General Public License, version 2 (GPL2), with the classpath exception](http://www.gnu.org/software/classpath/license.html)
      * **License:** [The MIT License](http://opensource.org/licenses/MIT)
 
+1.  **Group** : org.checkerframework. **Name** : checker-qual. **Version** : 3.12.0.
+     * **Project URL:** [https://checkerframework.org](https://checkerframework.org)
+     * **License:** [The MIT License](http://opensource.org/licenses/MIT)
+
+1.  **Group** : org.codehaus.mojo. **Name** : animal-sniffer-annotations. **Version** : 1.19.
+     * **License:** [MIT license](http://www.opensource.org/licenses/mit-license.php)
+     * **License:** [The Apache Software License, Version 2.0](http://www.apache.org/licenses/LICENSE-2.0.txt)
+
 1.  **Group** : org.jetbrains. **Name** : annotations. **Version** : 13.0.
      * **Project URL:** [http://www.jetbrains.org](http://www.jetbrains.org)
      * **License:** [The Apache Software License, Version 2.0](http://www.apache.org/licenses/LICENSE-2.0.txt)
 
+1.  **Group** : org.jetbrains.kotlin. **Name** : kotlin-reflect. **Version** : 1.7.20.
+     * **Project URL:** [https://kotlinlang.org/](https://kotlinlang.org/)
+     * **License:** [The Apache License, Version 2.0](http://www.apache.org/licenses/LICENSE-2.0.txt)
+
 1.  **Group** : org.jetbrains.kotlin. **Name** : kotlin-stdlib. **Version** : 1.7.20.
      * **Project URL:** [https://kotlinlang.org/](https://kotlinlang.org/)
      * **License:** [The Apache License, Version 2.0](http://www.apache.org/licenses/LICENSE-2.0.txt)
@@ -4044,6 +1828,10 @@
 1.  **Group** : org.jetbrains.kotlin. **Name** : kotlin-stdlib-jdk8. **Version** : 1.7.20.
      * **Project URL:** [https://kotlinlang.org/](https://kotlinlang.org/)
      * **License:** [The Apache License, Version 2.0](http://www.apache.org/licenses/LICENSE-2.0.txt)
+
+1.  **Group** : org.yaml. **Name** : snakeyaml. **Version** : 1.31.
+     * **Project URL:** [https://bitbucket.org/snakeyaml/snakeyaml](https://bitbucket.org/snakeyaml/snakeyaml)
+     * **License:** [Apache License, Version 2.0](http://www.apache.org/licenses/LICENSE-2.0.txt)
 
 ## Compile, tests, and tooling
 1.  **Group** : com.beust. **Name** : jcommander. **Version** : 1.82.
@@ -4051,31 +1839,61 @@
      * **License:** [Apache License, Version 2.0](https://www.apache.org/licenses/LICENSE-2.0.txt)
 
 1.  **Group** : com.fasterxml.jackson. **Name** : jackson-bom. **Version** : 2.12.7.**No license information found**
+1.  **Group** : com.fasterxml.jackson. **Name** : jackson-bom. **Version** : 2.13.4.**No license information found**
 1.  **Group** : com.fasterxml.jackson.core. **Name** : jackson-annotations. **Version** : 2.12.7.
      * **Project URL:** [http://github.com/FasterXML/jackson](http://github.com/FasterXML/jackson)
      * **License:** [The Apache Software License, Version 2.0](http://www.apache.org/licenses/LICENSE-2.0.txt)
 
+1.  **Group** : com.fasterxml.jackson.core. **Name** : jackson-annotations. **Version** : 2.13.4.
+     * **Project URL:** [http://github.com/FasterXML/jackson](http://github.com/FasterXML/jackson)
+     * **License:** [The Apache Software License, Version 2.0](http://www.apache.org/licenses/LICENSE-2.0.txt)
+
 1.  **Group** : com.fasterxml.jackson.core. **Name** : jackson-core. **Version** : 2.12.7.
      * **Project URL:** [https://github.com/FasterXML/jackson-core](https://github.com/FasterXML/jackson-core)
      * **License:** [Apache License, Version 2.0](http://www.apache.org/licenses/LICENSE-2.0.txt)
      * **License:** [The Apache Software License, Version 2.0](http://www.apache.org/licenses/LICENSE-2.0.txt)
 
+1.  **Group** : com.fasterxml.jackson.core. **Name** : jackson-core. **Version** : 2.13.4.
+     * **Project URL:** [https://github.com/FasterXML/jackson-core](https://github.com/FasterXML/jackson-core)
+     * **License:** [Apache License, Version 2.0](http://www.apache.org/licenses/LICENSE-2.0.txt)
+     * **License:** [The Apache Software License, Version 2.0](http://www.apache.org/licenses/LICENSE-2.0.txt)
+
 1.  **Group** : com.fasterxml.jackson.core. **Name** : jackson-databind. **Version** : 2.12.7.
      * **Project URL:** [http://github.com/FasterXML/jackson](http://github.com/FasterXML/jackson)
      * **License:** [Apache License, Version 2.0](http://www.apache.org/licenses/LICENSE-2.0.txt)
      * **License:** [The Apache Software License, Version 2.0](http://www.apache.org/licenses/LICENSE-2.0.txt)
 
+1.  **Group** : com.fasterxml.jackson.core. **Name** : jackson-databind. **Version** : 2.13.4.
+     * **Project URL:** [http://github.com/FasterXML/jackson](http://github.com/FasterXML/jackson)
+     * **License:** [Apache License, Version 2.0](http://www.apache.org/licenses/LICENSE-2.0.txt)
+     * **License:** [The Apache Software License, Version 2.0](http://www.apache.org/licenses/LICENSE-2.0.txt)
+
+1.  **Group** : com.fasterxml.jackson.core. **Name** : jackson-databind. **Version** : 2.13.4.2.
+     * **Project URL:** [http://github.com/FasterXML/jackson](http://github.com/FasterXML/jackson)
+     * **License:** [Apache License, Version 2.0](http://www.apache.org/licenses/LICENSE-2.0.txt)
+     * **License:** [The Apache Software License, Version 2.0](http://www.apache.org/licenses/LICENSE-2.0.txt)
+
 1.  **Group** : com.fasterxml.jackson.dataformat. **Name** : jackson-dataformat-xml. **Version** : 2.12.7.
      * **Project URL:** [https://github.com/FasterXML/jackson-dataformat-xml](https://github.com/FasterXML/jackson-dataformat-xml)
      * **License:** [Apache License, Version 2.0](http://www.apache.org/licenses/LICENSE-2.0.txt)
      * **License:** [The Apache Software License, Version 2.0](http://www.apache.org/licenses/LICENSE-2.0.txt)
 
+1.  **Group** : com.fasterxml.jackson.dataformat. **Name** : jackson-dataformat-yaml. **Version** : 2.13.4.
+     * **Project URL:** [https://github.com/FasterXML/jackson-dataformats-text](https://github.com/FasterXML/jackson-dataformats-text)
+     * **License:** [Apache License, Version 2.0](http://www.apache.org/licenses/LICENSE-2.0.txt)
+     * **License:** [The Apache Software License, Version 2.0](http://www.apache.org/licenses/LICENSE-2.0.txt)
+
 1.  **Group** : com.fasterxml.jackson.module. **Name** : jackson-module-jaxb-annotations. **Version** : 2.12.7.
      * **Project URL:** [https://github.com/FasterXML/jackson-modules-base](https://github.com/FasterXML/jackson-modules-base)
      * **License:** [Apache License, Version 2.0](http://www.apache.org/licenses/LICENSE-2.0.txt)
      * **License:** [The Apache Software License, Version 2.0](http://www.apache.org/licenses/LICENSE-2.0.txt)
 
 1.  **Group** : com.fasterxml.jackson.module. **Name** : jackson-module-kotlin. **Version** : 2.12.7.
+     * **Project URL:** [https://github.com/FasterXML/jackson-module-kotlin](https://github.com/FasterXML/jackson-module-kotlin)
+     * **License:** [Apache License, Version 2.0](http://www.apache.org/licenses/LICENSE-2.0.txt)
+     * **License:** [The Apache Software License, Version 2.0](http://www.apache.org/licenses/LICENSE-2.0.txt)
+
+1.  **Group** : com.fasterxml.jackson.module. **Name** : jackson-module-kotlin. **Version** : 2.13.4.
      * **Project URL:** [https://github.com/FasterXML/jackson-module-kotlin](https://github.com/FasterXML/jackson-module-kotlin)
      * **License:** [Apache License, Version 2.0](http://www.apache.org/licenses/LICENSE-2.0.txt)
      * **License:** [The Apache Software License, Version 2.0](http://www.apache.org/licenses/LICENSE-2.0.txt)
@@ -4137,9 +1955,6 @@
 1.  **Group** : com.google.errorprone. **Name** : error_prone_annotations. **Version** : 2.16.
      * **License:** [Apache 2.0](http://www.apache.org/licenses/LICENSE-2.0.txt)
 
-1.  **Group** : com.google.errorprone. **Name** : error_prone_annotations. **Version** : 2.5.1.
-     * **License:** [Apache 2.0](http://www.apache.org/licenses/LICENSE-2.0.txt)
-
 1.  **Group** : com.google.errorprone. **Name** : error_prone_check_api. **Version** : 2.16.
      * **License:** [Apache 2.0](http://www.apache.org/licenses/LICENSE-2.0.txt)
 
@@ -4161,14 +1976,14 @@
      * **Project URL:** [https://github.com/google/flogger](https://github.com/google/flogger)
      * **License:** [Apache 2.0](https://www.apache.org/licenses/LICENSE-2.0.txt)
 
+1.  **Group** : com.google.gradle. **Name** : osdetector-gradle-plugin. **Version** : 1.7.0.
+     * **Project URL:** [https://github.com/google/osdetector-gradle-plugin](https://github.com/google/osdetector-gradle-plugin)
+     * **License:** [Apache License 2.0](http://opensource.org/licenses/Apache-2.0)
+
 1.  **Group** : com.google.guava. **Name** : failureaccess. **Version** : 1.0.1.
      * **Project URL:** [https://github.com/google/guava/](https://github.com/google/guava/)
      * **License:** [The Apache Software License, Version 2.0](http://www.apache.org/licenses/LICENSE-2.0.txt)
 
-1.  **Group** : com.google.guava. **Name** : guava. **Version** : 30.1.1-android.
-     * **Project URL:** [https://github.com/google/guava/](https://github.com/google/guava/)
-     * **License:** [Apache License, Version 2.0](http://www.apache.org/licenses/LICENSE-2.0.txt)
-
 1.  **Group** : com.google.guava. **Name** : guava. **Version** : 31.0.1-jre.
      * **Project URL:** [https://github.com/google/guava](https://github.com/google/guava)
      * **License:** [Apache License, Version 2.0](http://www.apache.org/licenses/LICENSE-2.0.txt)
@@ -4186,6 +2001,10 @@
 1.  **Group** : com.google.j2objc. **Name** : j2objc-annotations. **Version** : 1.3.
      * **Project URL:** [https://github.com/google/j2objc/](https://github.com/google/j2objc/)
      * **License:** [The Apache Software License, Version 2.0](http://www.apache.org/licenses/LICENSE-2.0.txt)
+
+1.  **Group** : com.google.protobuf. **Name** : protobuf-gradle-plugin. **Version** : 0.8.18.
+     * **Project URL:** [https://github.com/google/protobuf-gradle-plugin](https://github.com/google/protobuf-gradle-plugin)
+     * **License:** [BSD 3-Clause](http://opensource.org/licenses/BSD-3-Clause)
 
 1.  **Group** : com.google.protobuf. **Name** : protobuf-java. **Version** : 3.19.2.
      * **Project URL:** [https://developers.google.com/protocol-buffers/](https://developers.google.com/protocol-buffers/)
@@ -4223,6 +2042,14 @@
      * **Project URL:** [https://github.com/korlibs/korge-next](https://github.com/korlibs/korge-next)
      * **License:** [MIT](https://raw.githubusercontent.com/korlibs/korge-next/master/korge/LICENSE.txt)
 
+1.  **Group** : com.squareup. **Name** : javapoet. **Version** : 1.13.0.
+     * **Project URL:** [http://github.com/square/javapoet/](http://github.com/square/javapoet/)
+     * **License:** [Apache 2.0](http://www.apache.org/licenses/LICENSE-2.0.txt)
+
+1.  **Group** : commons-lang. **Name** : commons-lang. **Version** : 2.6.
+     * **Project URL:** [http://commons.apache.org/lang/](http://commons.apache.org/lang/)
+     * **License:** [The Apache Software License, Version 2.0](http://www.apache.org/licenses/LICENSE-2.0.txt)
+
 1.  **Group** : io.github.davidburstrom.contester. **Name** : contester-breakpoint. **Version** : 0.2.0.
      * **Project URL:** [https://github.com/davidburstrom/contester](https://github.com/davidburstrom/contester)
      * **License:** [The Apache License, Version 2.0](http://www.apache.org/licenses/LICENSE-2.0.txt)
@@ -4351,10 +2178,15 @@
      * **Project URL:** [https://github.com/grpc/grpc-java](https://github.com/grpc/grpc-java)
      * **License:** [Apache 2.0](https://opensource.org/licenses/Apache-2.0)
 
+1.  **Group** : io.grpc. **Name** : protoc-gen-grpc-java. **Version** : 1.46.0.
+     * **Project URL:** [https://github.com/grpc/grpc-java](https://github.com/grpc/grpc-java)
+     * **License:** [Apache 2.0](https://opensource.org/licenses/Apache-2.0)
+
 1.  **Group** : io.perfmark. **Name** : perfmark-api. **Version** : 0.25.0.
      * **Project URL:** [https://github.com/perfmark/perfmark](https://github.com/perfmark/perfmark)
      * **License:** [Apache 2.0](https://opensource.org/licenses/Apache-2.0)
 
+1.  **Group** : io.spine.validation. **Name** : spine-validation-java-runtime. **Version** : 2.0.0-SNAPSHOT.33.**No license information found**
 1.  **Group** : io.spine.validation. **Name** : spine-validation-java-runtime. **Version** : 2.0.0-SNAPSHOT.61.**No license information found**
 1.  **Group** : jakarta.activation. **Name** : jakarta.activation-api. **Version** : 1.2.1.
      * **Project URL:** [https://www.eclipse.org](https://www.eclipse.org)
@@ -4376,11 +2208,16 @@
      * **Project URL:** [http://junit.org](http://junit.org)
      * **License:** [Eclipse Public License 1.0](http://www.eclipse.org/legal/epl-v10.html)
 
+1.  **Group** : kr.motd.maven. **Name** : os-maven-plugin. **Version** : 1.7.0.
+     * **Project URL:** [https://github.com/trustin/os-maven-plugin/](https://github.com/trustin/os-maven-plugin/)
+     * **License:** [Apache License, Version 2.0](http://www.apache.org/licenses/LICENSE-2.0)
+
 1.  **Group** : net.java.dev.jna. **Name** : jna. **Version** : 5.6.0.
      * **Project URL:** [https://github.com/java-native-access/jna](https://github.com/java-native-access/jna)
      * **License:** [Apache License v2.0](http://www.apache.org/licenses/LICENSE-2.0.txt)
      * **License:** [LGPL, version 2.1](http://www.gnu.org/licenses/licenses.html)
 
+1.  **Group** : net.ltgt.gradle. **Name** : gradle-errorprone-plugin. **Version** : 3.0.1.**No license information found**
 1.  **Group** : org.apiguardian. **Name** : apiguardian-api. **Version** : 1.1.2.
      * **Project URL:** [https://github.com/apiguardian-team/apiguardian](https://github.com/apiguardian-team/apiguardian)
      * **License:** [The Apache License, Version 2.0](http://www.apache.org/licenses/LICENSE-2.0.txt)
@@ -4390,9 +2227,8 @@
      * **License:** [GNU General Public License, version 2 (GPL2), with the classpath exception](http://www.gnu.org/software/classpath/license.html)
      * **License:** [The MIT License](http://opensource.org/licenses/MIT)
 
-1.  **Group** : org.checkerframework. **Name** : checker-compat-qual. **Version** : 2.5.5.
+1.  **Group** : org.checkerframework. **Name** : checker-qual. **Version** : 3.12.0.
      * **Project URL:** [https://checkerframework.org](https://checkerframework.org)
-     * **License:** [GNU General Public License, version 2 (GPL2), with the classpath exception](http://www.gnu.org/software/classpath/license.html)
      * **License:** [The MIT License](http://opensource.org/licenses/MIT)
 
 1.  **Group** : org.checkerframework. **Name** : checker-qual. **Version** : 3.13.0.
@@ -4503,6 +2339,10 @@
      * **Project URL:** [https://kotlinlang.org/](https://kotlinlang.org/)
      * **License:** [The Apache License, Version 2.0](http://www.apache.org/licenses/LICENSE-2.0.txt)
 
+1.  **Group** : org.jetbrains.kotlin. **Name** : kotlin-reflect. **Version** : 1.5.30.
+     * **Project URL:** [https://kotlinlang.org/](https://kotlinlang.org/)
+     * **License:** [The Apache License, Version 2.0](http://www.apache.org/licenses/LICENSE-2.0.txt)
+
 1.  **Group** : org.jetbrains.kotlin. **Name** : kotlin-reflect. **Version** : 1.6.21.
      * **Project URL:** [https://kotlinlang.org/](https://kotlinlang.org/)
      * **License:** [The Apache License, Version 2.0](http://www.apache.org/licenses/LICENSE-2.0.txt)
@@ -4535,11 +2375,19 @@
      * **Project URL:** [https://kotlinlang.org/](https://kotlinlang.org/)
      * **License:** [The Apache License, Version 2.0](http://www.apache.org/licenses/LICENSE-2.0.txt)
 
+1.  **Group** : org.jetbrains.kotlin. **Name** : kotlin-stdlib. **Version** : 1.5.30.
+     * **Project URL:** [https://kotlinlang.org/](https://kotlinlang.org/)
+     * **License:** [The Apache License, Version 2.0](http://www.apache.org/licenses/LICENSE-2.0.txt)
+
 1.  **Group** : org.jetbrains.kotlin. **Name** : kotlin-stdlib. **Version** : 1.6.21.
      * **Project URL:** [https://kotlinlang.org/](https://kotlinlang.org/)
      * **License:** [The Apache License, Version 2.0](http://www.apache.org/licenses/LICENSE-2.0.txt)
 
 1.  **Group** : org.jetbrains.kotlin. **Name** : kotlin-stdlib. **Version** : 1.7.20.
+     * **Project URL:** [https://kotlinlang.org/](https://kotlinlang.org/)
+     * **License:** [The Apache License, Version 2.0](http://www.apache.org/licenses/LICENSE-2.0.txt)
+
+1.  **Group** : org.jetbrains.kotlin. **Name** : kotlin-stdlib-common. **Version** : 1.5.30.
      * **Project URL:** [https://kotlinlang.org/](https://kotlinlang.org/)
      * **License:** [The Apache License, Version 2.0](http://www.apache.org/licenses/LICENSE-2.0.txt)
 
@@ -4657,157 +2505,25 @@
      * **Project URL:** [https://bitbucket.org/snakeyaml/snakeyaml](https://bitbucket.org/snakeyaml/snakeyaml)
      * **License:** [Apache License, Version 2.0](http://www.apache.org/licenses/LICENSE-2.0.txt)
 
+1.  **Group** : org.yaml. **Name** : snakeyaml. **Version** : 1.31.
+     * **Project URL:** [https://bitbucket.org/snakeyaml/snakeyaml](https://bitbucket.org/snakeyaml/snakeyaml)
+     * **License:** [Apache License, Version 2.0](http://www.apache.org/licenses/LICENSE-2.0.txt)
+
 
 The dependencies distributed under several licenses, are used according their commercial-use-friendly license.
 
-<<<<<<< HEAD
-This report was generated on **Thu Nov 17 21:39:45 EET 2022** using [Gradle-License-Report plugin](https://github.com/jk1/Gradle-License-Report) by Evgeny Naumenko, licensed under [Apache 2.0 License](https://github.com/jk1/Gradle-License-Report/blob/master/LICENSE).
-=======
-This report was generated on **Mon Nov 14 17:00:28 EET 2022** using [Gradle-License-Report plugin](https://github.com/jk1/Gradle-License-Report) by Evgeny Naumenko, licensed under [Apache 2.0 License](https://github.com/jk1/Gradle-License-Report/blob/master/LICENSE).
->>>>>>> bc23e970
-
-
-
-
-# Dependencies of `io.spine.protodata:protodata-test-env:0.4.4`
+This report was generated on **Mon Nov 14 17:00:17 EET 2022** using [Gradle-License-Report plugin](https://github.com/jk1/Gradle-License-Report) by Evgeny Naumenko, licensed under [Apache 2.0 License](https://github.com/jk1/Gradle-License-Report/blob/master/LICENSE).
+
+
+
+
+# Dependencies of `io.spine.protodata:protodata-gradle-api:0.4.4`
 
 ## Runtime
-1.  **Group** : com.fasterxml.jackson. **Name** : jackson-bom. **Version** : 2.13.4.**No license information found**
-1.  **Group** : com.fasterxml.jackson.core. **Name** : jackson-annotations. **Version** : 2.13.4.
-     * **Project URL:** [http://github.com/FasterXML/jackson](http://github.com/FasterXML/jackson)
-     * **License:** [The Apache Software License, Version 2.0](http://www.apache.org/licenses/LICENSE-2.0.txt)
-
-1.  **Group** : com.fasterxml.jackson.core. **Name** : jackson-core. **Version** : 2.13.4.
-     * **Project URL:** [https://github.com/FasterXML/jackson-core](https://github.com/FasterXML/jackson-core)
-     * **License:** [Apache License, Version 2.0](http://www.apache.org/licenses/LICENSE-2.0.txt)
-     * **License:** [The Apache Software License, Version 2.0](http://www.apache.org/licenses/LICENSE-2.0.txt)
-
-1.  **Group** : com.fasterxml.jackson.core. **Name** : jackson-databind. **Version** : 2.13.4.2.
-     * **Project URL:** [http://github.com/FasterXML/jackson](http://github.com/FasterXML/jackson)
-     * **License:** [Apache License, Version 2.0](http://www.apache.org/licenses/LICENSE-2.0.txt)
-     * **License:** [The Apache Software License, Version 2.0](http://www.apache.org/licenses/LICENSE-2.0.txt)
-
-1.  **Group** : com.fasterxml.jackson.dataformat. **Name** : jackson-dataformat-yaml. **Version** : 2.13.4.
-     * **Project URL:** [https://github.com/FasterXML/jackson-dataformats-text](https://github.com/FasterXML/jackson-dataformats-text)
-     * **License:** [Apache License, Version 2.0](http://www.apache.org/licenses/LICENSE-2.0.txt)
-     * **License:** [The Apache Software License, Version 2.0](http://www.apache.org/licenses/LICENSE-2.0.txt)
-
-1.  **Group** : com.fasterxml.jackson.module. **Name** : jackson-module-kotlin. **Version** : 2.13.4.
-     * **Project URL:** [https://github.com/FasterXML/jackson-module-kotlin](https://github.com/FasterXML/jackson-module-kotlin)
-     * **License:** [Apache License, Version 2.0](http://www.apache.org/licenses/LICENSE-2.0.txt)
-     * **License:** [The Apache Software License, Version 2.0](http://www.apache.org/licenses/LICENSE-2.0.txt)
-
-1.  **Group** : com.google.android. **Name** : annotations. **Version** : 4.1.1.4.
-     * **Project URL:** [http://source.android.com/](http://source.android.com/)
-     * **License:** [Apache 2.0](http://www.apache.org/licenses/LICENSE-2.0)
-
-1.  **Group** : com.google.api.grpc. **Name** : proto-google-common-protos. **Version** : 2.0.1.
-     * **Project URL:** [https://github.com/googleapis/java-iam/proto-google-common-protos](https://github.com/googleapis/java-iam/proto-google-common-protos)
-     * **License:** [Apache-2.0](https://www.apache.org/licenses/LICENSE-2.0.txt)
-
-1.  **Group** : com.google.code.findbugs. **Name** : jsr305. **Version** : 3.0.2.
-     * **Project URL:** [http://findbugs.sourceforge.net/](http://findbugs.sourceforge.net/)
-     * **License:** [The Apache Software License, Version 2.0](http://www.apache.org/licenses/LICENSE-2.0.txt)
-
-1.  **Group** : com.google.code.gson. **Name** : gson. **Version** : 2.8.9.
-     * **Project URL:** [https://github.com/google/gson/gson](https://github.com/google/gson/gson)
-     * **License:** [Apache-2.0](https://www.apache.org/licenses/LICENSE-2.0.txt)
-
-1.  **Group** : com.google.errorprone. **Name** : error_prone_annotations. **Version** : 2.11.0.
-     * **License:** [Apache 2.0](http://www.apache.org/licenses/LICENSE-2.0.txt)
-
-1.  **Group** : com.google.flogger. **Name** : flogger. **Version** : 0.7.4.
-     * **Project URL:** [https://github.com/google/flogger](https://github.com/google/flogger)
-     * **License:** [Apache 2.0](https://www.apache.org/licenses/LICENSE-2.0.txt)
-
-1.  **Group** : com.google.flogger. **Name** : flogger-system-backend. **Version** : 0.7.4.
-     * **Project URL:** [https://github.com/google/flogger](https://github.com/google/flogger)
-     * **License:** [Apache 2.0](https://www.apache.org/licenses/LICENSE-2.0.txt)
-
-1.  **Group** : com.google.guava. **Name** : failureaccess. **Version** : 1.0.1.
-     * **Project URL:** [https://github.com/google/guava/](https://github.com/google/guava/)
-     * **License:** [The Apache Software License, Version 2.0](http://www.apache.org/licenses/LICENSE-2.0.txt)
-
-1.  **Group** : com.google.guava. **Name** : guava. **Version** : 31.1-jre.
-     * **Project URL:** [https://github.com/google/guava](https://github.com/google/guava)
-     * **License:** [Apache License, Version 2.0](http://www.apache.org/licenses/LICENSE-2.0.txt)
-
-1.  **Group** : com.google.guava. **Name** : listenablefuture. **Version** : 9999.0-empty-to-avoid-conflict-with-guava.
-     * **License:** [The Apache Software License, Version 2.0](http://www.apache.org/licenses/LICENSE-2.0.txt)
-
-1.  **Group** : com.google.j2objc. **Name** : j2objc-annotations. **Version** : 1.3.
-     * **Project URL:** [https://github.com/google/j2objc/](https://github.com/google/j2objc/)
-     * **License:** [The Apache Software License, Version 2.0](http://www.apache.org/licenses/LICENSE-2.0.txt)
-
-1.  **Group** : com.google.protobuf. **Name** : protobuf-java. **Version** : 3.19.6.
-     * **Project URL:** [https://developers.google.com/protocol-buffers/](https://developers.google.com/protocol-buffers/)
-     * **License:** [3-Clause BSD License](https://opensource.org/licenses/BSD-3-Clause)
-
-1.  **Group** : com.google.protobuf. **Name** : protobuf-java-util. **Version** : 3.19.6.
-     * **Project URL:** [https://developers.google.com/protocol-buffers/](https://developers.google.com/protocol-buffers/)
-     * **License:** [3-Clause BSD License](https://opensource.org/licenses/BSD-3-Clause)
-
-1.  **Group** : com.google.protobuf. **Name** : protobuf-kotlin. **Version** : 3.19.6.
-     * **License:** [3-Clause BSD License](https://opensource.org/licenses/BSD-3-Clause)
-
-1.  **Group** : com.squareup. **Name** : javapoet. **Version** : 1.13.0.
-     * **Project URL:** [http://github.com/square/javapoet/](http://github.com/square/javapoet/)
-     * **License:** [Apache 2.0](http://www.apache.org/licenses/LICENSE-2.0.txt)
-
-1.  **Group** : io.grpc. **Name** : grpc-api. **Version** : 1.46.0.
-     * **Project URL:** [https://github.com/grpc/grpc-java](https://github.com/grpc/grpc-java)
-     * **License:** [Apache 2.0](https://opensource.org/licenses/Apache-2.0)
-
-1.  **Group** : io.grpc. **Name** : grpc-context. **Version** : 1.46.0.
-     * **Project URL:** [https://github.com/grpc/grpc-java](https://github.com/grpc/grpc-java)
-     * **License:** [Apache 2.0](https://opensource.org/licenses/Apache-2.0)
-
-1.  **Group** : io.grpc. **Name** : grpc-core. **Version** : 1.46.0.
-     * **Project URL:** [https://github.com/grpc/grpc-java](https://github.com/grpc/grpc-java)
-     * **License:** [Apache 2.0](https://opensource.org/licenses/Apache-2.0)
-
-1.  **Group** : io.grpc. **Name** : grpc-protobuf. **Version** : 1.46.0.
-     * **Project URL:** [https://github.com/grpc/grpc-java](https://github.com/grpc/grpc-java)
-     * **License:** [Apache 2.0](https://opensource.org/licenses/Apache-2.0)
-
-1.  **Group** : io.grpc. **Name** : grpc-protobuf-lite. **Version** : 1.46.0.
-     * **Project URL:** [https://github.com/grpc/grpc-java](https://github.com/grpc/grpc-java)
-     * **License:** [Apache 2.0](https://opensource.org/licenses/Apache-2.0)
-
-1.  **Group** : io.grpc. **Name** : grpc-stub. **Version** : 1.46.0.
-     * **Project URL:** [https://github.com/grpc/grpc-java](https://github.com/grpc/grpc-java)
-     * **License:** [Apache 2.0](https://opensource.org/licenses/Apache-2.0)
-
-1.  **Group** : io.perfmark. **Name** : perfmark-api. **Version** : 0.25.0.
-     * **Project URL:** [https://github.com/perfmark/perfmark](https://github.com/perfmark/perfmark)
-     * **License:** [Apache 2.0](https://opensource.org/licenses/Apache-2.0)
-
-1.  **Group** : io.spine.validation. **Name** : spine-validation-java-runtime. **Version** : 2.0.0-SNAPSHOT.70.**No license information found**
-1.  **Group** : javax.annotation. **Name** : javax.annotation-api. **Version** : 1.3.2.
-     * **Project URL:** [http://jcp.org/en/jsr/detail?id=250](http://jcp.org/en/jsr/detail?id=250)
-     * **License:** [CDDL + GPLv2 with classpath exception](https://github.com/javaee/javax.annotation/blob/master/LICENSE)
-
-1.  **Group** : org.checkerframework. **Name** : checker-compat-qual. **Version** : 2.5.3.
-     * **Project URL:** [https://checkerframework.org](https://checkerframework.org)
-     * **License:** [GNU General Public License, version 2 (GPL2), with the classpath exception](http://www.gnu.org/software/classpath/license.html)
-     * **License:** [The MIT License](http://opensource.org/licenses/MIT)
-
-1.  **Group** : org.checkerframework. **Name** : checker-qual. **Version** : 3.12.0.
-     * **Project URL:** [https://checkerframework.org](https://checkerframework.org)
-     * **License:** [The MIT License](http://opensource.org/licenses/MIT)
-
-1.  **Group** : org.codehaus.mojo. **Name** : animal-sniffer-annotations. **Version** : 1.19.
-     * **License:** [MIT license](http://www.opensource.org/licenses/mit-license.php)
-     * **License:** [The Apache Software License, Version 2.0](http://www.apache.org/licenses/LICENSE-2.0.txt)
-
 1.  **Group** : org.jetbrains. **Name** : annotations. **Version** : 13.0.
      * **Project URL:** [http://www.jetbrains.org](http://www.jetbrains.org)
      * **License:** [The Apache Software License, Version 2.0](http://www.apache.org/licenses/LICENSE-2.0.txt)
 
-1.  **Group** : org.jetbrains.kotlin. **Name** : kotlin-reflect. **Version** : 1.7.20.
-     * **Project URL:** [https://kotlinlang.org/](https://kotlinlang.org/)
-     * **License:** [The Apache License, Version 2.0](http://www.apache.org/licenses/LICENSE-2.0.txt)
-
 1.  **Group** : org.jetbrains.kotlin. **Name** : kotlin-stdlib. **Version** : 1.7.20.
      * **Project URL:** [https://kotlinlang.org/](https://kotlinlang.org/)
      * **License:** [The Apache License, Version 2.0](http://www.apache.org/licenses/LICENSE-2.0.txt)
@@ -4823,10 +2539,6 @@
 1.  **Group** : org.jetbrains.kotlin. **Name** : kotlin-stdlib-jdk8. **Version** : 1.7.20.
      * **Project URL:** [https://kotlinlang.org/](https://kotlinlang.org/)
      * **License:** [The Apache License, Version 2.0](http://www.apache.org/licenses/LICENSE-2.0.txt)
-
-1.  **Group** : org.yaml. **Name** : snakeyaml. **Version** : 1.31.
-     * **Project URL:** [https://bitbucket.org/snakeyaml/snakeyaml](https://bitbucket.org/snakeyaml/snakeyaml)
-     * **License:** [Apache License, Version 2.0](http://www.apache.org/licenses/LICENSE-2.0.txt)
 
 ## Compile, tests, and tooling
 1.  **Group** : com.beust. **Name** : jcommander. **Version** : 1.82.
@@ -4834,56 +2546,31 @@
      * **License:** [Apache License, Version 2.0](https://www.apache.org/licenses/LICENSE-2.0.txt)
 
 1.  **Group** : com.fasterxml.jackson. **Name** : jackson-bom. **Version** : 2.12.7.**No license information found**
-1.  **Group** : com.fasterxml.jackson. **Name** : jackson-bom. **Version** : 2.13.4.**No license information found**
 1.  **Group** : com.fasterxml.jackson.core. **Name** : jackson-annotations. **Version** : 2.12.7.
      * **Project URL:** [http://github.com/FasterXML/jackson](http://github.com/FasterXML/jackson)
      * **License:** [The Apache Software License, Version 2.0](http://www.apache.org/licenses/LICENSE-2.0.txt)
 
-1.  **Group** : com.fasterxml.jackson.core. **Name** : jackson-annotations. **Version** : 2.13.4.
-     * **Project URL:** [http://github.com/FasterXML/jackson](http://github.com/FasterXML/jackson)
-     * **License:** [The Apache Software License, Version 2.0](http://www.apache.org/licenses/LICENSE-2.0.txt)
-
 1.  **Group** : com.fasterxml.jackson.core. **Name** : jackson-core. **Version** : 2.12.7.
      * **Project URL:** [https://github.com/FasterXML/jackson-core](https://github.com/FasterXML/jackson-core)
      * **License:** [Apache License, Version 2.0](http://www.apache.org/licenses/LICENSE-2.0.txt)
      * **License:** [The Apache Software License, Version 2.0](http://www.apache.org/licenses/LICENSE-2.0.txt)
 
-1.  **Group** : com.fasterxml.jackson.core. **Name** : jackson-core. **Version** : 2.13.4.
-     * **Project URL:** [https://github.com/FasterXML/jackson-core](https://github.com/FasterXML/jackson-core)
-     * **License:** [Apache License, Version 2.0](http://www.apache.org/licenses/LICENSE-2.0.txt)
-     * **License:** [The Apache Software License, Version 2.0](http://www.apache.org/licenses/LICENSE-2.0.txt)
-
 1.  **Group** : com.fasterxml.jackson.core. **Name** : jackson-databind. **Version** : 2.12.7.
      * **Project URL:** [http://github.com/FasterXML/jackson](http://github.com/FasterXML/jackson)
      * **License:** [Apache License, Version 2.0](http://www.apache.org/licenses/LICENSE-2.0.txt)
      * **License:** [The Apache Software License, Version 2.0](http://www.apache.org/licenses/LICENSE-2.0.txt)
 
-1.  **Group** : com.fasterxml.jackson.core. **Name** : jackson-databind. **Version** : 2.13.4.2.
-     * **Project URL:** [http://github.com/FasterXML/jackson](http://github.com/FasterXML/jackson)
-     * **License:** [Apache License, Version 2.0](http://www.apache.org/licenses/LICENSE-2.0.txt)
-     * **License:** [The Apache Software License, Version 2.0](http://www.apache.org/licenses/LICENSE-2.0.txt)
-
 1.  **Group** : com.fasterxml.jackson.dataformat. **Name** : jackson-dataformat-xml. **Version** : 2.12.7.
      * **Project URL:** [https://github.com/FasterXML/jackson-dataformat-xml](https://github.com/FasterXML/jackson-dataformat-xml)
      * **License:** [Apache License, Version 2.0](http://www.apache.org/licenses/LICENSE-2.0.txt)
      * **License:** [The Apache Software License, Version 2.0](http://www.apache.org/licenses/LICENSE-2.0.txt)
 
-1.  **Group** : com.fasterxml.jackson.dataformat. **Name** : jackson-dataformat-yaml. **Version** : 2.13.4.
-     * **Project URL:** [https://github.com/FasterXML/jackson-dataformats-text](https://github.com/FasterXML/jackson-dataformats-text)
-     * **License:** [Apache License, Version 2.0](http://www.apache.org/licenses/LICENSE-2.0.txt)
-     * **License:** [The Apache Software License, Version 2.0](http://www.apache.org/licenses/LICENSE-2.0.txt)
-
 1.  **Group** : com.fasterxml.jackson.module. **Name** : jackson-module-jaxb-annotations. **Version** : 2.12.7.
      * **Project URL:** [https://github.com/FasterXML/jackson-modules-base](https://github.com/FasterXML/jackson-modules-base)
      * **License:** [Apache License, Version 2.0](http://www.apache.org/licenses/LICENSE-2.0.txt)
      * **License:** [The Apache Software License, Version 2.0](http://www.apache.org/licenses/LICENSE-2.0.txt)
 
 1.  **Group** : com.fasterxml.jackson.module. **Name** : jackson-module-kotlin. **Version** : 2.12.7.
-     * **Project URL:** [https://github.com/FasterXML/jackson-module-kotlin](https://github.com/FasterXML/jackson-module-kotlin)
-     * **License:** [Apache License, Version 2.0](http://www.apache.org/licenses/LICENSE-2.0.txt)
-     * **License:** [The Apache Software License, Version 2.0](http://www.apache.org/licenses/LICENSE-2.0.txt)
-
-1.  **Group** : com.fasterxml.jackson.module. **Name** : jackson-module-kotlin. **Version** : 2.13.4.
      * **Project URL:** [https://github.com/FasterXML/jackson-module-kotlin](https://github.com/FasterXML/jackson-module-kotlin)
      * **License:** [Apache License, Version 2.0](http://www.apache.org/licenses/LICENSE-2.0.txt)
      * **License:** [The Apache Software License, Version 2.0](http://www.apache.org/licenses/LICENSE-2.0.txt)
@@ -4945,9 +2632,6 @@
 1.  **Group** : com.google.errorprone. **Name** : error_prone_annotations. **Version** : 2.16.
      * **License:** [Apache 2.0](http://www.apache.org/licenses/LICENSE-2.0.txt)
 
-1.  **Group** : com.google.errorprone. **Name** : error_prone_annotations. **Version** : 2.5.1.
-     * **License:** [Apache 2.0](http://www.apache.org/licenses/LICENSE-2.0.txt)
-
 1.  **Group** : com.google.errorprone. **Name** : error_prone_check_api. **Version** : 2.16.
      * **License:** [Apache 2.0](http://www.apache.org/licenses/LICENSE-2.0.txt)
 
@@ -4969,18 +2653,10 @@
      * **Project URL:** [https://github.com/google/flogger](https://github.com/google/flogger)
      * **License:** [Apache 2.0](https://www.apache.org/licenses/LICENSE-2.0.txt)
 
-1.  **Group** : com.google.gradle. **Name** : osdetector-gradle-plugin. **Version** : 1.7.0.
-     * **Project URL:** [https://github.com/google/osdetector-gradle-plugin](https://github.com/google/osdetector-gradle-plugin)
-     * **License:** [Apache License 2.0](http://opensource.org/licenses/Apache-2.0)
-
 1.  **Group** : com.google.guava. **Name** : failureaccess. **Version** : 1.0.1.
      * **Project URL:** [https://github.com/google/guava/](https://github.com/google/guava/)
      * **License:** [The Apache Software License, Version 2.0](http://www.apache.org/licenses/LICENSE-2.0.txt)
 
-1.  **Group** : com.google.guava. **Name** : guava. **Version** : 30.1.1-android.
-     * **Project URL:** [https://github.com/google/guava/](https://github.com/google/guava/)
-     * **License:** [Apache License, Version 2.0](http://www.apache.org/licenses/LICENSE-2.0.txt)
-
 1.  **Group** : com.google.guava. **Name** : guava. **Version** : 31.0.1-jre.
      * **Project URL:** [https://github.com/google/guava](https://github.com/google/guava)
      * **License:** [Apache License, Version 2.0](http://www.apache.org/licenses/LICENSE-2.0.txt)
@@ -4998,10 +2674,6 @@
 1.  **Group** : com.google.j2objc. **Name** : j2objc-annotations. **Version** : 1.3.
      * **Project URL:** [https://github.com/google/j2objc/](https://github.com/google/j2objc/)
      * **License:** [The Apache Software License, Version 2.0](http://www.apache.org/licenses/LICENSE-2.0.txt)
-
-1.  **Group** : com.google.protobuf. **Name** : protobuf-gradle-plugin. **Version** : 0.8.18.
-     * **Project URL:** [https://github.com/google/protobuf-gradle-plugin](https://github.com/google/protobuf-gradle-plugin)
-     * **License:** [BSD 3-Clause](http://opensource.org/licenses/BSD-3-Clause)
 
 1.  **Group** : com.google.protobuf. **Name** : protobuf-java. **Version** : 3.19.2.
      * **Project URL:** [https://developers.google.com/protocol-buffers/](https://developers.google.com/protocol-buffers/)
@@ -5039,14 +2711,6 @@
      * **Project URL:** [https://github.com/korlibs/korge-next](https://github.com/korlibs/korge-next)
      * **License:** [MIT](https://raw.githubusercontent.com/korlibs/korge-next/master/korge/LICENSE.txt)
 
-1.  **Group** : com.squareup. **Name** : javapoet. **Version** : 1.13.0.
-     * **Project URL:** [http://github.com/square/javapoet/](http://github.com/square/javapoet/)
-     * **License:** [Apache 2.0](http://www.apache.org/licenses/LICENSE-2.0.txt)
-
-1.  **Group** : commons-lang. **Name** : commons-lang. **Version** : 2.6.
-     * **Project URL:** [http://commons.apache.org/lang/](http://commons.apache.org/lang/)
-     * **License:** [The Apache Software License, Version 2.0](http://www.apache.org/licenses/LICENSE-2.0.txt)
-
 1.  **Group** : io.github.davidburstrom.contester. **Name** : contester-breakpoint. **Version** : 0.2.0.
      * **Project URL:** [https://github.com/davidburstrom/contester](https://github.com/davidburstrom/contester)
      * **License:** [The Apache License, Version 2.0](http://www.apache.org/licenses/LICENSE-2.0.txt)
@@ -5175,16 +2839,11 @@
      * **Project URL:** [https://github.com/grpc/grpc-java](https://github.com/grpc/grpc-java)
      * **License:** [Apache 2.0](https://opensource.org/licenses/Apache-2.0)
 
-1.  **Group** : io.grpc. **Name** : protoc-gen-grpc-java. **Version** : 1.46.0.
-     * **Project URL:** [https://github.com/grpc/grpc-java](https://github.com/grpc/grpc-java)
-     * **License:** [Apache 2.0](https://opensource.org/licenses/Apache-2.0)
-
 1.  **Group** : io.perfmark. **Name** : perfmark-api. **Version** : 0.25.0.
      * **Project URL:** [https://github.com/perfmark/perfmark](https://github.com/perfmark/perfmark)
      * **License:** [Apache 2.0](https://opensource.org/licenses/Apache-2.0)
 
-1.  **Group** : io.spine.validation. **Name** : spine-validation-java-bundle. **Version** : 2.0.0-SNAPSHOT.70.**No license information found**
-1.  **Group** : io.spine.validation. **Name** : spine-validation-java-runtime. **Version** : 2.0.0-SNAPSHOT.70.**No license information found**
+1.  **Group** : io.spine.validation. **Name** : spine-validation-java-runtime. **Version** : 2.0.0-SNAPSHOT.33.**No license information found**
 1.  **Group** : jakarta.activation. **Name** : jakarta.activation-api. **Version** : 1.2.1.
      * **Project URL:** [https://www.eclipse.org](https://www.eclipse.org)
      * **License:** [EDL 1.0](http://www.eclipse.org/org/documents/edl-v10.php)
@@ -5205,16 +2864,11 @@
      * **Project URL:** [http://junit.org](http://junit.org)
      * **License:** [Eclipse Public License 1.0](http://www.eclipse.org/legal/epl-v10.html)
 
-1.  **Group** : kr.motd.maven. **Name** : os-maven-plugin. **Version** : 1.7.0.
-     * **Project URL:** [https://github.com/trustin/os-maven-plugin/](https://github.com/trustin/os-maven-plugin/)
-     * **License:** [Apache License, Version 2.0](http://www.apache.org/licenses/LICENSE-2.0)
-
 1.  **Group** : net.java.dev.jna. **Name** : jna. **Version** : 5.6.0.
      * **Project URL:** [https://github.com/java-native-access/jna](https://github.com/java-native-access/jna)
      * **License:** [Apache License v2.0](http://www.apache.org/licenses/LICENSE-2.0.txt)
      * **License:** [LGPL, version 2.1](http://www.gnu.org/licenses/licenses.html)
 
-1.  **Group** : net.ltgt.gradle. **Name** : gradle-errorprone-plugin. **Version** : 3.0.1.**No license information found**
 1.  **Group** : org.apiguardian. **Name** : apiguardian-api. **Version** : 1.1.2.
      * **Project URL:** [https://github.com/apiguardian-team/apiguardian](https://github.com/apiguardian-team/apiguardian)
      * **License:** [The Apache License, Version 2.0](http://www.apache.org/licenses/LICENSE-2.0.txt)
@@ -5224,13 +2878,1502 @@
      * **License:** [GNU General Public License, version 2 (GPL2), with the classpath exception](http://www.gnu.org/software/classpath/license.html)
      * **License:** [The MIT License](http://opensource.org/licenses/MIT)
 
+1.  **Group** : org.checkerframework. **Name** : checker-qual. **Version** : 3.13.0.
+     * **Project URL:** [https://checkerframework.org](https://checkerframework.org)
+     * **License:** [The MIT License](http://opensource.org/licenses/MIT)
+
+1.  **Group** : org.checkerframework. **Name** : checker-qual. **Version** : 3.19.0.
+     * **Project URL:** [https://checkerframework.org](https://checkerframework.org)
+     * **License:** [The MIT License](http://opensource.org/licenses/MIT)
+
+1.  **Group** : org.checkerframework. **Name** : checker-qual. **Version** : 3.21.3.
+     * **Project URL:** [https://checkerframework.org](https://checkerframework.org)
+     * **License:** [The MIT License](http://opensource.org/licenses/MIT)
+
+1.  **Group** : org.checkerframework. **Name** : dataflow-errorprone. **Version** : 3.24.0.
+     * **Project URL:** [https://checkerframework.org](https://checkerframework.org)
+     * **License:** [GNU General Public License, version 2 (GPL2), with the classpath exception](http://www.gnu.org/software/classpath/license.html)
+
+1.  **Group** : org.codehaus.mojo. **Name** : animal-sniffer-annotations. **Version** : 1.19.
+     * **License:** [MIT license](http://www.opensource.org/licenses/mit-license.php)
+     * **License:** [The Apache Software License, Version 2.0](http://www.apache.org/licenses/LICENSE-2.0.txt)
+
+1.  **Group** : org.codehaus.woodstox. **Name** : stax2-api. **Version** : 4.2.1.
+     * **Project URL:** [http://github.com/FasterXML/stax2-api](http://github.com/FasterXML/stax2-api)
+     * **License:** [The Apache Software License, Version 2.0](http://www.apache.org/licenses/LICENSE-2.0.txt)
+     * **License:** [The BSD License](http://www.opensource.org/licenses/bsd-license.php)
+
+1.  **Group** : org.eclipse.jgit. **Name** : org.eclipse.jgit. **Version** : 4.4.1.201607150455-r.
+     * **License:** Eclipse Distribution License (New BSD License)
+
+1.  **Group** : org.freemarker. **Name** : freemarker. **Version** : 2.3.31.
+     * **Project URL:** [https://freemarker.apache.org/](https://freemarker.apache.org/)
+     * **License:** [Apache License, Version 2.0](http://www.apache.org/licenses/LICENSE-2.0.txt)
+
+1.  **Group** : org.hamcrest. **Name** : hamcrest-core. **Version** : 1.3.
+     * **License:** [New BSD License](http://www.opensource.org/licenses/bsd-license.php)
+
+1.  **Group** : org.jacoco. **Name** : org.jacoco.agent. **Version** : 0.8.8.
+     * **License:** [Eclipse Public License 2.0](https://www.eclipse.org/legal/epl-2.0/)
+
+1.  **Group** : org.jacoco. **Name** : org.jacoco.ant. **Version** : 0.8.8.
+     * **License:** [Eclipse Public License 2.0](https://www.eclipse.org/legal/epl-2.0/)
+
+1.  **Group** : org.jacoco. **Name** : org.jacoco.core. **Version** : 0.8.8.
+     * **License:** [Eclipse Public License 2.0](https://www.eclipse.org/legal/epl-2.0/)
+
+1.  **Group** : org.jacoco. **Name** : org.jacoco.report. **Version** : 0.8.8.
+     * **License:** [Eclipse Public License 2.0](https://www.eclipse.org/legal/epl-2.0/)
+
+1.  **Group** : org.jetbrains. **Name** : annotations. **Version** : 13.0.
+     * **Project URL:** [http://www.jetbrains.org](http://www.jetbrains.org)
+     * **License:** [The Apache Software License, Version 2.0](http://www.apache.org/licenses/LICENSE-2.0.txt)
+
+1.  **Group** : org.jetbrains. **Name** : markdown. **Version** : 0.3.1.**No license information found**
+1.  **Group** : org.jetbrains. **Name** : markdown-jvm. **Version** : 0.3.1.
+     * **Project URL:** [https://github.com/JetBrains/markdown](https://github.com/JetBrains/markdown)
+     * **License:** [The Apache Software License, Version 2.0](http://www.apache.org/licenses/LICENSE-2.0.txt)
+
+1.  **Group** : org.jetbrains.dokka. **Name** : dokka-analysis. **Version** : 1.7.20.
+     * **Project URL:** [https://github.com/Kotlin/dokka](https://github.com/Kotlin/dokka)
+     * **License:** [The Apache Software License, Version 2.0](http://www.apache.org/licenses/LICENSE-2.0.txt)
+
+1.  **Group** : org.jetbrains.dokka. **Name** : dokka-base. **Version** : 1.7.20.
+     * **Project URL:** [https://github.com/Kotlin/dokka](https://github.com/Kotlin/dokka)
+     * **License:** [The Apache Software License, Version 2.0](http://www.apache.org/licenses/LICENSE-2.0.txt)
+
+1.  **Group** : org.jetbrains.dokka. **Name** : dokka-core. **Version** : 1.7.20.
+     * **Project URL:** [https://github.com/Kotlin/dokka](https://github.com/Kotlin/dokka)
+     * **License:** [The Apache Software License, Version 2.0](http://www.apache.org/licenses/LICENSE-2.0.txt)
+
+1.  **Group** : org.jetbrains.dokka. **Name** : javadoc-plugin. **Version** : 1.7.20.
+     * **Project URL:** [https://github.com/Kotlin/dokka](https://github.com/Kotlin/dokka)
+     * **License:** [The Apache Software License, Version 2.0](http://www.apache.org/licenses/LICENSE-2.0.txt)
+
+1.  **Group** : org.jetbrains.dokka. **Name** : kotlin-analysis-compiler. **Version** : 1.7.20.
+     * **Project URL:** [https://github.com/Kotlin/dokka](https://github.com/Kotlin/dokka)
+     * **License:** [The Apache Software License, Version 2.0](http://www.apache.org/licenses/LICENSE-2.0.txt)
+
+1.  **Group** : org.jetbrains.dokka. **Name** : kotlin-analysis-intellij. **Version** : 1.7.20.
+     * **Project URL:** [https://github.com/Kotlin/dokka](https://github.com/Kotlin/dokka)
+     * **License:** [The Apache Software License, Version 2.0](http://www.apache.org/licenses/LICENSE-2.0.txt)
+
+1.  **Group** : org.jetbrains.dokka. **Name** : kotlin-as-java-plugin. **Version** : 1.7.20.
+     * **Project URL:** [https://github.com/Kotlin/dokka](https://github.com/Kotlin/dokka)
+     * **License:** [The Apache Software License, Version 2.0](http://www.apache.org/licenses/LICENSE-2.0.txt)
+
+1.  **Group** : org.jetbrains.intellij.deps. **Name** : trove4j. **Version** : 1.0.20200330.
+     * **Project URL:** [https://github.com/JetBrains/intellij-deps-trove4j](https://github.com/JetBrains/intellij-deps-trove4j)
+     * **License:** [GNU LESSER GENERAL PUBLIC LICENSE 2.1](https://www.gnu.org/licenses/old-licenses/lgpl-2.1.en.html)
+
+1.  **Group** : org.jetbrains.kotlin. **Name** : kotlin-compiler-embeddable. **Version** : 1.6.21.
+     * **Project URL:** [https://kotlinlang.org/](https://kotlinlang.org/)
+     * **License:** [The Apache License, Version 2.0](http://www.apache.org/licenses/LICENSE-2.0.txt)
+
+1.  **Group** : org.jetbrains.kotlin. **Name** : kotlin-compiler-embeddable. **Version** : 1.7.20.
+     * **Project URL:** [https://kotlinlang.org/](https://kotlinlang.org/)
+     * **License:** [The Apache License, Version 2.0](http://www.apache.org/licenses/LICENSE-2.0.txt)
+
+1.  **Group** : org.jetbrains.kotlin. **Name** : kotlin-daemon-embeddable. **Version** : 1.6.21.
+     * **Project URL:** [https://kotlinlang.org/](https://kotlinlang.org/)
+     * **License:** [The Apache License, Version 2.0](http://www.apache.org/licenses/LICENSE-2.0.txt)
+
+1.  **Group** : org.jetbrains.kotlin. **Name** : kotlin-daemon-embeddable. **Version** : 1.7.20.
+     * **Project URL:** [https://kotlinlang.org/](https://kotlinlang.org/)
+     * **License:** [The Apache License, Version 2.0](http://www.apache.org/licenses/LICENSE-2.0.txt)
+
+1.  **Group** : org.jetbrains.kotlin. **Name** : kotlin-klib-commonizer-embeddable. **Version** : 1.7.20.
+     * **Project URL:** [https://kotlinlang.org/](https://kotlinlang.org/)
+     * **License:** [The Apache License, Version 2.0](http://www.apache.org/licenses/LICENSE-2.0.txt)
+
+1.  **Group** : org.jetbrains.kotlin. **Name** : kotlin-reflect. **Version** : 1.6.21.
+     * **Project URL:** [https://kotlinlang.org/](https://kotlinlang.org/)
+     * **License:** [The Apache License, Version 2.0](http://www.apache.org/licenses/LICENSE-2.0.txt)
+
+1.  **Group** : org.jetbrains.kotlin. **Name** : kotlin-reflect. **Version** : 1.7.20.
+     * **Project URL:** [https://kotlinlang.org/](https://kotlinlang.org/)
+     * **License:** [The Apache License, Version 2.0](http://www.apache.org/licenses/LICENSE-2.0.txt)
+
+1.  **Group** : org.jetbrains.kotlin. **Name** : kotlin-script-runtime. **Version** : 1.6.21.
+     * **Project URL:** [https://kotlinlang.org/](https://kotlinlang.org/)
+     * **License:** [The Apache License, Version 2.0](http://www.apache.org/licenses/LICENSE-2.0.txt)
+
+1.  **Group** : org.jetbrains.kotlin. **Name** : kotlin-script-runtime. **Version** : 1.7.20.
+     * **Project URL:** [https://kotlinlang.org/](https://kotlinlang.org/)
+     * **License:** [The Apache License, Version 2.0](http://www.apache.org/licenses/LICENSE-2.0.txt)
+
+1.  **Group** : org.jetbrains.kotlin. **Name** : kotlin-scripting-common. **Version** : 1.7.20.
+     * **Project URL:** [https://kotlinlang.org/](https://kotlinlang.org/)
+     * **License:** [The Apache License, Version 2.0](http://www.apache.org/licenses/LICENSE-2.0.txt)
+
+1.  **Group** : org.jetbrains.kotlin. **Name** : kotlin-scripting-compiler-embeddable. **Version** : 1.7.20.
+     * **Project URL:** [https://kotlinlang.org/](https://kotlinlang.org/)
+     * **License:** [The Apache License, Version 2.0](http://www.apache.org/licenses/LICENSE-2.0.txt)
+
+1.  **Group** : org.jetbrains.kotlin. **Name** : kotlin-scripting-compiler-impl-embeddable. **Version** : 1.7.20.
+     * **Project URL:** [https://kotlinlang.org/](https://kotlinlang.org/)
+     * **License:** [The Apache License, Version 2.0](http://www.apache.org/licenses/LICENSE-2.0.txt)
+
+1.  **Group** : org.jetbrains.kotlin. **Name** : kotlin-scripting-jvm. **Version** : 1.7.20.
+     * **Project URL:** [https://kotlinlang.org/](https://kotlinlang.org/)
+     * **License:** [The Apache License, Version 2.0](http://www.apache.org/licenses/LICENSE-2.0.txt)
+
+1.  **Group** : org.jetbrains.kotlin. **Name** : kotlin-stdlib. **Version** : 1.6.21.
+     * **Project URL:** [https://kotlinlang.org/](https://kotlinlang.org/)
+     * **License:** [The Apache License, Version 2.0](http://www.apache.org/licenses/LICENSE-2.0.txt)
+
+1.  **Group** : org.jetbrains.kotlin. **Name** : kotlin-stdlib. **Version** : 1.7.20.
+     * **Project URL:** [https://kotlinlang.org/](https://kotlinlang.org/)
+     * **License:** [The Apache License, Version 2.0](http://www.apache.org/licenses/LICENSE-2.0.txt)
+
+1.  **Group** : org.jetbrains.kotlin. **Name** : kotlin-stdlib-common. **Version** : 1.6.21.
+     * **Project URL:** [https://kotlinlang.org/](https://kotlinlang.org/)
+     * **License:** [The Apache License, Version 2.0](http://www.apache.org/licenses/LICENSE-2.0.txt)
+
+1.  **Group** : org.jetbrains.kotlin. **Name** : kotlin-stdlib-common. **Version** : 1.7.20.
+     * **Project URL:** [https://kotlinlang.org/](https://kotlinlang.org/)
+     * **License:** [The Apache License, Version 2.0](http://www.apache.org/licenses/LICENSE-2.0.txt)
+
+1.  **Group** : org.jetbrains.kotlin. **Name** : kotlin-stdlib-jdk7. **Version** : 1.7.20.
+     * **Project URL:** [https://kotlinlang.org/](https://kotlinlang.org/)
+     * **License:** [The Apache License, Version 2.0](http://www.apache.org/licenses/LICENSE-2.0.txt)
+
+1.  **Group** : org.jetbrains.kotlin. **Name** : kotlin-stdlib-jdk8. **Version** : 1.7.20.
+     * **Project URL:** [https://kotlinlang.org/](https://kotlinlang.org/)
+     * **License:** [The Apache License, Version 2.0](http://www.apache.org/licenses/LICENSE-2.0.txt)
+
+1.  **Group** : org.jetbrains.kotlin. **Name** : kotlin-test. **Version** : 1.7.20.
+     * **Project URL:** [https://kotlinlang.org/](https://kotlinlang.org/)
+     * **License:** [The Apache License, Version 2.0](http://www.apache.org/licenses/LICENSE-2.0.txt)
+
+1.  **Group** : org.jetbrains.kotlin. **Name** : kotlin-test-annotations-common. **Version** : 1.7.20.
+     * **Project URL:** [https://kotlinlang.org/](https://kotlinlang.org/)
+     * **License:** [The Apache License, Version 2.0](http://www.apache.org/licenses/LICENSE-2.0.txt)
+
+1.  **Group** : org.jetbrains.kotlin. **Name** : kotlin-test-common. **Version** : 1.7.20.
+     * **Project URL:** [https://kotlinlang.org/](https://kotlinlang.org/)
+     * **License:** [The Apache License, Version 2.0](http://www.apache.org/licenses/LICENSE-2.0.txt)
+
+1.  **Group** : org.jetbrains.kotlin. **Name** : kotlin-test-junit5. **Version** : 1.7.20.
+     * **Project URL:** [https://kotlinlang.org/](https://kotlinlang.org/)
+     * **License:** [The Apache License, Version 2.0](http://www.apache.org/licenses/LICENSE-2.0.txt)
+
+1.  **Group** : org.jetbrains.kotlinx. **Name** : kotlinx-coroutines-bom. **Version** : 1.6.3.**No license information found**
+1.  **Group** : org.jetbrains.kotlinx. **Name** : kotlinx-coroutines-core. **Version** : 1.6.3.**No license information found**
+1.  **Group** : org.jetbrains.kotlinx. **Name** : kotlinx-coroutines-core-jvm. **Version** : 1.6.3.
+     * **Project URL:** [https://github.com/Kotlin/kotlinx.coroutines](https://github.com/Kotlin/kotlinx.coroutines)
+     * **License:** [The Apache Software License, Version 2.0](https://www.apache.org/licenses/LICENSE-2.0.txt)
+
+1.  **Group** : org.jetbrains.kotlinx. **Name** : kotlinx-html-jvm. **Version** : 0.7.5.
+     * **Project URL:** [https://github.com/Kotlin/kotlinx.html](https://github.com/Kotlin/kotlinx.html)
+     * **License:** [The Apache License, Version 2.0](https://www.apache.org/licenses/LICENSE-2.0.txt)
+
+1.  **Group** : org.jetbrains.kotlinx. **Name** : kotlinx-serialization-core. **Version** : 1.1.0.**No license information found**
+1.  **Group** : org.jetbrains.kotlinx. **Name** : kotlinx-serialization-core-jvm. **Version** : 1.1.0.
+     * **Project URL:** [https://github.com/Kotlin/kotlinx.serialization](https://github.com/Kotlin/kotlinx.serialization)
+     * **License:** [The Apache Software License, Version 2.0](https://www.apache.org/licenses/LICENSE-2.0.txt)
+
+1.  **Group** : org.jetbrains.kotlinx. **Name** : kotlinx-serialization-json. **Version** : 1.1.0.**No license information found**
+1.  **Group** : org.jetbrains.kotlinx. **Name** : kotlinx-serialization-json-jvm. **Version** : 1.1.0.
+     * **Project URL:** [https://github.com/Kotlin/kotlinx.serialization](https://github.com/Kotlin/kotlinx.serialization)
+     * **License:** [The Apache Software License, Version 2.0](https://www.apache.org/licenses/LICENSE-2.0.txt)
+
+1.  **Group** : org.jsoup. **Name** : jsoup. **Version** : 1.14.3.
+     * **Project URL:** [https://jsoup.org/](https://jsoup.org/)
+     * **License:** [The MIT License](https://jsoup.org/license)
+
+1.  **Group** : org.junit. **Name** : junit-bom. **Version** : 5.9.1.**No license information found**
+1.  **Group** : org.junit.jupiter. **Name** : junit-jupiter-api. **Version** : 5.9.1.
+     * **Project URL:** [https://junit.org/junit5/](https://junit.org/junit5/)
+     * **License:** [Eclipse Public License v2.0](https://www.eclipse.org/legal/epl-v20.html)
+
+1.  **Group** : org.junit.jupiter. **Name** : junit-jupiter-engine. **Version** : 5.9.1.
+     * **Project URL:** [https://junit.org/junit5/](https://junit.org/junit5/)
+     * **License:** [Eclipse Public License v2.0](https://www.eclipse.org/legal/epl-v20.html)
+
+1.  **Group** : org.junit.jupiter. **Name** : junit-jupiter-params. **Version** : 5.9.1.
+     * **Project URL:** [https://junit.org/junit5/](https://junit.org/junit5/)
+     * **License:** [Eclipse Public License v2.0](https://www.eclipse.org/legal/epl-v20.html)
+
+1.  **Group** : org.junit.platform. **Name** : junit-platform-commons. **Version** : 1.9.1.
+     * **Project URL:** [https://junit.org/junit5/](https://junit.org/junit5/)
+     * **License:** [Eclipse Public License v2.0](https://www.eclipse.org/legal/epl-v20.html)
+
+1.  **Group** : org.junit.platform. **Name** : junit-platform-engine. **Version** : 1.9.1.
+     * **Project URL:** [https://junit.org/junit5/](https://junit.org/junit5/)
+     * **License:** [Eclipse Public License v2.0](https://www.eclipse.org/legal/epl-v20.html)
+
+1.  **Group** : org.opentest4j. **Name** : opentest4j. **Version** : 1.2.0.
+     * **Project URL:** [https://github.com/ota4j-team/opentest4j](https://github.com/ota4j-team/opentest4j)
+     * **License:** [The Apache License, Version 2.0](http://www.apache.org/licenses/LICENSE-2.0.txt)
+
+1.  **Group** : org.ow2.asm. **Name** : asm. **Version** : 9.1.
+     * **Project URL:** [http://asm.ow2.io/](http://asm.ow2.io/)
+     * **License:** [BSD-3-Clause](https://asm.ow2.io/license.html)
+     * **License:** [The Apache Software License, Version 2.0](http://www.apache.org/licenses/LICENSE-2.0.txt)
+
+1.  **Group** : org.ow2.asm. **Name** : asm. **Version** : 9.2.
+     * **Project URL:** [http://asm.ow2.io/](http://asm.ow2.io/)
+     * **License:** [BSD-3-Clause](https://asm.ow2.io/license.html)
+     * **License:** [The Apache Software License, Version 2.0](http://www.apache.org/licenses/LICENSE-2.0.txt)
+
+1.  **Group** : org.ow2.asm. **Name** : asm-analysis. **Version** : 9.2.
+     * **Project URL:** [http://asm.ow2.io/](http://asm.ow2.io/)
+     * **License:** [BSD-3-Clause](https://asm.ow2.io/license.html)
+     * **License:** [The Apache Software License, Version 2.0](http://www.apache.org/licenses/LICENSE-2.0.txt)
+
+1.  **Group** : org.ow2.asm. **Name** : asm-commons. **Version** : 9.2.
+     * **Project URL:** [http://asm.ow2.io/](http://asm.ow2.io/)
+     * **License:** [BSD-3-Clause](https://asm.ow2.io/license.html)
+     * **License:** [The Apache Software License, Version 2.0](http://www.apache.org/licenses/LICENSE-2.0.txt)
+
+1.  **Group** : org.ow2.asm. **Name** : asm-tree. **Version** : 9.2.
+     * **Project URL:** [http://asm.ow2.io/](http://asm.ow2.io/)
+     * **License:** [BSD-3-Clause](https://asm.ow2.io/license.html)
+     * **License:** [The Apache Software License, Version 2.0](http://www.apache.org/licenses/LICENSE-2.0.txt)
+
+1.  **Group** : org.pcollections. **Name** : pcollections. **Version** : 3.1.4.
+     * **Project URL:** [https://github.com/hrldcpr/pcollections](https://github.com/hrldcpr/pcollections)
+     * **License:** [The MIT License](https://opensource.org/licenses/mit-license.php)
+
+1.  **Group** : org.yaml. **Name** : snakeyaml. **Version** : 1.30.
+     * **Project URL:** [https://bitbucket.org/snakeyaml/snakeyaml](https://bitbucket.org/snakeyaml/snakeyaml)
+     * **License:** [Apache License, Version 2.0](http://www.apache.org/licenses/LICENSE-2.0.txt)
+
+
+The dependencies distributed under several licenses, are used according their commercial-use-friendly license.
+
+This report was generated on **Mon Nov 14 17:00:18 EET 2022** using [Gradle-License-Report plugin](https://github.com/jk1/Gradle-License-Report) by Evgeny Naumenko, licensed under [Apache 2.0 License](https://github.com/jk1/Gradle-License-Report/blob/master/LICENSE).
+
+
+
+
+# Dependencies of `io.spine.protodata:protodata-gradle-plugin:0.4.4`
+
+## Runtime
+1.  **Group** : com.google.code.findbugs. **Name** : jsr305. **Version** : 3.0.2.
+     * **Project URL:** [http://findbugs.sourceforge.net/](http://findbugs.sourceforge.net/)
+     * **License:** [The Apache Software License, Version 2.0](http://www.apache.org/licenses/LICENSE-2.0.txt)
+
+1.  **Group** : com.google.code.gson. **Name** : gson. **Version** : 2.8.6.
+     * **License:** [Apache 2.0](http://www.apache.org/licenses/LICENSE-2.0.txt)
+
+1.  **Group** : com.google.errorprone. **Name** : error_prone_annotations. **Version** : 2.11.0.
+     * **License:** [Apache 2.0](http://www.apache.org/licenses/LICENSE-2.0.txt)
+
+1.  **Group** : com.google.flogger. **Name** : flogger. **Version** : 0.7.4.
+     * **Project URL:** [https://github.com/google/flogger](https://github.com/google/flogger)
+     * **License:** [Apache 2.0](https://www.apache.org/licenses/LICENSE-2.0.txt)
+
+1.  **Group** : com.google.flogger. **Name** : flogger-system-backend. **Version** : 0.7.4.
+     * **Project URL:** [https://github.com/google/flogger](https://github.com/google/flogger)
+     * **License:** [Apache 2.0](https://www.apache.org/licenses/LICENSE-2.0.txt)
+
+1.  **Group** : com.google.guava. **Name** : failureaccess. **Version** : 1.0.1.
+     * **Project URL:** [https://github.com/google/guava/](https://github.com/google/guava/)
+     * **License:** [The Apache Software License, Version 2.0](http://www.apache.org/licenses/LICENSE-2.0.txt)
+
+1.  **Group** : com.google.guava. **Name** : guava. **Version** : 31.1-jre.
+     * **Project URL:** [https://github.com/google/guava](https://github.com/google/guava)
+     * **License:** [Apache License, Version 2.0](http://www.apache.org/licenses/LICENSE-2.0.txt)
+
+1.  **Group** : com.google.guava. **Name** : listenablefuture. **Version** : 9999.0-empty-to-avoid-conflict-with-guava.
+     * **License:** [The Apache Software License, Version 2.0](http://www.apache.org/licenses/LICENSE-2.0.txt)
+
+1.  **Group** : com.google.j2objc. **Name** : j2objc-annotations. **Version** : 1.3.
+     * **Project URL:** [https://github.com/google/j2objc/](https://github.com/google/j2objc/)
+     * **License:** [The Apache Software License, Version 2.0](http://www.apache.org/licenses/LICENSE-2.0.txt)
+
+1.  **Group** : com.google.protobuf. **Name** : protobuf-java. **Version** : 3.19.6.
+     * **Project URL:** [https://developers.google.com/protocol-buffers/](https://developers.google.com/protocol-buffers/)
+     * **License:** [3-Clause BSD License](https://opensource.org/licenses/BSD-3-Clause)
+
+1.  **Group** : com.google.protobuf. **Name** : protobuf-java-util. **Version** : 3.19.6.
+     * **Project URL:** [https://developers.google.com/protocol-buffers/](https://developers.google.com/protocol-buffers/)
+     * **License:** [3-Clause BSD License](https://opensource.org/licenses/BSD-3-Clause)
+
+1.  **Group** : com.google.protobuf. **Name** : protobuf-kotlin. **Version** : 3.19.6.
+     * **License:** [3-Clause BSD License](https://opensource.org/licenses/BSD-3-Clause)
+
+1.  **Group** : com.squareup. **Name** : javapoet. **Version** : 1.13.0.
+     * **Project URL:** [http://github.com/square/javapoet/](http://github.com/square/javapoet/)
+     * **License:** [Apache 2.0](http://www.apache.org/licenses/LICENSE-2.0.txt)
+
+1.  **Group** : io.spine.validation. **Name** : spine-validation-java-runtime. **Version** : 2.0.0-SNAPSHOT.61.**No license information found**
+1.  **Group** : javax.annotation. **Name** : javax.annotation-api. **Version** : 1.3.2.
+     * **Project URL:** [http://jcp.org/en/jsr/detail?id=250](http://jcp.org/en/jsr/detail?id=250)
+     * **License:** [CDDL + GPLv2 with classpath exception](https://github.com/javaee/javax.annotation/blob/master/LICENSE)
+
+1.  **Group** : org.checkerframework. **Name** : checker-compat-qual. **Version** : 2.5.3.
+     * **Project URL:** [https://checkerframework.org](https://checkerframework.org)
+     * **License:** [GNU General Public License, version 2 (GPL2), with the classpath exception](http://www.gnu.org/software/classpath/license.html)
+     * **License:** [The MIT License](http://opensource.org/licenses/MIT)
+
+1.  **Group** : org.checkerframework. **Name** : checker-qual. **Version** : 3.12.0.
+     * **Project URL:** [https://checkerframework.org](https://checkerframework.org)
+     * **License:** [The MIT License](http://opensource.org/licenses/MIT)
+
+1.  **Group** : org.jetbrains. **Name** : annotations. **Version** : 13.0.
+     * **Project URL:** [http://www.jetbrains.org](http://www.jetbrains.org)
+     * **License:** [The Apache Software License, Version 2.0](http://www.apache.org/licenses/LICENSE-2.0.txt)
+
+1.  **Group** : org.jetbrains.kotlin. **Name** : kotlin-gradle-plugin-api. **Version** : 1.7.20.
+     * **Project URL:** [https://kotlinlang.org/](https://kotlinlang.org/)
+     * **License:** [The Apache License, Version 2.0](http://www.apache.org/licenses/LICENSE-2.0.txt)
+
+1.  **Group** : org.jetbrains.kotlin. **Name** : kotlin-native-utils. **Version** : 1.7.20.
+     * **Project URL:** [https://kotlinlang.org/](https://kotlinlang.org/)
+     * **License:** [The Apache License, Version 2.0](http://www.apache.org/licenses/LICENSE-2.0.txt)
+
+1.  **Group** : org.jetbrains.kotlin. **Name** : kotlin-project-model. **Version** : 1.7.20.
+     * **Project URL:** [https://kotlinlang.org/](https://kotlinlang.org/)
+     * **License:** [The Apache License, Version 2.0](http://www.apache.org/licenses/LICENSE-2.0.txt)
+
+1.  **Group** : org.jetbrains.kotlin. **Name** : kotlin-reflect. **Version** : 1.7.20.
+     * **Project URL:** [https://kotlinlang.org/](https://kotlinlang.org/)
+     * **License:** [The Apache License, Version 2.0](http://www.apache.org/licenses/LICENSE-2.0.txt)
+
+1.  **Group** : org.jetbrains.kotlin. **Name** : kotlin-stdlib. **Version** : 1.7.20.
+     * **Project URL:** [https://kotlinlang.org/](https://kotlinlang.org/)
+     * **License:** [The Apache License, Version 2.0](http://www.apache.org/licenses/LICENSE-2.0.txt)
+
+1.  **Group** : org.jetbrains.kotlin. **Name** : kotlin-stdlib-common. **Version** : 1.7.20.
+     * **Project URL:** [https://kotlinlang.org/](https://kotlinlang.org/)
+     * **License:** [The Apache License, Version 2.0](http://www.apache.org/licenses/LICENSE-2.0.txt)
+
+1.  **Group** : org.jetbrains.kotlin. **Name** : kotlin-stdlib-jdk7. **Version** : 1.7.20.
+     * **Project URL:** [https://kotlinlang.org/](https://kotlinlang.org/)
+     * **License:** [The Apache License, Version 2.0](http://www.apache.org/licenses/LICENSE-2.0.txt)
+
+1.  **Group** : org.jetbrains.kotlin. **Name** : kotlin-stdlib-jdk8. **Version** : 1.7.20.
+     * **Project URL:** [https://kotlinlang.org/](https://kotlinlang.org/)
+     * **License:** [The Apache License, Version 2.0](http://www.apache.org/licenses/LICENSE-2.0.txt)
+
+1.  **Group** : org.jetbrains.kotlin. **Name** : kotlin-tooling-core. **Version** : 1.7.20.
+     * **Project URL:** [https://kotlinlang.org/](https://kotlinlang.org/)
+     * **License:** [The Apache License, Version 2.0](http://www.apache.org/licenses/LICENSE-2.0.txt)
+
+1.  **Group** : org.jetbrains.kotlin. **Name** : kotlin-util-io. **Version** : 1.7.20.
+     * **Project URL:** [https://kotlinlang.org/](https://kotlinlang.org/)
+     * **License:** [The Apache License, Version 2.0](http://www.apache.org/licenses/LICENSE-2.0.txt)
+
+## Compile, tests, and tooling
+1.  **Group** : com.beust. **Name** : jcommander. **Version** : 1.82.
+     * **Project URL:** [https://jcommander.org](https://jcommander.org)
+     * **License:** [Apache License, Version 2.0](https://www.apache.org/licenses/LICENSE-2.0.txt)
+
+1.  **Group** : com.fasterxml.jackson. **Name** : jackson-bom. **Version** : 2.12.7.**No license information found**
+1.  **Group** : com.fasterxml.jackson.core. **Name** : jackson-annotations. **Version** : 2.12.7.
+     * **Project URL:** [http://github.com/FasterXML/jackson](http://github.com/FasterXML/jackson)
+     * **License:** [The Apache Software License, Version 2.0](http://www.apache.org/licenses/LICENSE-2.0.txt)
+
+1.  **Group** : com.fasterxml.jackson.core. **Name** : jackson-core. **Version** : 2.12.7.
+     * **Project URL:** [https://github.com/FasterXML/jackson-core](https://github.com/FasterXML/jackson-core)
+     * **License:** [Apache License, Version 2.0](http://www.apache.org/licenses/LICENSE-2.0.txt)
+     * **License:** [The Apache Software License, Version 2.0](http://www.apache.org/licenses/LICENSE-2.0.txt)
+
+1.  **Group** : com.fasterxml.jackson.core. **Name** : jackson-databind. **Version** : 2.12.7.
+     * **Project URL:** [http://github.com/FasterXML/jackson](http://github.com/FasterXML/jackson)
+     * **License:** [Apache License, Version 2.0](http://www.apache.org/licenses/LICENSE-2.0.txt)
+     * **License:** [The Apache Software License, Version 2.0](http://www.apache.org/licenses/LICENSE-2.0.txt)
+
+1.  **Group** : com.fasterxml.jackson.dataformat. **Name** : jackson-dataformat-xml. **Version** : 2.12.7.
+     * **Project URL:** [https://github.com/FasterXML/jackson-dataformat-xml](https://github.com/FasterXML/jackson-dataformat-xml)
+     * **License:** [Apache License, Version 2.0](http://www.apache.org/licenses/LICENSE-2.0.txt)
+     * **License:** [The Apache Software License, Version 2.0](http://www.apache.org/licenses/LICENSE-2.0.txt)
+
+1.  **Group** : com.fasterxml.jackson.module. **Name** : jackson-module-jaxb-annotations. **Version** : 2.12.7.
+     * **Project URL:** [https://github.com/FasterXML/jackson-modules-base](https://github.com/FasterXML/jackson-modules-base)
+     * **License:** [Apache License, Version 2.0](http://www.apache.org/licenses/LICENSE-2.0.txt)
+     * **License:** [The Apache Software License, Version 2.0](http://www.apache.org/licenses/LICENSE-2.0.txt)
+
+1.  **Group** : com.fasterxml.jackson.module. **Name** : jackson-module-kotlin. **Version** : 2.12.7.
+     * **Project URL:** [https://github.com/FasterXML/jackson-module-kotlin](https://github.com/FasterXML/jackson-module-kotlin)
+     * **License:** [Apache License, Version 2.0](http://www.apache.org/licenses/LICENSE-2.0.txt)
+     * **License:** [The Apache Software License, Version 2.0](http://www.apache.org/licenses/LICENSE-2.0.txt)
+
+1.  **Group** : com.fasterxml.woodstox. **Name** : woodstox-core. **Version** : 6.2.4.
+     * **Project URL:** [https://github.com/FasterXML/woodstox](https://github.com/FasterXML/woodstox)
+     * **License:** [The Apache License, Version 2.0](http://www.apache.org/licenses/LICENSE-2.0.txt)
+     * **License:** [The Apache Software License, Version 2.0](http://www.apache.org/licenses/LICENSE-2.0.txt)
+
+1.  **Group** : com.github.ben-manes.caffeine. **Name** : caffeine. **Version** : 3.0.5.
+     * **Project URL:** [https://github.com/ben-manes/caffeine](https://github.com/ben-manes/caffeine)
+     * **License:** [Apache License, Version 2.0](https://www.apache.org/licenses/LICENSE-2.0.txt)
+
+1.  **Group** : com.github.kevinstern. **Name** : software-and-algorithms. **Version** : 1.0.
+     * **Project URL:** [https://www.github.com/KevinStern/software-and-algorithms](https://www.github.com/KevinStern/software-and-algorithms)
+     * **License:** [MIT License](http://www.opensource.org/licenses/mit-license.php)
+
+1.  **Group** : com.google.android. **Name** : annotations. **Version** : 4.1.1.4.
+     * **Project URL:** [http://source.android.com/](http://source.android.com/)
+     * **License:** [Apache 2.0](http://www.apache.org/licenses/LICENSE-2.0)
+
+1.  **Group** : com.google.api.grpc. **Name** : proto-google-common-protos. **Version** : 2.0.1.
+     * **Project URL:** [https://github.com/googleapis/java-iam/proto-google-common-protos](https://github.com/googleapis/java-iam/proto-google-common-protos)
+     * **License:** [Apache-2.0](https://www.apache.org/licenses/LICENSE-2.0.txt)
+
+1.  **Group** : com.google.auto. **Name** : auto-common. **Version** : 1.2.1.
+     * **Project URL:** [https://github.com/google/auto/tree/master/common](https://github.com/google/auto/tree/master/common)
+     * **License:** [Apache 2.0](http://www.apache.org/licenses/LICENSE-2.0.txt)
+
+1.  **Group** : com.google.auto.service. **Name** : auto-service-annotations. **Version** : 1.0.1.
+     * **Project URL:** [https://github.com/google/auto/tree/master/service](https://github.com/google/auto/tree/master/service)
+     * **License:** [Apache 2.0](http://www.apache.org/licenses/LICENSE-2.0.txt)
+
+1.  **Group** : com.google.auto.value. **Name** : auto-value-annotations. **Version** : 1.8.1.
+     * **Project URL:** [https://github.com/google/auto/tree/master/value](https://github.com/google/auto/tree/master/value)
+     * **License:** [Apache 2.0](http://www.apache.org/licenses/LICENSE-2.0.txt)
+
+1.  **Group** : com.google.auto.value. **Name** : auto-value-annotations. **Version** : 1.9.
+     * **Project URL:** [https://github.com/google/auto/tree/master/value](https://github.com/google/auto/tree/master/value)
+     * **License:** [Apache 2.0](http://www.apache.org/licenses/LICENSE-2.0.txt)
+
+1.  **Group** : com.google.code.findbugs. **Name** : jsr305. **Version** : 3.0.2.
+     * **Project URL:** [http://findbugs.sourceforge.net/](http://findbugs.sourceforge.net/)
+     * **License:** [The Apache Software License, Version 2.0](http://www.apache.org/licenses/LICENSE-2.0.txt)
+
+1.  **Group** : com.google.code.gson. **Name** : gson. **Version** : 2.8.6.
+     * **License:** [Apache 2.0](http://www.apache.org/licenses/LICENSE-2.0.txt)
+
+1.  **Group** : com.google.code.gson. **Name** : gson. **Version** : 2.8.9.
+     * **Project URL:** [https://github.com/google/gson/gson](https://github.com/google/gson/gson)
+     * **License:** [Apache-2.0](https://www.apache.org/licenses/LICENSE-2.0.txt)
+
+1.  **Group** : com.google.errorprone. **Name** : error_prone_annotation. **Version** : 2.16.
+     * **License:** [Apache 2.0](http://www.apache.org/licenses/LICENSE-2.0.txt)
+
+1.  **Group** : com.google.errorprone. **Name** : error_prone_annotations. **Version** : 2.11.0.
+     * **License:** [Apache 2.0](http://www.apache.org/licenses/LICENSE-2.0.txt)
+
+1.  **Group** : com.google.errorprone. **Name** : error_prone_annotations. **Version** : 2.16.
+     * **License:** [Apache 2.0](http://www.apache.org/licenses/LICENSE-2.0.txt)
+
+1.  **Group** : com.google.errorprone. **Name** : error_prone_check_api. **Version** : 2.16.
+     * **License:** [Apache 2.0](http://www.apache.org/licenses/LICENSE-2.0.txt)
+
+1.  **Group** : com.google.errorprone. **Name** : error_prone_core. **Version** : 2.16.
+     * **License:** [Apache 2.0](http://www.apache.org/licenses/LICENSE-2.0.txt)
+
+1.  **Group** : com.google.errorprone. **Name** : error_prone_type_annotations. **Version** : 2.16.
+     * **License:** [Apache 2.0](http://www.apache.org/licenses/LICENSE-2.0.txt)
+
+1.  **Group** : com.google.errorprone. **Name** : javac. **Version** : 9+181-r4173-1.
+     * **Project URL:** [https://github.com/google/error-prone-javac](https://github.com/google/error-prone-javac)
+     * **License:** [GNU General Public License, version 2, with the Classpath Exception](http://openjdk.java.net/legal/gplv2+ce.html)
+
+1.  **Group** : com.google.flogger. **Name** : flogger. **Version** : 0.7.4.
+     * **Project URL:** [https://github.com/google/flogger](https://github.com/google/flogger)
+     * **License:** [Apache 2.0](https://www.apache.org/licenses/LICENSE-2.0.txt)
+
+1.  **Group** : com.google.flogger. **Name** : flogger-system-backend. **Version** : 0.7.4.
+     * **Project URL:** [https://github.com/google/flogger](https://github.com/google/flogger)
+     * **License:** [Apache 2.0](https://www.apache.org/licenses/LICENSE-2.0.txt)
+
+1.  **Group** : com.google.gradle. **Name** : osdetector-gradle-plugin. **Version** : 1.7.0.
+     * **Project URL:** [https://github.com/google/osdetector-gradle-plugin](https://github.com/google/osdetector-gradle-plugin)
+     * **License:** [Apache License 2.0](http://opensource.org/licenses/Apache-2.0)
+
+1.  **Group** : com.google.guava. **Name** : failureaccess. **Version** : 1.0.1.
+     * **Project URL:** [https://github.com/google/guava/](https://github.com/google/guava/)
+     * **License:** [The Apache Software License, Version 2.0](http://www.apache.org/licenses/LICENSE-2.0.txt)
+
+1.  **Group** : com.google.guava. **Name** : guava. **Version** : 31.0.1-jre.
+     * **Project URL:** [https://github.com/google/guava](https://github.com/google/guava)
+     * **License:** [Apache License, Version 2.0](http://www.apache.org/licenses/LICENSE-2.0.txt)
+
+1.  **Group** : com.google.guava. **Name** : guava. **Version** : 31.1-jre.
+     * **Project URL:** [https://github.com/google/guava](https://github.com/google/guava)
+     * **License:** [Apache License, Version 2.0](http://www.apache.org/licenses/LICENSE-2.0.txt)
+
+1.  **Group** : com.google.guava. **Name** : guava-testlib. **Version** : 31.1-jre.
+     * **License:** [Apache License, Version 2.0](http://www.apache.org/licenses/LICENSE-2.0.txt)
+
+1.  **Group** : com.google.guava. **Name** : listenablefuture. **Version** : 9999.0-empty-to-avoid-conflict-with-guava.
+     * **License:** [The Apache Software License, Version 2.0](http://www.apache.org/licenses/LICENSE-2.0.txt)
+
+1.  **Group** : com.google.j2objc. **Name** : j2objc-annotations. **Version** : 1.3.
+     * **Project URL:** [https://github.com/google/j2objc/](https://github.com/google/j2objc/)
+     * **License:** [The Apache Software License, Version 2.0](http://www.apache.org/licenses/LICENSE-2.0.txt)
+
+1.  **Group** : com.google.protobuf. **Name** : protobuf-gradle-plugin. **Version** : 0.8.19.
+     * **Project URL:** [https://github.com/google/protobuf-gradle-plugin](https://github.com/google/protobuf-gradle-plugin)
+     * **License:** [BSD 3-Clause](http://opensource.org/licenses/BSD-3-Clause)
+
+1.  **Group** : com.google.protobuf. **Name** : protobuf-java. **Version** : 3.19.2.
+     * **Project URL:** [https://developers.google.com/protocol-buffers/](https://developers.google.com/protocol-buffers/)
+     * **License:** [3-Clause BSD License](https://opensource.org/licenses/BSD-3-Clause)
+
+1.  **Group** : com.google.protobuf. **Name** : protobuf-java. **Version** : 3.19.6.
+     * **Project URL:** [https://developers.google.com/protocol-buffers/](https://developers.google.com/protocol-buffers/)
+     * **License:** [3-Clause BSD License](https://opensource.org/licenses/BSD-3-Clause)
+
+1.  **Group** : com.google.protobuf. **Name** : protobuf-java-util. **Version** : 3.19.6.
+     * **Project URL:** [https://developers.google.com/protocol-buffers/](https://developers.google.com/protocol-buffers/)
+     * **License:** [3-Clause BSD License](https://opensource.org/licenses/BSD-3-Clause)
+
+1.  **Group** : com.google.protobuf. **Name** : protobuf-kotlin. **Version** : 3.19.6.
+     * **License:** [3-Clause BSD License](https://opensource.org/licenses/BSD-3-Clause)
+
+1.  **Group** : com.google.protobuf. **Name** : protoc. **Version** : 3.19.6.
+     * **Project URL:** [https://developers.google.com/protocol-buffers/](https://developers.google.com/protocol-buffers/)
+     * **License:** [3-Clause BSD License](https://opensource.org/licenses/BSD-3-Clause)
+     * **License:** [The Apache Software License, Version 2.0](http://www.apache.org/licenses/LICENSE-2.0.txt)
+
+1.  **Group** : com.google.truth. **Name** : truth. **Version** : 1.1.3.
+     * **License:** [The Apache Software License, Version 2.0](http://www.apache.org/licenses/LICENSE-2.0.txt)
+
+1.  **Group** : com.google.truth.extensions. **Name** : truth-java8-extension. **Version** : 1.1.3.
+     * **License:** [The Apache Software License, Version 2.0](http://www.apache.org/licenses/LICENSE-2.0.txt)
+
+1.  **Group** : com.google.truth.extensions. **Name** : truth-liteproto-extension. **Version** : 1.1.3.
+     * **License:** [The Apache Software License, Version 2.0](http://www.apache.org/licenses/LICENSE-2.0.txt)
+
+1.  **Group** : com.google.truth.extensions. **Name** : truth-proto-extension. **Version** : 1.1.3.
+     * **License:** [The Apache Software License, Version 2.0](http://www.apache.org/licenses/LICENSE-2.0.txt)
+
+1.  **Group** : com.soywiz.korlibs.korte. **Name** : korte-jvm. **Version** : 2.7.0.
+     * **Project URL:** [https://github.com/korlibs/korge-next](https://github.com/korlibs/korge-next)
+     * **License:** [MIT](https://raw.githubusercontent.com/korlibs/korge-next/master/korge/LICENSE.txt)
+
+1.  **Group** : com.squareup. **Name** : javapoet. **Version** : 1.13.0.
+     * **Project URL:** [http://github.com/square/javapoet/](http://github.com/square/javapoet/)
+     * **License:** [Apache 2.0](http://www.apache.org/licenses/LICENSE-2.0.txt)
+
+1.  **Group** : commons-lang. **Name** : commons-lang. **Version** : 2.6.
+     * **Project URL:** [http://commons.apache.org/lang/](http://commons.apache.org/lang/)
+     * **License:** [The Apache Software License, Version 2.0](http://www.apache.org/licenses/LICENSE-2.0.txt)
+
+1.  **Group** : io.github.davidburstrom.contester. **Name** : contester-breakpoint. **Version** : 0.2.0.
+     * **Project URL:** [https://github.com/davidburstrom/contester](https://github.com/davidburstrom/contester)
+     * **License:** [The Apache License, Version 2.0](http://www.apache.org/licenses/LICENSE-2.0.txt)
+
+1.  **Group** : io.github.detekt.sarif4k. **Name** : sarif4k. **Version** : 0.0.1.
+     * **Project URL:** [https://detekt.github.io/detekt](https://detekt.github.io/detekt)
+     * **License:** [The Apache Software License, Version 2.0](http://www.apache.org/licenses/LICENSE-2.0.txt)
+
+1.  **Group** : io.github.java-diff-utils. **Name** : java-diff-utils. **Version** : 4.0.
+     * **Project URL:** [https://github.com/java-diff-utils/java-diff-utils](https://github.com/java-diff-utils/java-diff-utils)
+     * **License:** [The Apache Software License, Version 2.0](http://www.apache.org/licenses/LICENSE-2.0.txt)
+
+1.  **Group** : io.gitlab.arturbosch.detekt. **Name** : detekt-api. **Version** : 1.21.0.
+     * **Project URL:** [https://detekt.dev](https://detekt.dev)
+     * **License:** [The Apache Software License, Version 2.0](https://www.apache.org/licenses/LICENSE-2.0.txt)
+
+1.  **Group** : io.gitlab.arturbosch.detekt. **Name** : detekt-cli. **Version** : 1.21.0.
+     * **Project URL:** [https://detekt.dev](https://detekt.dev)
+     * **License:** [The Apache Software License, Version 2.0](https://www.apache.org/licenses/LICENSE-2.0.txt)
+
+1.  **Group** : io.gitlab.arturbosch.detekt. **Name** : detekt-core. **Version** : 1.21.0.
+     * **Project URL:** [https://detekt.dev](https://detekt.dev)
+     * **License:** [The Apache Software License, Version 2.0](https://www.apache.org/licenses/LICENSE-2.0.txt)
+
+1.  **Group** : io.gitlab.arturbosch.detekt. **Name** : detekt-metrics. **Version** : 1.21.0.
+     * **Project URL:** [https://detekt.dev](https://detekt.dev)
+     * **License:** [The Apache Software License, Version 2.0](https://www.apache.org/licenses/LICENSE-2.0.txt)
+
+1.  **Group** : io.gitlab.arturbosch.detekt. **Name** : detekt-parser. **Version** : 1.21.0.
+     * **Project URL:** [https://detekt.dev](https://detekt.dev)
+     * **License:** [The Apache Software License, Version 2.0](https://www.apache.org/licenses/LICENSE-2.0.txt)
+
+1.  **Group** : io.gitlab.arturbosch.detekt. **Name** : detekt-psi-utils. **Version** : 1.21.0.
+     * **Project URL:** [https://detekt.dev](https://detekt.dev)
+     * **License:** [The Apache Software License, Version 2.0](https://www.apache.org/licenses/LICENSE-2.0.txt)
+
+1.  **Group** : io.gitlab.arturbosch.detekt. **Name** : detekt-report-html. **Version** : 1.21.0.
+     * **Project URL:** [https://detekt.dev](https://detekt.dev)
+     * **License:** [The Apache Software License, Version 2.0](https://www.apache.org/licenses/LICENSE-2.0.txt)
+
+1.  **Group** : io.gitlab.arturbosch.detekt. **Name** : detekt-report-md. **Version** : 1.21.0.
+     * **Project URL:** [https://detekt.dev](https://detekt.dev)
+     * **License:** [The Apache Software License, Version 2.0](https://www.apache.org/licenses/LICENSE-2.0.txt)
+
+1.  **Group** : io.gitlab.arturbosch.detekt. **Name** : detekt-report-sarif. **Version** : 1.21.0.
+     * **Project URL:** [https://detekt.dev](https://detekt.dev)
+     * **License:** [The Apache Software License, Version 2.0](https://www.apache.org/licenses/LICENSE-2.0.txt)
+
+1.  **Group** : io.gitlab.arturbosch.detekt. **Name** : detekt-report-txt. **Version** : 1.21.0.
+     * **Project URL:** [https://detekt.dev](https://detekt.dev)
+     * **License:** [The Apache Software License, Version 2.0](https://www.apache.org/licenses/LICENSE-2.0.txt)
+
+1.  **Group** : io.gitlab.arturbosch.detekt. **Name** : detekt-report-xml. **Version** : 1.21.0.
+     * **Project URL:** [https://detekt.dev](https://detekt.dev)
+     * **License:** [The Apache Software License, Version 2.0](https://www.apache.org/licenses/LICENSE-2.0.txt)
+
+1.  **Group** : io.gitlab.arturbosch.detekt. **Name** : detekt-rules. **Version** : 1.21.0.
+     * **Project URL:** [https://detekt.dev](https://detekt.dev)
+     * **License:** [The Apache Software License, Version 2.0](https://www.apache.org/licenses/LICENSE-2.0.txt)
+
+1.  **Group** : io.gitlab.arturbosch.detekt. **Name** : detekt-rules-complexity. **Version** : 1.21.0.
+     * **Project URL:** [https://detekt.dev](https://detekt.dev)
+     * **License:** [The Apache Software License, Version 2.0](https://www.apache.org/licenses/LICENSE-2.0.txt)
+
+1.  **Group** : io.gitlab.arturbosch.detekt. **Name** : detekt-rules-coroutines. **Version** : 1.21.0.
+     * **Project URL:** [https://detekt.dev](https://detekt.dev)
+     * **License:** [The Apache Software License, Version 2.0](https://www.apache.org/licenses/LICENSE-2.0.txt)
+
+1.  **Group** : io.gitlab.arturbosch.detekt. **Name** : detekt-rules-documentation. **Version** : 1.21.0.
+     * **Project URL:** [https://detekt.dev](https://detekt.dev)
+     * **License:** [The Apache Software License, Version 2.0](https://www.apache.org/licenses/LICENSE-2.0.txt)
+
+1.  **Group** : io.gitlab.arturbosch.detekt. **Name** : detekt-rules-empty. **Version** : 1.21.0.
+     * **Project URL:** [https://detekt.dev](https://detekt.dev)
+     * **License:** [The Apache Software License, Version 2.0](https://www.apache.org/licenses/LICENSE-2.0.txt)
+
+1.  **Group** : io.gitlab.arturbosch.detekt. **Name** : detekt-rules-errorprone. **Version** : 1.21.0.
+     * **Project URL:** [https://detekt.dev](https://detekt.dev)
+     * **License:** [The Apache Software License, Version 2.0](https://www.apache.org/licenses/LICENSE-2.0.txt)
+
+1.  **Group** : io.gitlab.arturbosch.detekt. **Name** : detekt-rules-exceptions. **Version** : 1.21.0.
+     * **Project URL:** [https://detekt.dev](https://detekt.dev)
+     * **License:** [The Apache Software License, Version 2.0](https://www.apache.org/licenses/LICENSE-2.0.txt)
+
+1.  **Group** : io.gitlab.arturbosch.detekt. **Name** : detekt-rules-naming. **Version** : 1.21.0.
+     * **Project URL:** [https://detekt.dev](https://detekt.dev)
+     * **License:** [The Apache Software License, Version 2.0](https://www.apache.org/licenses/LICENSE-2.0.txt)
+
+1.  **Group** : io.gitlab.arturbosch.detekt. **Name** : detekt-rules-performance. **Version** : 1.21.0.
+     * **Project URL:** [https://detekt.dev](https://detekt.dev)
+     * **License:** [The Apache Software License, Version 2.0](https://www.apache.org/licenses/LICENSE-2.0.txt)
+
+1.  **Group** : io.gitlab.arturbosch.detekt. **Name** : detekt-rules-style. **Version** : 1.21.0.
+     * **Project URL:** [https://detekt.dev](https://detekt.dev)
+     * **License:** [The Apache Software License, Version 2.0](https://www.apache.org/licenses/LICENSE-2.0.txt)
+
+1.  **Group** : io.gitlab.arturbosch.detekt. **Name** : detekt-tooling. **Version** : 1.21.0.
+     * **Project URL:** [https://detekt.dev](https://detekt.dev)
+     * **License:** [The Apache Software License, Version 2.0](https://www.apache.org/licenses/LICENSE-2.0.txt)
+
+1.  **Group** : io.gitlab.arturbosch.detekt. **Name** : detekt-utils. **Version** : 1.21.0.
+     * **Project URL:** [https://detekt.dev](https://detekt.dev)
+     * **License:** [The Apache Software License, Version 2.0](https://www.apache.org/licenses/LICENSE-2.0.txt)
+
+1.  **Group** : io.grpc. **Name** : grpc-api. **Version** : 1.46.0.
+     * **Project URL:** [https://github.com/grpc/grpc-java](https://github.com/grpc/grpc-java)
+     * **License:** [Apache 2.0](https://opensource.org/licenses/Apache-2.0)
+
+1.  **Group** : io.grpc. **Name** : grpc-context. **Version** : 1.46.0.
+     * **Project URL:** [https://github.com/grpc/grpc-java](https://github.com/grpc/grpc-java)
+     * **License:** [Apache 2.0](https://opensource.org/licenses/Apache-2.0)
+
+1.  **Group** : io.grpc. **Name** : grpc-core. **Version** : 1.46.0.
+     * **Project URL:** [https://github.com/grpc/grpc-java](https://github.com/grpc/grpc-java)
+     * **License:** [Apache 2.0](https://opensource.org/licenses/Apache-2.0)
+
+1.  **Group** : io.grpc. **Name** : grpc-protobuf. **Version** : 1.46.0.
+     * **Project URL:** [https://github.com/grpc/grpc-java](https://github.com/grpc/grpc-java)
+     * **License:** [Apache 2.0](https://opensource.org/licenses/Apache-2.0)
+
+1.  **Group** : io.grpc. **Name** : grpc-protobuf-lite. **Version** : 1.46.0.
+     * **Project URL:** [https://github.com/grpc/grpc-java](https://github.com/grpc/grpc-java)
+     * **License:** [Apache 2.0](https://opensource.org/licenses/Apache-2.0)
+
+1.  **Group** : io.grpc. **Name** : grpc-stub. **Version** : 1.46.0.
+     * **Project URL:** [https://github.com/grpc/grpc-java](https://github.com/grpc/grpc-java)
+     * **License:** [Apache 2.0](https://opensource.org/licenses/Apache-2.0)
+
+1.  **Group** : io.perfmark. **Name** : perfmark-api. **Version** : 0.25.0.
+     * **Project URL:** [https://github.com/perfmark/perfmark](https://github.com/perfmark/perfmark)
+     * **License:** [Apache 2.0](https://opensource.org/licenses/Apache-2.0)
+
+1.  **Group** : io.spine.validation. **Name** : spine-validation-java-runtime. **Version** : 2.0.0-SNAPSHOT.33.**No license information found**
+1.  **Group** : io.spine.validation. **Name** : spine-validation-java-runtime. **Version** : 2.0.0-SNAPSHOT.61.**No license information found**
+1.  **Group** : jakarta.activation. **Name** : jakarta.activation-api. **Version** : 1.2.1.
+     * **Project URL:** [https://www.eclipse.org](https://www.eclipse.org)
+     * **License:** [EDL 1.0](http://www.eclipse.org/org/documents/edl-v10.php)
+     * **License:** [Eclipse Public License v. 2.0](https://www.eclipse.org/org/documents/epl-2.0/EPL-2.0.txt)
+     * **License:** [GNU General Public License, version 2 with the GNU Classpath Exception](https://www.gnu.org/software/classpath/license.html)
+
+1.  **Group** : jakarta.xml.bind. **Name** : jakarta.xml.bind-api. **Version** : 2.3.2.
+     * **Project URL:** [https://www.eclipse.org](https://www.eclipse.org)
+     * **License:** [Eclipse Distribution License - v 1.0](http://www.eclipse.org/org/documents/edl-v10.php)
+     * **License:** [Eclipse Public License v. 2.0](https://www.eclipse.org/org/documents/epl-2.0/EPL-2.0.txt)
+     * **License:** [GNU General Public License, version 2 with the GNU Classpath Exception](https://www.gnu.org/software/classpath/license.html)
+
+1.  **Group** : javax.annotation. **Name** : javax.annotation-api. **Version** : 1.3.2.
+     * **Project URL:** [http://jcp.org/en/jsr/detail?id=250](http://jcp.org/en/jsr/detail?id=250)
+     * **License:** [CDDL + GPLv2 with classpath exception](https://github.com/javaee/javax.annotation/blob/master/LICENSE)
+
+1.  **Group** : junit. **Name** : junit. **Version** : 4.13.2.
+     * **Project URL:** [http://junit.org](http://junit.org)
+     * **License:** [Eclipse Public License 1.0](http://www.eclipse.org/legal/epl-v10.html)
+
+1.  **Group** : kr.motd.maven. **Name** : os-maven-plugin. **Version** : 1.7.0.
+     * **Project URL:** [https://github.com/trustin/os-maven-plugin/](https://github.com/trustin/os-maven-plugin/)
+     * **License:** [Apache License, Version 2.0](http://www.apache.org/licenses/LICENSE-2.0)
+
+1.  **Group** : net.java.dev.jna. **Name** : jna. **Version** : 5.6.0.
+     * **Project URL:** [https://github.com/java-native-access/jna](https://github.com/java-native-access/jna)
+     * **License:** [Apache License v2.0](http://www.apache.org/licenses/LICENSE-2.0.txt)
+     * **License:** [LGPL, version 2.1](http://www.gnu.org/licenses/licenses.html)
+
+1.  **Group** : org.apiguardian. **Name** : apiguardian-api. **Version** : 1.1.2.
+     * **Project URL:** [https://github.com/apiguardian-team/apiguardian](https://github.com/apiguardian-team/apiguardian)
+     * **License:** [The Apache License, Version 2.0](http://www.apache.org/licenses/LICENSE-2.0.txt)
+
+1.  **Group** : org.checkerframework. **Name** : checker-compat-qual. **Version** : 2.5.3.
+     * **Project URL:** [https://checkerframework.org](https://checkerframework.org)
+     * **License:** [GNU General Public License, version 2 (GPL2), with the classpath exception](http://www.gnu.org/software/classpath/license.html)
+     * **License:** [The MIT License](http://opensource.org/licenses/MIT)
+
+1.  **Group** : org.checkerframework. **Name** : checker-qual. **Version** : 3.12.0.
+     * **Project URL:** [https://checkerframework.org](https://checkerframework.org)
+     * **License:** [The MIT License](http://opensource.org/licenses/MIT)
+
+1.  **Group** : org.checkerframework. **Name** : checker-qual. **Version** : 3.13.0.
+     * **Project URL:** [https://checkerframework.org](https://checkerframework.org)
+     * **License:** [The MIT License](http://opensource.org/licenses/MIT)
+
+1.  **Group** : org.checkerframework. **Name** : checker-qual. **Version** : 3.19.0.
+     * **Project URL:** [https://checkerframework.org](https://checkerframework.org)
+     * **License:** [The MIT License](http://opensource.org/licenses/MIT)
+
+1.  **Group** : org.checkerframework. **Name** : checker-qual. **Version** : 3.21.3.
+     * **Project URL:** [https://checkerframework.org](https://checkerframework.org)
+     * **License:** [The MIT License](http://opensource.org/licenses/MIT)
+
+1.  **Group** : org.checkerframework. **Name** : dataflow-errorprone. **Version** : 3.24.0.
+     * **Project URL:** [https://checkerframework.org](https://checkerframework.org)
+     * **License:** [GNU General Public License, version 2 (GPL2), with the classpath exception](http://www.gnu.org/software/classpath/license.html)
+
+1.  **Group** : org.codehaus.mojo. **Name** : animal-sniffer-annotations. **Version** : 1.19.
+     * **License:** [MIT license](http://www.opensource.org/licenses/mit-license.php)
+     * **License:** [The Apache Software License, Version 2.0](http://www.apache.org/licenses/LICENSE-2.0.txt)
+
+1.  **Group** : org.codehaus.woodstox. **Name** : stax2-api. **Version** : 4.2.1.
+     * **Project URL:** [http://github.com/FasterXML/stax2-api](http://github.com/FasterXML/stax2-api)
+     * **License:** [The Apache Software License, Version 2.0](http://www.apache.org/licenses/LICENSE-2.0.txt)
+     * **License:** [The BSD License](http://www.opensource.org/licenses/bsd-license.php)
+
+1.  **Group** : org.eclipse.jgit. **Name** : org.eclipse.jgit. **Version** : 4.4.1.201607150455-r.
+     * **License:** Eclipse Distribution License (New BSD License)
+
+1.  **Group** : org.freemarker. **Name** : freemarker. **Version** : 2.3.31.
+     * **Project URL:** [https://freemarker.apache.org/](https://freemarker.apache.org/)
+     * **License:** [Apache License, Version 2.0](http://www.apache.org/licenses/LICENSE-2.0.txt)
+
+1.  **Group** : org.hamcrest. **Name** : hamcrest-core. **Version** : 1.3.
+     * **License:** [New BSD License](http://www.opensource.org/licenses/bsd-license.php)
+
+1.  **Group** : org.jacoco. **Name** : org.jacoco.agent. **Version** : 0.8.8.
+     * **License:** [Eclipse Public License 2.0](https://www.eclipse.org/legal/epl-2.0/)
+
+1.  **Group** : org.jacoco. **Name** : org.jacoco.ant. **Version** : 0.8.8.
+     * **License:** [Eclipse Public License 2.0](https://www.eclipse.org/legal/epl-2.0/)
+
+1.  **Group** : org.jacoco. **Name** : org.jacoco.core. **Version** : 0.8.8.
+     * **License:** [Eclipse Public License 2.0](https://www.eclipse.org/legal/epl-2.0/)
+
+1.  **Group** : org.jacoco. **Name** : org.jacoco.report. **Version** : 0.8.8.
+     * **License:** [Eclipse Public License 2.0](https://www.eclipse.org/legal/epl-2.0/)
+
+1.  **Group** : org.jetbrains. **Name** : annotations. **Version** : 13.0.
+     * **Project URL:** [http://www.jetbrains.org](http://www.jetbrains.org)
+     * **License:** [The Apache Software License, Version 2.0](http://www.apache.org/licenses/LICENSE-2.0.txt)
+
+1.  **Group** : org.jetbrains. **Name** : markdown. **Version** : 0.3.1.**No license information found**
+1.  **Group** : org.jetbrains. **Name** : markdown-jvm. **Version** : 0.3.1.
+     * **Project URL:** [https://github.com/JetBrains/markdown](https://github.com/JetBrains/markdown)
+     * **License:** [The Apache Software License, Version 2.0](http://www.apache.org/licenses/LICENSE-2.0.txt)
+
+1.  **Group** : org.jetbrains.dokka. **Name** : dokka-analysis. **Version** : 1.7.20.
+     * **Project URL:** [https://github.com/Kotlin/dokka](https://github.com/Kotlin/dokka)
+     * **License:** [The Apache Software License, Version 2.0](http://www.apache.org/licenses/LICENSE-2.0.txt)
+
+1.  **Group** : org.jetbrains.dokka. **Name** : dokka-base. **Version** : 1.7.20.
+     * **Project URL:** [https://github.com/Kotlin/dokka](https://github.com/Kotlin/dokka)
+     * **License:** [The Apache Software License, Version 2.0](http://www.apache.org/licenses/LICENSE-2.0.txt)
+
+1.  **Group** : org.jetbrains.dokka. **Name** : dokka-core. **Version** : 1.7.20.
+     * **Project URL:** [https://github.com/Kotlin/dokka](https://github.com/Kotlin/dokka)
+     * **License:** [The Apache Software License, Version 2.0](http://www.apache.org/licenses/LICENSE-2.0.txt)
+
+1.  **Group** : org.jetbrains.dokka. **Name** : javadoc-plugin. **Version** : 1.7.20.
+     * **Project URL:** [https://github.com/Kotlin/dokka](https://github.com/Kotlin/dokka)
+     * **License:** [The Apache Software License, Version 2.0](http://www.apache.org/licenses/LICENSE-2.0.txt)
+
+1.  **Group** : org.jetbrains.dokka. **Name** : kotlin-analysis-compiler. **Version** : 1.7.20.
+     * **Project URL:** [https://github.com/Kotlin/dokka](https://github.com/Kotlin/dokka)
+     * **License:** [The Apache Software License, Version 2.0](http://www.apache.org/licenses/LICENSE-2.0.txt)
+
+1.  **Group** : org.jetbrains.dokka. **Name** : kotlin-analysis-intellij. **Version** : 1.7.20.
+     * **Project URL:** [https://github.com/Kotlin/dokka](https://github.com/Kotlin/dokka)
+     * **License:** [The Apache Software License, Version 2.0](http://www.apache.org/licenses/LICENSE-2.0.txt)
+
+1.  **Group** : org.jetbrains.dokka. **Name** : kotlin-as-java-plugin. **Version** : 1.7.20.
+     * **Project URL:** [https://github.com/Kotlin/dokka](https://github.com/Kotlin/dokka)
+     * **License:** [The Apache Software License, Version 2.0](http://www.apache.org/licenses/LICENSE-2.0.txt)
+
+1.  **Group** : org.jetbrains.intellij.deps. **Name** : trove4j. **Version** : 1.0.20200330.
+     * **Project URL:** [https://github.com/JetBrains/intellij-deps-trove4j](https://github.com/JetBrains/intellij-deps-trove4j)
+     * **License:** [GNU LESSER GENERAL PUBLIC LICENSE 2.1](https://www.gnu.org/licenses/old-licenses/lgpl-2.1.en.html)
+
+1.  **Group** : org.jetbrains.kotlin. **Name** : kotlin-android-extensions. **Version** : 1.7.20.
+     * **Project URL:** [https://kotlinlang.org/](https://kotlinlang.org/)
+     * **License:** [The Apache License, Version 2.0](http://www.apache.org/licenses/LICENSE-2.0.txt)
+
+1.  **Group** : org.jetbrains.kotlin. **Name** : kotlin-annotation-processing-gradle. **Version** : 1.7.20.
+     * **Project URL:** [https://kotlinlang.org/](https://kotlinlang.org/)
+     * **License:** [The Apache License, Version 2.0](http://www.apache.org/licenses/LICENSE-2.0.txt)
+
+1.  **Group** : org.jetbrains.kotlin. **Name** : kotlin-build-common. **Version** : 1.7.20.
+     * **Project URL:** [https://kotlinlang.org/](https://kotlinlang.org/)
+     * **License:** [The Apache License, Version 2.0](http://www.apache.org/licenses/LICENSE-2.0.txt)
+
+1.  **Group** : org.jetbrains.kotlin. **Name** : kotlin-compiler-embeddable. **Version** : 1.6.21.
+     * **Project URL:** [https://kotlinlang.org/](https://kotlinlang.org/)
+     * **License:** [The Apache License, Version 2.0](http://www.apache.org/licenses/LICENSE-2.0.txt)
+
+1.  **Group** : org.jetbrains.kotlin. **Name** : kotlin-compiler-embeddable. **Version** : 1.7.20.
+     * **Project URL:** [https://kotlinlang.org/](https://kotlinlang.org/)
+     * **License:** [The Apache License, Version 2.0](http://www.apache.org/licenses/LICENSE-2.0.txt)
+
+1.  **Group** : org.jetbrains.kotlin. **Name** : kotlin-compiler-runner. **Version** : 1.7.20.
+     * **Project URL:** [https://kotlinlang.org/](https://kotlinlang.org/)
+     * **License:** [The Apache License, Version 2.0](http://www.apache.org/licenses/LICENSE-2.0.txt)
+
+1.  **Group** : org.jetbrains.kotlin. **Name** : kotlin-daemon-client. **Version** : 1.7.20.
+     * **Project URL:** [https://kotlinlang.org/](https://kotlinlang.org/)
+     * **License:** [The Apache License, Version 2.0](http://www.apache.org/licenses/LICENSE-2.0.txt)
+
+1.  **Group** : org.jetbrains.kotlin. **Name** : kotlin-daemon-embeddable. **Version** : 1.6.21.
+     * **Project URL:** [https://kotlinlang.org/](https://kotlinlang.org/)
+     * **License:** [The Apache License, Version 2.0](http://www.apache.org/licenses/LICENSE-2.0.txt)
+
+1.  **Group** : org.jetbrains.kotlin. **Name** : kotlin-daemon-embeddable. **Version** : 1.7.20.
+     * **Project URL:** [https://kotlinlang.org/](https://kotlinlang.org/)
+     * **License:** [The Apache License, Version 2.0](http://www.apache.org/licenses/LICENSE-2.0.txt)
+
+1.  **Group** : org.jetbrains.kotlin. **Name** : kotlin-gradle-plugin. **Version** : 1.7.20.
+     * **Project URL:** [https://kotlinlang.org/](https://kotlinlang.org/)
+     * **License:** [The Apache License, Version 2.0](http://www.apache.org/licenses/LICENSE-2.0.txt)
+
+1.  **Group** : org.jetbrains.kotlin. **Name** : kotlin-gradle-plugin-api. **Version** : 1.7.20.
+     * **Project URL:** [https://kotlinlang.org/](https://kotlinlang.org/)
+     * **License:** [The Apache License, Version 2.0](http://www.apache.org/licenses/LICENSE-2.0.txt)
+
+1.  **Group** : org.jetbrains.kotlin. **Name** : kotlin-gradle-plugin-idea. **Version** : 1.7.20.
+     * **Project URL:** [https://kotlinlang.org/](https://kotlinlang.org/)
+     * **License:** [The Apache License, Version 2.0](http://www.apache.org/licenses/LICENSE-2.0.txt)
+
+1.  **Group** : org.jetbrains.kotlin. **Name** : kotlin-gradle-plugin-idea-proto. **Version** : 1.7.20.
+     * **Project URL:** [https://kotlinlang.org/](https://kotlinlang.org/)
+     * **License:** [The Apache License, Version 2.0](http://www.apache.org/licenses/LICENSE-2.0.txt)
+
+1.  **Group** : org.jetbrains.kotlin. **Name** : kotlin-gradle-plugin-model. **Version** : 1.7.20.
+     * **Project URL:** [https://kotlinlang.org/](https://kotlinlang.org/)
+     * **License:** [The Apache License, Version 2.0](http://www.apache.org/licenses/LICENSE-2.0.txt)
+
+1.  **Group** : org.jetbrains.kotlin. **Name** : kotlin-klib-commonizer-api. **Version** : 1.7.20.
+     * **Project URL:** [https://kotlinlang.org/](https://kotlinlang.org/)
+     * **License:** [The Apache License, Version 2.0](http://www.apache.org/licenses/LICENSE-2.0.txt)
+
+1.  **Group** : org.jetbrains.kotlin. **Name** : kotlin-klib-commonizer-embeddable. **Version** : 1.7.20.
+     * **Project URL:** [https://kotlinlang.org/](https://kotlinlang.org/)
+     * **License:** [The Apache License, Version 2.0](http://www.apache.org/licenses/LICENSE-2.0.txt)
+
+1.  **Group** : org.jetbrains.kotlin. **Name** : kotlin-native-utils. **Version** : 1.7.20.
+     * **Project URL:** [https://kotlinlang.org/](https://kotlinlang.org/)
+     * **License:** [The Apache License, Version 2.0](http://www.apache.org/licenses/LICENSE-2.0.txt)
+
+1.  **Group** : org.jetbrains.kotlin. **Name** : kotlin-project-model. **Version** : 1.7.20.
+     * **Project URL:** [https://kotlinlang.org/](https://kotlinlang.org/)
+     * **License:** [The Apache License, Version 2.0](http://www.apache.org/licenses/LICENSE-2.0.txt)
+
+1.  **Group** : org.jetbrains.kotlin. **Name** : kotlin-reflect. **Version** : 1.6.21.
+     * **Project URL:** [https://kotlinlang.org/](https://kotlinlang.org/)
+     * **License:** [The Apache License, Version 2.0](http://www.apache.org/licenses/LICENSE-2.0.txt)
+
+1.  **Group** : org.jetbrains.kotlin. **Name** : kotlin-reflect. **Version** : 1.7.20.
+     * **Project URL:** [https://kotlinlang.org/](https://kotlinlang.org/)
+     * **License:** [The Apache License, Version 2.0](http://www.apache.org/licenses/LICENSE-2.0.txt)
+
+1.  **Group** : org.jetbrains.kotlin. **Name** : kotlin-script-runtime. **Version** : 1.6.21.
+     * **Project URL:** [https://kotlinlang.org/](https://kotlinlang.org/)
+     * **License:** [The Apache License, Version 2.0](http://www.apache.org/licenses/LICENSE-2.0.txt)
+
+1.  **Group** : org.jetbrains.kotlin. **Name** : kotlin-script-runtime. **Version** : 1.7.20.
+     * **Project URL:** [https://kotlinlang.org/](https://kotlinlang.org/)
+     * **License:** [The Apache License, Version 2.0](http://www.apache.org/licenses/LICENSE-2.0.txt)
+
+1.  **Group** : org.jetbrains.kotlin. **Name** : kotlin-scripting-common. **Version** : 1.7.20.
+     * **Project URL:** [https://kotlinlang.org/](https://kotlinlang.org/)
+     * **License:** [The Apache License, Version 2.0](http://www.apache.org/licenses/LICENSE-2.0.txt)
+
+1.  **Group** : org.jetbrains.kotlin. **Name** : kotlin-scripting-compiler-embeddable. **Version** : 1.7.20.
+     * **Project URL:** [https://kotlinlang.org/](https://kotlinlang.org/)
+     * **License:** [The Apache License, Version 2.0](http://www.apache.org/licenses/LICENSE-2.0.txt)
+
+1.  **Group** : org.jetbrains.kotlin. **Name** : kotlin-scripting-compiler-impl-embeddable. **Version** : 1.7.20.
+     * **Project URL:** [https://kotlinlang.org/](https://kotlinlang.org/)
+     * **License:** [The Apache License, Version 2.0](http://www.apache.org/licenses/LICENSE-2.0.txt)
+
+1.  **Group** : org.jetbrains.kotlin. **Name** : kotlin-scripting-jvm. **Version** : 1.7.20.
+     * **Project URL:** [https://kotlinlang.org/](https://kotlinlang.org/)
+     * **License:** [The Apache License, Version 2.0](http://www.apache.org/licenses/LICENSE-2.0.txt)
+
+1.  **Group** : org.jetbrains.kotlin. **Name** : kotlin-stdlib. **Version** : 1.6.21.
+     * **Project URL:** [https://kotlinlang.org/](https://kotlinlang.org/)
+     * **License:** [The Apache License, Version 2.0](http://www.apache.org/licenses/LICENSE-2.0.txt)
+
+1.  **Group** : org.jetbrains.kotlin. **Name** : kotlin-stdlib. **Version** : 1.7.20.
+     * **Project URL:** [https://kotlinlang.org/](https://kotlinlang.org/)
+     * **License:** [The Apache License, Version 2.0](http://www.apache.org/licenses/LICENSE-2.0.txt)
+
+1.  **Group** : org.jetbrains.kotlin. **Name** : kotlin-stdlib-common. **Version** : 1.6.21.
+     * **Project URL:** [https://kotlinlang.org/](https://kotlinlang.org/)
+     * **License:** [The Apache License, Version 2.0](http://www.apache.org/licenses/LICENSE-2.0.txt)
+
+1.  **Group** : org.jetbrains.kotlin. **Name** : kotlin-stdlib-common. **Version** : 1.7.20.
+     * **Project URL:** [https://kotlinlang.org/](https://kotlinlang.org/)
+     * **License:** [The Apache License, Version 2.0](http://www.apache.org/licenses/LICENSE-2.0.txt)
+
+1.  **Group** : org.jetbrains.kotlin. **Name** : kotlin-stdlib-jdk7. **Version** : 1.7.20.
+     * **Project URL:** [https://kotlinlang.org/](https://kotlinlang.org/)
+     * **License:** [The Apache License, Version 2.0](http://www.apache.org/licenses/LICENSE-2.0.txt)
+
+1.  **Group** : org.jetbrains.kotlin. **Name** : kotlin-stdlib-jdk8. **Version** : 1.7.20.
+     * **Project URL:** [https://kotlinlang.org/](https://kotlinlang.org/)
+     * **License:** [The Apache License, Version 2.0](http://www.apache.org/licenses/LICENSE-2.0.txt)
+
+1.  **Group** : org.jetbrains.kotlin. **Name** : kotlin-test. **Version** : 1.7.20.
+     * **Project URL:** [https://kotlinlang.org/](https://kotlinlang.org/)
+     * **License:** [The Apache License, Version 2.0](http://www.apache.org/licenses/LICENSE-2.0.txt)
+
+1.  **Group** : org.jetbrains.kotlin. **Name** : kotlin-test-annotations-common. **Version** : 1.7.20.
+     * **Project URL:** [https://kotlinlang.org/](https://kotlinlang.org/)
+     * **License:** [The Apache License, Version 2.0](http://www.apache.org/licenses/LICENSE-2.0.txt)
+
+1.  **Group** : org.jetbrains.kotlin. **Name** : kotlin-test-common. **Version** : 1.7.20.
+     * **Project URL:** [https://kotlinlang.org/](https://kotlinlang.org/)
+     * **License:** [The Apache License, Version 2.0](http://www.apache.org/licenses/LICENSE-2.0.txt)
+
+1.  **Group** : org.jetbrains.kotlin. **Name** : kotlin-test-junit5. **Version** : 1.7.20.
+     * **Project URL:** [https://kotlinlang.org/](https://kotlinlang.org/)
+     * **License:** [The Apache License, Version 2.0](http://www.apache.org/licenses/LICENSE-2.0.txt)
+
+1.  **Group** : org.jetbrains.kotlin. **Name** : kotlin-tooling-core. **Version** : 1.7.20.
+     * **Project URL:** [https://kotlinlang.org/](https://kotlinlang.org/)
+     * **License:** [The Apache License, Version 2.0](http://www.apache.org/licenses/LICENSE-2.0.txt)
+
+1.  **Group** : org.jetbrains.kotlin. **Name** : kotlin-util-io. **Version** : 1.7.20.
+     * **Project URL:** [https://kotlinlang.org/](https://kotlinlang.org/)
+     * **License:** [The Apache License, Version 2.0](http://www.apache.org/licenses/LICENSE-2.0.txt)
+
+1.  **Group** : org.jetbrains.kotlin. **Name** : kotlin-util-klib. **Version** : 1.7.20.
+     * **Project URL:** [https://kotlinlang.org/](https://kotlinlang.org/)
+     * **License:** [The Apache License, Version 2.0](http://www.apache.org/licenses/LICENSE-2.0.txt)
+
+1.  **Group** : org.jetbrains.kotlinx. **Name** : kotlinx-coroutines-bom. **Version** : 1.6.3.**No license information found**
+1.  **Group** : org.jetbrains.kotlinx. **Name** : kotlinx-coroutines-core. **Version** : 1.6.3.**No license information found**
+1.  **Group** : org.jetbrains.kotlinx. **Name** : kotlinx-coroutines-core-jvm. **Version** : 1.5.0.
+     * **Project URL:** [https://github.com/Kotlin/kotlinx.coroutines](https://github.com/Kotlin/kotlinx.coroutines)
+     * **License:** [The Apache Software License, Version 2.0](https://www.apache.org/licenses/LICENSE-2.0.txt)
+
+1.  **Group** : org.jetbrains.kotlinx. **Name** : kotlinx-coroutines-core-jvm. **Version** : 1.6.3.
+     * **Project URL:** [https://github.com/Kotlin/kotlinx.coroutines](https://github.com/Kotlin/kotlinx.coroutines)
+     * **License:** [The Apache Software License, Version 2.0](https://www.apache.org/licenses/LICENSE-2.0.txt)
+
+1.  **Group** : org.jetbrains.kotlinx. **Name** : kotlinx-html-jvm. **Version** : 0.7.5.
+     * **Project URL:** [https://github.com/Kotlin/kotlinx.html](https://github.com/Kotlin/kotlinx.html)
+     * **License:** [The Apache License, Version 2.0](https://www.apache.org/licenses/LICENSE-2.0.txt)
+
+1.  **Group** : org.jetbrains.kotlinx. **Name** : kotlinx-serialization-core. **Version** : 1.1.0.**No license information found**
+1.  **Group** : org.jetbrains.kotlinx. **Name** : kotlinx-serialization-core-jvm. **Version** : 1.1.0.
+     * **Project URL:** [https://github.com/Kotlin/kotlinx.serialization](https://github.com/Kotlin/kotlinx.serialization)
+     * **License:** [The Apache Software License, Version 2.0](https://www.apache.org/licenses/LICENSE-2.0.txt)
+
+1.  **Group** : org.jetbrains.kotlinx. **Name** : kotlinx-serialization-json. **Version** : 1.1.0.**No license information found**
+1.  **Group** : org.jetbrains.kotlinx. **Name** : kotlinx-serialization-json-jvm. **Version** : 1.1.0.
+     * **Project URL:** [https://github.com/Kotlin/kotlinx.serialization](https://github.com/Kotlin/kotlinx.serialization)
+     * **License:** [The Apache Software License, Version 2.0](https://www.apache.org/licenses/LICENSE-2.0.txt)
+
+1.  **Group** : org.jsoup. **Name** : jsoup. **Version** : 1.14.3.
+     * **Project URL:** [https://jsoup.org/](https://jsoup.org/)
+     * **License:** [The MIT License](https://jsoup.org/license)
+
+1.  **Group** : org.junit. **Name** : junit-bom. **Version** : 5.9.1.**No license information found**
+1.  **Group** : org.junit.jupiter. **Name** : junit-jupiter. **Version** : 5.9.1.
+     * **Project URL:** [https://junit.org/junit5/](https://junit.org/junit5/)
+     * **License:** [Eclipse Public License v2.0](https://www.eclipse.org/legal/epl-v20.html)
+
+1.  **Group** : org.junit.jupiter. **Name** : junit-jupiter-api. **Version** : 5.9.1.
+     * **Project URL:** [https://junit.org/junit5/](https://junit.org/junit5/)
+     * **License:** [Eclipse Public License v2.0](https://www.eclipse.org/legal/epl-v20.html)
+
+1.  **Group** : org.junit.jupiter. **Name** : junit-jupiter-engine. **Version** : 5.9.1.
+     * **Project URL:** [https://junit.org/junit5/](https://junit.org/junit5/)
+     * **License:** [Eclipse Public License v2.0](https://www.eclipse.org/legal/epl-v20.html)
+
+1.  **Group** : org.junit.jupiter. **Name** : junit-jupiter-params. **Version** : 5.9.1.
+     * **Project URL:** [https://junit.org/junit5/](https://junit.org/junit5/)
+     * **License:** [Eclipse Public License v2.0](https://www.eclipse.org/legal/epl-v20.html)
+
+1.  **Group** : org.junit.platform. **Name** : junit-platform-commons. **Version** : 1.9.1.
+     * **Project URL:** [https://junit.org/junit5/](https://junit.org/junit5/)
+     * **License:** [Eclipse Public License v2.0](https://www.eclipse.org/legal/epl-v20.html)
+
+1.  **Group** : org.junit.platform. **Name** : junit-platform-engine. **Version** : 1.9.1.
+     * **Project URL:** [https://junit.org/junit5/](https://junit.org/junit5/)
+     * **License:** [Eclipse Public License v2.0](https://www.eclipse.org/legal/epl-v20.html)
+
+1.  **Group** : org.opentest4j. **Name** : opentest4j. **Version** : 1.2.0.
+     * **Project URL:** [https://github.com/ota4j-team/opentest4j](https://github.com/ota4j-team/opentest4j)
+     * **License:** [The Apache License, Version 2.0](http://www.apache.org/licenses/LICENSE-2.0.txt)
+
+1.  **Group** : org.ow2.asm. **Name** : asm. **Version** : 9.1.
+     * **Project URL:** [http://asm.ow2.io/](http://asm.ow2.io/)
+     * **License:** [BSD-3-Clause](https://asm.ow2.io/license.html)
+     * **License:** [The Apache Software License, Version 2.0](http://www.apache.org/licenses/LICENSE-2.0.txt)
+
+1.  **Group** : org.ow2.asm. **Name** : asm. **Version** : 9.2.
+     * **Project URL:** [http://asm.ow2.io/](http://asm.ow2.io/)
+     * **License:** [BSD-3-Clause](https://asm.ow2.io/license.html)
+     * **License:** [The Apache Software License, Version 2.0](http://www.apache.org/licenses/LICENSE-2.0.txt)
+
+1.  **Group** : org.ow2.asm. **Name** : asm-analysis. **Version** : 9.2.
+     * **Project URL:** [http://asm.ow2.io/](http://asm.ow2.io/)
+     * **License:** [BSD-3-Clause](https://asm.ow2.io/license.html)
+     * **License:** [The Apache Software License, Version 2.0](http://www.apache.org/licenses/LICENSE-2.0.txt)
+
+1.  **Group** : org.ow2.asm. **Name** : asm-commons. **Version** : 9.2.
+     * **Project URL:** [http://asm.ow2.io/](http://asm.ow2.io/)
+     * **License:** [BSD-3-Clause](https://asm.ow2.io/license.html)
+     * **License:** [The Apache Software License, Version 2.0](http://www.apache.org/licenses/LICENSE-2.0.txt)
+
+1.  **Group** : org.ow2.asm. **Name** : asm-tree. **Version** : 9.2.
+     * **Project URL:** [http://asm.ow2.io/](http://asm.ow2.io/)
+     * **License:** [BSD-3-Clause](https://asm.ow2.io/license.html)
+     * **License:** [The Apache Software License, Version 2.0](http://www.apache.org/licenses/LICENSE-2.0.txt)
+
+1.  **Group** : org.pcollections. **Name** : pcollections. **Version** : 3.1.4.
+     * **Project URL:** [https://github.com/hrldcpr/pcollections](https://github.com/hrldcpr/pcollections)
+     * **License:** [The MIT License](https://opensource.org/licenses/mit-license.php)
+
+1.  **Group** : org.yaml. **Name** : snakeyaml. **Version** : 1.30.
+     * **Project URL:** [https://bitbucket.org/snakeyaml/snakeyaml](https://bitbucket.org/snakeyaml/snakeyaml)
+     * **License:** [Apache License, Version 2.0](http://www.apache.org/licenses/LICENSE-2.0.txt)
+
+
+The dependencies distributed under several licenses, are used according their commercial-use-friendly license.
+
+This report was generated on **Mon Nov 14 17:00:27 EET 2022** using [Gradle-License-Report plugin](https://github.com/jk1/Gradle-License-Report) by Evgeny Naumenko, licensed under [Apache 2.0 License](https://github.com/jk1/Gradle-License-Report/blob/master/LICENSE).
+
+
+
+
+# Dependencies of `io.spine.protodata:protodata-protoc:0.4.4`
+
+## Runtime
+1.  **Group** : com.google.code.findbugs. **Name** : jsr305. **Version** : 3.0.2.
+     * **Project URL:** [http://findbugs.sourceforge.net/](http://findbugs.sourceforge.net/)
+     * **License:** [The Apache Software License, Version 2.0](http://www.apache.org/licenses/LICENSE-2.0.txt)
+
+1.  **Group** : com.google.code.gson. **Name** : gson. **Version** : 2.8.6.
+     * **License:** [Apache 2.0](http://www.apache.org/licenses/LICENSE-2.0.txt)
+
+1.  **Group** : com.google.errorprone. **Name** : error_prone_annotations. **Version** : 2.5.1.
+     * **License:** [Apache 2.0](http://www.apache.org/licenses/LICENSE-2.0.txt)
+
+1.  **Group** : com.google.guava. **Name** : failureaccess. **Version** : 1.0.1.
+     * **Project URL:** [https://github.com/google/guava/](https://github.com/google/guava/)
+     * **License:** [The Apache Software License, Version 2.0](http://www.apache.org/licenses/LICENSE-2.0.txt)
+
+1.  **Group** : com.google.guava. **Name** : guava. **Version** : 30.1.1-android.
+     * **Project URL:** [https://github.com/google/guava/](https://github.com/google/guava/)
+     * **License:** [Apache License, Version 2.0](http://www.apache.org/licenses/LICENSE-2.0.txt)
+
+1.  **Group** : com.google.guava. **Name** : listenablefuture. **Version** : 9999.0-empty-to-avoid-conflict-with-guava.
+     * **License:** [The Apache Software License, Version 2.0](http://www.apache.org/licenses/LICENSE-2.0.txt)
+
+1.  **Group** : com.google.j2objc. **Name** : j2objc-annotations. **Version** : 1.3.
+     * **Project URL:** [https://github.com/google/j2objc/](https://github.com/google/j2objc/)
+     * **License:** [The Apache Software License, Version 2.0](http://www.apache.org/licenses/LICENSE-2.0.txt)
+
+1.  **Group** : com.google.protobuf. **Name** : protobuf-java. **Version** : 3.19.6.
+     * **Project URL:** [https://developers.google.com/protocol-buffers/](https://developers.google.com/protocol-buffers/)
+     * **License:** [3-Clause BSD License](https://opensource.org/licenses/BSD-3-Clause)
+
+1.  **Group** : com.google.protobuf. **Name** : protobuf-java-util. **Version** : 3.19.6.
+     * **Project URL:** [https://developers.google.com/protocol-buffers/](https://developers.google.com/protocol-buffers/)
+     * **License:** [3-Clause BSD License](https://opensource.org/licenses/BSD-3-Clause)
+
+1.  **Group** : com.google.protobuf. **Name** : protobuf-kotlin. **Version** : 3.19.6.
+     * **License:** [3-Clause BSD License](https://opensource.org/licenses/BSD-3-Clause)
+
 1.  **Group** : org.checkerframework. **Name** : checker-compat-qual. **Version** : 2.5.5.
      * **Project URL:** [https://checkerframework.org](https://checkerframework.org)
      * **License:** [GNU General Public License, version 2 (GPL2), with the classpath exception](http://www.gnu.org/software/classpath/license.html)
      * **License:** [The MIT License](http://opensource.org/licenses/MIT)
 
-1.  **Group** : org.checkerframework. **Name** : checker-qual. **Version** : 3.12.0.
+1.  **Group** : org.jetbrains. **Name** : annotations. **Version** : 13.0.
+     * **Project URL:** [http://www.jetbrains.org](http://www.jetbrains.org)
+     * **License:** [The Apache Software License, Version 2.0](http://www.apache.org/licenses/LICENSE-2.0.txt)
+
+1.  **Group** : org.jetbrains.kotlin. **Name** : kotlin-stdlib. **Version** : 1.7.20.
+     * **Project URL:** [https://kotlinlang.org/](https://kotlinlang.org/)
+     * **License:** [The Apache License, Version 2.0](http://www.apache.org/licenses/LICENSE-2.0.txt)
+
+1.  **Group** : org.jetbrains.kotlin. **Name** : kotlin-stdlib-common. **Version** : 1.7.20.
+     * **Project URL:** [https://kotlinlang.org/](https://kotlinlang.org/)
+     * **License:** [The Apache License, Version 2.0](http://www.apache.org/licenses/LICENSE-2.0.txt)
+
+1.  **Group** : org.jetbrains.kotlin. **Name** : kotlin-stdlib-jdk7. **Version** : 1.7.20.
+     * **Project URL:** [https://kotlinlang.org/](https://kotlinlang.org/)
+     * **License:** [The Apache License, Version 2.0](http://www.apache.org/licenses/LICENSE-2.0.txt)
+
+1.  **Group** : org.jetbrains.kotlin. **Name** : kotlin-stdlib-jdk8. **Version** : 1.7.20.
+     * **Project URL:** [https://kotlinlang.org/](https://kotlinlang.org/)
+     * **License:** [The Apache License, Version 2.0](http://www.apache.org/licenses/LICENSE-2.0.txt)
+
+## Compile, tests, and tooling
+1.  **Group** : com.beust. **Name** : jcommander. **Version** : 1.82.
+     * **Project URL:** [https://jcommander.org](https://jcommander.org)
+     * **License:** [Apache License, Version 2.0](https://www.apache.org/licenses/LICENSE-2.0.txt)
+
+1.  **Group** : com.fasterxml.jackson. **Name** : jackson-bom. **Version** : 2.12.7.**No license information found**
+1.  **Group** : com.fasterxml.jackson.core. **Name** : jackson-annotations. **Version** : 2.12.7.
+     * **Project URL:** [http://github.com/FasterXML/jackson](http://github.com/FasterXML/jackson)
+     * **License:** [The Apache Software License, Version 2.0](http://www.apache.org/licenses/LICENSE-2.0.txt)
+
+1.  **Group** : com.fasterxml.jackson.core. **Name** : jackson-core. **Version** : 2.12.7.
+     * **Project URL:** [https://github.com/FasterXML/jackson-core](https://github.com/FasterXML/jackson-core)
+     * **License:** [Apache License, Version 2.0](http://www.apache.org/licenses/LICENSE-2.0.txt)
+     * **License:** [The Apache Software License, Version 2.0](http://www.apache.org/licenses/LICENSE-2.0.txt)
+
+1.  **Group** : com.fasterxml.jackson.core. **Name** : jackson-databind. **Version** : 2.12.7.
+     * **Project URL:** [http://github.com/FasterXML/jackson](http://github.com/FasterXML/jackson)
+     * **License:** [Apache License, Version 2.0](http://www.apache.org/licenses/LICENSE-2.0.txt)
+     * **License:** [The Apache Software License, Version 2.0](http://www.apache.org/licenses/LICENSE-2.0.txt)
+
+1.  **Group** : com.fasterxml.jackson.dataformat. **Name** : jackson-dataformat-xml. **Version** : 2.12.7.
+     * **Project URL:** [https://github.com/FasterXML/jackson-dataformat-xml](https://github.com/FasterXML/jackson-dataformat-xml)
+     * **License:** [Apache License, Version 2.0](http://www.apache.org/licenses/LICENSE-2.0.txt)
+     * **License:** [The Apache Software License, Version 2.0](http://www.apache.org/licenses/LICENSE-2.0.txt)
+
+1.  **Group** : com.fasterxml.jackson.module. **Name** : jackson-module-jaxb-annotations. **Version** : 2.12.7.
+     * **Project URL:** [https://github.com/FasterXML/jackson-modules-base](https://github.com/FasterXML/jackson-modules-base)
+     * **License:** [Apache License, Version 2.0](http://www.apache.org/licenses/LICENSE-2.0.txt)
+     * **License:** [The Apache Software License, Version 2.0](http://www.apache.org/licenses/LICENSE-2.0.txt)
+
+1.  **Group** : com.fasterxml.jackson.module. **Name** : jackson-module-kotlin. **Version** : 2.12.7.
+     * **Project URL:** [https://github.com/FasterXML/jackson-module-kotlin](https://github.com/FasterXML/jackson-module-kotlin)
+     * **License:** [Apache License, Version 2.0](http://www.apache.org/licenses/LICENSE-2.0.txt)
+     * **License:** [The Apache Software License, Version 2.0](http://www.apache.org/licenses/LICENSE-2.0.txt)
+
+1.  **Group** : com.fasterxml.woodstox. **Name** : woodstox-core. **Version** : 6.2.4.
+     * **Project URL:** [https://github.com/FasterXML/woodstox](https://github.com/FasterXML/woodstox)
+     * **License:** [The Apache License, Version 2.0](http://www.apache.org/licenses/LICENSE-2.0.txt)
+     * **License:** [The Apache Software License, Version 2.0](http://www.apache.org/licenses/LICENSE-2.0.txt)
+
+1.  **Group** : com.github.ben-manes.caffeine. **Name** : caffeine. **Version** : 3.0.5.
+     * **Project URL:** [https://github.com/ben-manes/caffeine](https://github.com/ben-manes/caffeine)
+     * **License:** [Apache License, Version 2.0](https://www.apache.org/licenses/LICENSE-2.0.txt)
+
+1.  **Group** : com.github.kevinstern. **Name** : software-and-algorithms. **Version** : 1.0.
+     * **Project URL:** [https://www.github.com/KevinStern/software-and-algorithms](https://www.github.com/KevinStern/software-and-algorithms)
+     * **License:** [MIT License](http://www.opensource.org/licenses/mit-license.php)
+
+1.  **Group** : com.google.android. **Name** : annotations. **Version** : 4.1.1.4.
+     * **Project URL:** [http://source.android.com/](http://source.android.com/)
+     * **License:** [Apache 2.0](http://www.apache.org/licenses/LICENSE-2.0)
+
+1.  **Group** : com.google.api.grpc. **Name** : proto-google-common-protos. **Version** : 2.0.1.
+     * **Project URL:** [https://github.com/googleapis/java-iam/proto-google-common-protos](https://github.com/googleapis/java-iam/proto-google-common-protos)
+     * **License:** [Apache-2.0](https://www.apache.org/licenses/LICENSE-2.0.txt)
+
+1.  **Group** : com.google.auto. **Name** : auto-common. **Version** : 1.2.1.
+     * **Project URL:** [https://github.com/google/auto/tree/master/common](https://github.com/google/auto/tree/master/common)
+     * **License:** [Apache 2.0](http://www.apache.org/licenses/LICENSE-2.0.txt)
+
+1.  **Group** : com.google.auto.service. **Name** : auto-service-annotations. **Version** : 1.0.1.
+     * **Project URL:** [https://github.com/google/auto/tree/master/service](https://github.com/google/auto/tree/master/service)
+     * **License:** [Apache 2.0](http://www.apache.org/licenses/LICENSE-2.0.txt)
+
+1.  **Group** : com.google.auto.value. **Name** : auto-value-annotations. **Version** : 1.8.1.
+     * **Project URL:** [https://github.com/google/auto/tree/master/value](https://github.com/google/auto/tree/master/value)
+     * **License:** [Apache 2.0](http://www.apache.org/licenses/LICENSE-2.0.txt)
+
+1.  **Group** : com.google.auto.value. **Name** : auto-value-annotations. **Version** : 1.9.
+     * **Project URL:** [https://github.com/google/auto/tree/master/value](https://github.com/google/auto/tree/master/value)
+     * **License:** [Apache 2.0](http://www.apache.org/licenses/LICENSE-2.0.txt)
+
+1.  **Group** : com.google.code.findbugs. **Name** : jsr305. **Version** : 3.0.2.
+     * **Project URL:** [http://findbugs.sourceforge.net/](http://findbugs.sourceforge.net/)
+     * **License:** [The Apache Software License, Version 2.0](http://www.apache.org/licenses/LICENSE-2.0.txt)
+
+1.  **Group** : com.google.code.gson. **Name** : gson. **Version** : 2.8.6.
+     * **License:** [Apache 2.0](http://www.apache.org/licenses/LICENSE-2.0.txt)
+
+1.  **Group** : com.google.code.gson. **Name** : gson. **Version** : 2.8.9.
+     * **Project URL:** [https://github.com/google/gson/gson](https://github.com/google/gson/gson)
+     * **License:** [Apache-2.0](https://www.apache.org/licenses/LICENSE-2.0.txt)
+
+1.  **Group** : com.google.errorprone. **Name** : error_prone_annotation. **Version** : 2.16.
+     * **License:** [Apache 2.0](http://www.apache.org/licenses/LICENSE-2.0.txt)
+
+1.  **Group** : com.google.errorprone. **Name** : error_prone_annotations. **Version** : 2.11.0.
+     * **License:** [Apache 2.0](http://www.apache.org/licenses/LICENSE-2.0.txt)
+
+1.  **Group** : com.google.errorprone. **Name** : error_prone_annotations. **Version** : 2.16.
+     * **License:** [Apache 2.0](http://www.apache.org/licenses/LICENSE-2.0.txt)
+
+1.  **Group** : com.google.errorprone. **Name** : error_prone_annotations. **Version** : 2.5.1.
+     * **License:** [Apache 2.0](http://www.apache.org/licenses/LICENSE-2.0.txt)
+
+1.  **Group** : com.google.errorprone. **Name** : error_prone_check_api. **Version** : 2.16.
+     * **License:** [Apache 2.0](http://www.apache.org/licenses/LICENSE-2.0.txt)
+
+1.  **Group** : com.google.errorprone. **Name** : error_prone_core. **Version** : 2.16.
+     * **License:** [Apache 2.0](http://www.apache.org/licenses/LICENSE-2.0.txt)
+
+1.  **Group** : com.google.errorprone. **Name** : error_prone_type_annotations. **Version** : 2.16.
+     * **License:** [Apache 2.0](http://www.apache.org/licenses/LICENSE-2.0.txt)
+
+1.  **Group** : com.google.errorprone. **Name** : javac. **Version** : 9+181-r4173-1.
+     * **Project URL:** [https://github.com/google/error-prone-javac](https://github.com/google/error-prone-javac)
+     * **License:** [GNU General Public License, version 2, with the Classpath Exception](http://openjdk.java.net/legal/gplv2+ce.html)
+
+1.  **Group** : com.google.flogger. **Name** : flogger. **Version** : 0.7.4.
+     * **Project URL:** [https://github.com/google/flogger](https://github.com/google/flogger)
+     * **License:** [Apache 2.0](https://www.apache.org/licenses/LICENSE-2.0.txt)
+
+1.  **Group** : com.google.flogger. **Name** : flogger-system-backend. **Version** : 0.7.4.
+     * **Project URL:** [https://github.com/google/flogger](https://github.com/google/flogger)
+     * **License:** [Apache 2.0](https://www.apache.org/licenses/LICENSE-2.0.txt)
+
+1.  **Group** : com.google.guava. **Name** : failureaccess. **Version** : 1.0.1.
+     * **Project URL:** [https://github.com/google/guava/](https://github.com/google/guava/)
+     * **License:** [The Apache Software License, Version 2.0](http://www.apache.org/licenses/LICENSE-2.0.txt)
+
+1.  **Group** : com.google.guava. **Name** : guava. **Version** : 30.1.1-android.
+     * **Project URL:** [https://github.com/google/guava/](https://github.com/google/guava/)
+     * **License:** [Apache License, Version 2.0](http://www.apache.org/licenses/LICENSE-2.0.txt)
+
+1.  **Group** : com.google.guava. **Name** : guava. **Version** : 31.0.1-jre.
+     * **Project URL:** [https://github.com/google/guava](https://github.com/google/guava)
+     * **License:** [Apache License, Version 2.0](http://www.apache.org/licenses/LICENSE-2.0.txt)
+
+1.  **Group** : com.google.guava. **Name** : guava. **Version** : 31.1-jre.
+     * **Project URL:** [https://github.com/google/guava](https://github.com/google/guava)
+     * **License:** [Apache License, Version 2.0](http://www.apache.org/licenses/LICENSE-2.0.txt)
+
+1.  **Group** : com.google.guava. **Name** : guava-testlib. **Version** : 31.1-jre.
+     * **License:** [Apache License, Version 2.0](http://www.apache.org/licenses/LICENSE-2.0.txt)
+
+1.  **Group** : com.google.guava. **Name** : listenablefuture. **Version** : 9999.0-empty-to-avoid-conflict-with-guava.
+     * **License:** [The Apache Software License, Version 2.0](http://www.apache.org/licenses/LICENSE-2.0.txt)
+
+1.  **Group** : com.google.j2objc. **Name** : j2objc-annotations. **Version** : 1.3.
+     * **Project URL:** [https://github.com/google/j2objc/](https://github.com/google/j2objc/)
+     * **License:** [The Apache Software License, Version 2.0](http://www.apache.org/licenses/LICENSE-2.0.txt)
+
+1.  **Group** : com.google.protobuf. **Name** : protobuf-java. **Version** : 3.19.2.
+     * **Project URL:** [https://developers.google.com/protocol-buffers/](https://developers.google.com/protocol-buffers/)
+     * **License:** [3-Clause BSD License](https://opensource.org/licenses/BSD-3-Clause)
+
+1.  **Group** : com.google.protobuf. **Name** : protobuf-java. **Version** : 3.19.6.
+     * **Project URL:** [https://developers.google.com/protocol-buffers/](https://developers.google.com/protocol-buffers/)
+     * **License:** [3-Clause BSD License](https://opensource.org/licenses/BSD-3-Clause)
+
+1.  **Group** : com.google.protobuf. **Name** : protobuf-java-util. **Version** : 3.19.6.
+     * **Project URL:** [https://developers.google.com/protocol-buffers/](https://developers.google.com/protocol-buffers/)
+     * **License:** [3-Clause BSD License](https://opensource.org/licenses/BSD-3-Clause)
+
+1.  **Group** : com.google.protobuf. **Name** : protobuf-kotlin. **Version** : 3.19.6.
+     * **License:** [3-Clause BSD License](https://opensource.org/licenses/BSD-3-Clause)
+
+1.  **Group** : com.google.protobuf. **Name** : protoc. **Version** : 3.19.6.
+     * **Project URL:** [https://developers.google.com/protocol-buffers/](https://developers.google.com/protocol-buffers/)
+     * **License:** [3-Clause BSD License](https://opensource.org/licenses/BSD-3-Clause)
+     * **License:** [The Apache Software License, Version 2.0](http://www.apache.org/licenses/LICENSE-2.0.txt)
+
+1.  **Group** : com.google.truth. **Name** : truth. **Version** : 1.1.3.
+     * **License:** [The Apache Software License, Version 2.0](http://www.apache.org/licenses/LICENSE-2.0.txt)
+
+1.  **Group** : com.google.truth.extensions. **Name** : truth-java8-extension. **Version** : 1.1.3.
+     * **License:** [The Apache Software License, Version 2.0](http://www.apache.org/licenses/LICENSE-2.0.txt)
+
+1.  **Group** : com.google.truth.extensions. **Name** : truth-liteproto-extension. **Version** : 1.1.3.
+     * **License:** [The Apache Software License, Version 2.0](http://www.apache.org/licenses/LICENSE-2.0.txt)
+
+1.  **Group** : com.google.truth.extensions. **Name** : truth-proto-extension. **Version** : 1.1.3.
+     * **License:** [The Apache Software License, Version 2.0](http://www.apache.org/licenses/LICENSE-2.0.txt)
+
+1.  **Group** : com.soywiz.korlibs.korte. **Name** : korte-jvm. **Version** : 2.7.0.
+     * **Project URL:** [https://github.com/korlibs/korge-next](https://github.com/korlibs/korge-next)
+     * **License:** [MIT](https://raw.githubusercontent.com/korlibs/korge-next/master/korge/LICENSE.txt)
+
+1.  **Group** : io.github.davidburstrom.contester. **Name** : contester-breakpoint. **Version** : 0.2.0.
+     * **Project URL:** [https://github.com/davidburstrom/contester](https://github.com/davidburstrom/contester)
+     * **License:** [The Apache License, Version 2.0](http://www.apache.org/licenses/LICENSE-2.0.txt)
+
+1.  **Group** : io.github.detekt.sarif4k. **Name** : sarif4k. **Version** : 0.0.1.
+     * **Project URL:** [https://detekt.github.io/detekt](https://detekt.github.io/detekt)
+     * **License:** [The Apache Software License, Version 2.0](http://www.apache.org/licenses/LICENSE-2.0.txt)
+
+1.  **Group** : io.github.java-diff-utils. **Name** : java-diff-utils. **Version** : 4.0.
+     * **Project URL:** [https://github.com/java-diff-utils/java-diff-utils](https://github.com/java-diff-utils/java-diff-utils)
+     * **License:** [The Apache Software License, Version 2.0](http://www.apache.org/licenses/LICENSE-2.0.txt)
+
+1.  **Group** : io.gitlab.arturbosch.detekt. **Name** : detekt-api. **Version** : 1.21.0.
+     * **Project URL:** [https://detekt.dev](https://detekt.dev)
+     * **License:** [The Apache Software License, Version 2.0](https://www.apache.org/licenses/LICENSE-2.0.txt)
+
+1.  **Group** : io.gitlab.arturbosch.detekt. **Name** : detekt-cli. **Version** : 1.21.0.
+     * **Project URL:** [https://detekt.dev](https://detekt.dev)
+     * **License:** [The Apache Software License, Version 2.0](https://www.apache.org/licenses/LICENSE-2.0.txt)
+
+1.  **Group** : io.gitlab.arturbosch.detekt. **Name** : detekt-core. **Version** : 1.21.0.
+     * **Project URL:** [https://detekt.dev](https://detekt.dev)
+     * **License:** [The Apache Software License, Version 2.0](https://www.apache.org/licenses/LICENSE-2.0.txt)
+
+1.  **Group** : io.gitlab.arturbosch.detekt. **Name** : detekt-metrics. **Version** : 1.21.0.
+     * **Project URL:** [https://detekt.dev](https://detekt.dev)
+     * **License:** [The Apache Software License, Version 2.0](https://www.apache.org/licenses/LICENSE-2.0.txt)
+
+1.  **Group** : io.gitlab.arturbosch.detekt. **Name** : detekt-parser. **Version** : 1.21.0.
+     * **Project URL:** [https://detekt.dev](https://detekt.dev)
+     * **License:** [The Apache Software License, Version 2.0](https://www.apache.org/licenses/LICENSE-2.0.txt)
+
+1.  **Group** : io.gitlab.arturbosch.detekt. **Name** : detekt-psi-utils. **Version** : 1.21.0.
+     * **Project URL:** [https://detekt.dev](https://detekt.dev)
+     * **License:** [The Apache Software License, Version 2.0](https://www.apache.org/licenses/LICENSE-2.0.txt)
+
+1.  **Group** : io.gitlab.arturbosch.detekt. **Name** : detekt-report-html. **Version** : 1.21.0.
+     * **Project URL:** [https://detekt.dev](https://detekt.dev)
+     * **License:** [The Apache Software License, Version 2.0](https://www.apache.org/licenses/LICENSE-2.0.txt)
+
+1.  **Group** : io.gitlab.arturbosch.detekt. **Name** : detekt-report-md. **Version** : 1.21.0.
+     * **Project URL:** [https://detekt.dev](https://detekt.dev)
+     * **License:** [The Apache Software License, Version 2.0](https://www.apache.org/licenses/LICENSE-2.0.txt)
+
+1.  **Group** : io.gitlab.arturbosch.detekt. **Name** : detekt-report-sarif. **Version** : 1.21.0.
+     * **Project URL:** [https://detekt.dev](https://detekt.dev)
+     * **License:** [The Apache Software License, Version 2.0](https://www.apache.org/licenses/LICENSE-2.0.txt)
+
+1.  **Group** : io.gitlab.arturbosch.detekt. **Name** : detekt-report-txt. **Version** : 1.21.0.
+     * **Project URL:** [https://detekt.dev](https://detekt.dev)
+     * **License:** [The Apache Software License, Version 2.0](https://www.apache.org/licenses/LICENSE-2.0.txt)
+
+1.  **Group** : io.gitlab.arturbosch.detekt. **Name** : detekt-report-xml. **Version** : 1.21.0.
+     * **Project URL:** [https://detekt.dev](https://detekt.dev)
+     * **License:** [The Apache Software License, Version 2.0](https://www.apache.org/licenses/LICENSE-2.0.txt)
+
+1.  **Group** : io.gitlab.arturbosch.detekt. **Name** : detekt-rules. **Version** : 1.21.0.
+     * **Project URL:** [https://detekt.dev](https://detekt.dev)
+     * **License:** [The Apache Software License, Version 2.0](https://www.apache.org/licenses/LICENSE-2.0.txt)
+
+1.  **Group** : io.gitlab.arturbosch.detekt. **Name** : detekt-rules-complexity. **Version** : 1.21.0.
+     * **Project URL:** [https://detekt.dev](https://detekt.dev)
+     * **License:** [The Apache Software License, Version 2.0](https://www.apache.org/licenses/LICENSE-2.0.txt)
+
+1.  **Group** : io.gitlab.arturbosch.detekt. **Name** : detekt-rules-coroutines. **Version** : 1.21.0.
+     * **Project URL:** [https://detekt.dev](https://detekt.dev)
+     * **License:** [The Apache Software License, Version 2.0](https://www.apache.org/licenses/LICENSE-2.0.txt)
+
+1.  **Group** : io.gitlab.arturbosch.detekt. **Name** : detekt-rules-documentation. **Version** : 1.21.0.
+     * **Project URL:** [https://detekt.dev](https://detekt.dev)
+     * **License:** [The Apache Software License, Version 2.0](https://www.apache.org/licenses/LICENSE-2.0.txt)
+
+1.  **Group** : io.gitlab.arturbosch.detekt. **Name** : detekt-rules-empty. **Version** : 1.21.0.
+     * **Project URL:** [https://detekt.dev](https://detekt.dev)
+     * **License:** [The Apache Software License, Version 2.0](https://www.apache.org/licenses/LICENSE-2.0.txt)
+
+1.  **Group** : io.gitlab.arturbosch.detekt. **Name** : detekt-rules-errorprone. **Version** : 1.21.0.
+     * **Project URL:** [https://detekt.dev](https://detekt.dev)
+     * **License:** [The Apache Software License, Version 2.0](https://www.apache.org/licenses/LICENSE-2.0.txt)
+
+1.  **Group** : io.gitlab.arturbosch.detekt. **Name** : detekt-rules-exceptions. **Version** : 1.21.0.
+     * **Project URL:** [https://detekt.dev](https://detekt.dev)
+     * **License:** [The Apache Software License, Version 2.0](https://www.apache.org/licenses/LICENSE-2.0.txt)
+
+1.  **Group** : io.gitlab.arturbosch.detekt. **Name** : detekt-rules-naming. **Version** : 1.21.0.
+     * **Project URL:** [https://detekt.dev](https://detekt.dev)
+     * **License:** [The Apache Software License, Version 2.0](https://www.apache.org/licenses/LICENSE-2.0.txt)
+
+1.  **Group** : io.gitlab.arturbosch.detekt. **Name** : detekt-rules-performance. **Version** : 1.21.0.
+     * **Project URL:** [https://detekt.dev](https://detekt.dev)
+     * **License:** [The Apache Software License, Version 2.0](https://www.apache.org/licenses/LICENSE-2.0.txt)
+
+1.  **Group** : io.gitlab.arturbosch.detekt. **Name** : detekt-rules-style. **Version** : 1.21.0.
+     * **Project URL:** [https://detekt.dev](https://detekt.dev)
+     * **License:** [The Apache Software License, Version 2.0](https://www.apache.org/licenses/LICENSE-2.0.txt)
+
+1.  **Group** : io.gitlab.arturbosch.detekt. **Name** : detekt-tooling. **Version** : 1.21.0.
+     * **Project URL:** [https://detekt.dev](https://detekt.dev)
+     * **License:** [The Apache Software License, Version 2.0](https://www.apache.org/licenses/LICENSE-2.0.txt)
+
+1.  **Group** : io.gitlab.arturbosch.detekt. **Name** : detekt-utils. **Version** : 1.21.0.
+     * **Project URL:** [https://detekt.dev](https://detekt.dev)
+     * **License:** [The Apache Software License, Version 2.0](https://www.apache.org/licenses/LICENSE-2.0.txt)
+
+1.  **Group** : io.grpc. **Name** : grpc-api. **Version** : 1.46.0.
+     * **Project URL:** [https://github.com/grpc/grpc-java](https://github.com/grpc/grpc-java)
+     * **License:** [Apache 2.0](https://opensource.org/licenses/Apache-2.0)
+
+1.  **Group** : io.grpc. **Name** : grpc-context. **Version** : 1.46.0.
+     * **Project URL:** [https://github.com/grpc/grpc-java](https://github.com/grpc/grpc-java)
+     * **License:** [Apache 2.0](https://opensource.org/licenses/Apache-2.0)
+
+1.  **Group** : io.grpc. **Name** : grpc-core. **Version** : 1.46.0.
+     * **Project URL:** [https://github.com/grpc/grpc-java](https://github.com/grpc/grpc-java)
+     * **License:** [Apache 2.0](https://opensource.org/licenses/Apache-2.0)
+
+1.  **Group** : io.grpc. **Name** : grpc-protobuf. **Version** : 1.46.0.
+     * **Project URL:** [https://github.com/grpc/grpc-java](https://github.com/grpc/grpc-java)
+     * **License:** [Apache 2.0](https://opensource.org/licenses/Apache-2.0)
+
+1.  **Group** : io.grpc. **Name** : grpc-protobuf-lite. **Version** : 1.46.0.
+     * **Project URL:** [https://github.com/grpc/grpc-java](https://github.com/grpc/grpc-java)
+     * **License:** [Apache 2.0](https://opensource.org/licenses/Apache-2.0)
+
+1.  **Group** : io.grpc. **Name** : grpc-stub. **Version** : 1.46.0.
+     * **Project URL:** [https://github.com/grpc/grpc-java](https://github.com/grpc/grpc-java)
+     * **License:** [Apache 2.0](https://opensource.org/licenses/Apache-2.0)
+
+1.  **Group** : io.perfmark. **Name** : perfmark-api. **Version** : 0.25.0.
+     * **Project URL:** [https://github.com/perfmark/perfmark](https://github.com/perfmark/perfmark)
+     * **License:** [Apache 2.0](https://opensource.org/licenses/Apache-2.0)
+
+1.  **Group** : io.spine.validation. **Name** : spine-validation-java-runtime. **Version** : 2.0.0-SNAPSHOT.33.**No license information found**
+1.  **Group** : jakarta.activation. **Name** : jakarta.activation-api. **Version** : 1.2.1.
+     * **Project URL:** [https://www.eclipse.org](https://www.eclipse.org)
+     * **License:** [EDL 1.0](http://www.eclipse.org/org/documents/edl-v10.php)
+     * **License:** [Eclipse Public License v. 2.0](https://www.eclipse.org/org/documents/epl-2.0/EPL-2.0.txt)
+     * **License:** [GNU General Public License, version 2 with the GNU Classpath Exception](https://www.gnu.org/software/classpath/license.html)
+
+1.  **Group** : jakarta.xml.bind. **Name** : jakarta.xml.bind-api. **Version** : 2.3.2.
+     * **Project URL:** [https://www.eclipse.org](https://www.eclipse.org)
+     * **License:** [Eclipse Distribution License - v 1.0](http://www.eclipse.org/org/documents/edl-v10.php)
+     * **License:** [Eclipse Public License v. 2.0](https://www.eclipse.org/org/documents/epl-2.0/EPL-2.0.txt)
+     * **License:** [GNU General Public License, version 2 with the GNU Classpath Exception](https://www.gnu.org/software/classpath/license.html)
+
+1.  **Group** : javax.annotation. **Name** : javax.annotation-api. **Version** : 1.3.2.
+     * **Project URL:** [http://jcp.org/en/jsr/detail?id=250](http://jcp.org/en/jsr/detail?id=250)
+     * **License:** [CDDL + GPLv2 with classpath exception](https://github.com/javaee/javax.annotation/blob/master/LICENSE)
+
+1.  **Group** : junit. **Name** : junit. **Version** : 4.13.2.
+     * **Project URL:** [http://junit.org](http://junit.org)
+     * **License:** [Eclipse Public License 1.0](http://www.eclipse.org/legal/epl-v10.html)
+
+1.  **Group** : net.java.dev.jna. **Name** : jna. **Version** : 5.6.0.
+     * **Project URL:** [https://github.com/java-native-access/jna](https://github.com/java-native-access/jna)
+     * **License:** [Apache License v2.0](http://www.apache.org/licenses/LICENSE-2.0.txt)
+     * **License:** [LGPL, version 2.1](http://www.gnu.org/licenses/licenses.html)
+
+1.  **Group** : org.apiguardian. **Name** : apiguardian-api. **Version** : 1.1.2.
+     * **Project URL:** [https://github.com/apiguardian-team/apiguardian](https://github.com/apiguardian-team/apiguardian)
+     * **License:** [The Apache License, Version 2.0](http://www.apache.org/licenses/LICENSE-2.0.txt)
+
+1.  **Group** : org.checkerframework. **Name** : checker-compat-qual. **Version** : 2.5.3.
      * **Project URL:** [https://checkerframework.org](https://checkerframework.org)
+     * **License:** [GNU General Public License, version 2 (GPL2), with the classpath exception](http://www.gnu.org/software/classpath/license.html)
+     * **License:** [The MIT License](http://opensource.org/licenses/MIT)
+
+1.  **Group** : org.checkerframework. **Name** : checker-compat-qual. **Version** : 2.5.5.
+     * **Project URL:** [https://checkerframework.org](https://checkerframework.org)
+     * **License:** [GNU General Public License, version 2 (GPL2), with the classpath exception](http://www.gnu.org/software/classpath/license.html)
      * **License:** [The MIT License](http://opensource.org/licenses/MIT)
 
 1.  **Group** : org.checkerframework. **Name** : checker-qual. **Version** : 3.13.0.
@@ -5495,15 +4638,845 @@
      * **Project URL:** [https://bitbucket.org/snakeyaml/snakeyaml](https://bitbucket.org/snakeyaml/snakeyaml)
      * **License:** [Apache License, Version 2.0](http://www.apache.org/licenses/LICENSE-2.0.txt)
 
+
+The dependencies distributed under several licenses, are used according their commercial-use-friendly license.
+
+This report was generated on **Mon Nov 14 17:00:28 EET 2022** using [Gradle-License-Report plugin](https://github.com/jk1/Gradle-License-Report) by Evgeny Naumenko, licensed under [Apache 2.0 License](https://github.com/jk1/Gradle-License-Report/blob/master/LICENSE).
+
+
+
+
+# Dependencies of `io.spine.protodata:protodata-test-env:0.4.4`
+
+## Runtime
+1.  **Group** : com.fasterxml.jackson. **Name** : jackson-bom. **Version** : 2.13.4.**No license information found**
+1.  **Group** : com.fasterxml.jackson.core. **Name** : jackson-annotations. **Version** : 2.13.4.
+     * **Project URL:** [http://github.com/FasterXML/jackson](http://github.com/FasterXML/jackson)
+     * **License:** [The Apache Software License, Version 2.0](http://www.apache.org/licenses/LICENSE-2.0.txt)
+
+1.  **Group** : com.fasterxml.jackson.core. **Name** : jackson-core. **Version** : 2.13.4.
+     * **Project URL:** [https://github.com/FasterXML/jackson-core](https://github.com/FasterXML/jackson-core)
+     * **License:** [Apache License, Version 2.0](http://www.apache.org/licenses/LICENSE-2.0.txt)
+     * **License:** [The Apache Software License, Version 2.0](http://www.apache.org/licenses/LICENSE-2.0.txt)
+
+1.  **Group** : com.fasterxml.jackson.core. **Name** : jackson-databind. **Version** : 2.13.4.2.
+     * **Project URL:** [http://github.com/FasterXML/jackson](http://github.com/FasterXML/jackson)
+     * **License:** [Apache License, Version 2.0](http://www.apache.org/licenses/LICENSE-2.0.txt)
+     * **License:** [The Apache Software License, Version 2.0](http://www.apache.org/licenses/LICENSE-2.0.txt)
+
+1.  **Group** : com.fasterxml.jackson.dataformat. **Name** : jackson-dataformat-yaml. **Version** : 2.13.4.
+     * **Project URL:** [https://github.com/FasterXML/jackson-dataformats-text](https://github.com/FasterXML/jackson-dataformats-text)
+     * **License:** [Apache License, Version 2.0](http://www.apache.org/licenses/LICENSE-2.0.txt)
+     * **License:** [The Apache Software License, Version 2.0](http://www.apache.org/licenses/LICENSE-2.0.txt)
+
+1.  **Group** : com.fasterxml.jackson.module. **Name** : jackson-module-kotlin. **Version** : 2.13.4.
+     * **Project URL:** [https://github.com/FasterXML/jackson-module-kotlin](https://github.com/FasterXML/jackson-module-kotlin)
+     * **License:** [Apache License, Version 2.0](http://www.apache.org/licenses/LICENSE-2.0.txt)
+     * **License:** [The Apache Software License, Version 2.0](http://www.apache.org/licenses/LICENSE-2.0.txt)
+
+1.  **Group** : com.google.android. **Name** : annotations. **Version** : 4.1.1.4.
+     * **Project URL:** [http://source.android.com/](http://source.android.com/)
+     * **License:** [Apache 2.0](http://www.apache.org/licenses/LICENSE-2.0)
+
+1.  **Group** : com.google.api.grpc. **Name** : proto-google-common-protos. **Version** : 2.0.1.
+     * **Project URL:** [https://github.com/googleapis/java-iam/proto-google-common-protos](https://github.com/googleapis/java-iam/proto-google-common-protos)
+     * **License:** [Apache-2.0](https://www.apache.org/licenses/LICENSE-2.0.txt)
+
+1.  **Group** : com.google.code.findbugs. **Name** : jsr305. **Version** : 3.0.2.
+     * **Project URL:** [http://findbugs.sourceforge.net/](http://findbugs.sourceforge.net/)
+     * **License:** [The Apache Software License, Version 2.0](http://www.apache.org/licenses/LICENSE-2.0.txt)
+
+1.  **Group** : com.google.code.gson. **Name** : gson. **Version** : 2.8.9.
+     * **Project URL:** [https://github.com/google/gson/gson](https://github.com/google/gson/gson)
+     * **License:** [Apache-2.0](https://www.apache.org/licenses/LICENSE-2.0.txt)
+
+1.  **Group** : com.google.errorprone. **Name** : error_prone_annotations. **Version** : 2.11.0.
+     * **License:** [Apache 2.0](http://www.apache.org/licenses/LICENSE-2.0.txt)
+
+1.  **Group** : com.google.flogger. **Name** : flogger. **Version** : 0.7.4.
+     * **Project URL:** [https://github.com/google/flogger](https://github.com/google/flogger)
+     * **License:** [Apache 2.0](https://www.apache.org/licenses/LICENSE-2.0.txt)
+
+1.  **Group** : com.google.flogger. **Name** : flogger-system-backend. **Version** : 0.7.4.
+     * **Project URL:** [https://github.com/google/flogger](https://github.com/google/flogger)
+     * **License:** [Apache 2.0](https://www.apache.org/licenses/LICENSE-2.0.txt)
+
+1.  **Group** : com.google.guava. **Name** : failureaccess. **Version** : 1.0.1.
+     * **Project URL:** [https://github.com/google/guava/](https://github.com/google/guava/)
+     * **License:** [The Apache Software License, Version 2.0](http://www.apache.org/licenses/LICENSE-2.0.txt)
+
+1.  **Group** : com.google.guava. **Name** : guava. **Version** : 31.1-jre.
+     * **Project URL:** [https://github.com/google/guava](https://github.com/google/guava)
+     * **License:** [Apache License, Version 2.0](http://www.apache.org/licenses/LICENSE-2.0.txt)
+
+1.  **Group** : com.google.guava. **Name** : listenablefuture. **Version** : 9999.0-empty-to-avoid-conflict-with-guava.
+     * **License:** [The Apache Software License, Version 2.0](http://www.apache.org/licenses/LICENSE-2.0.txt)
+
+1.  **Group** : com.google.j2objc. **Name** : j2objc-annotations. **Version** : 1.3.
+     * **Project URL:** [https://github.com/google/j2objc/](https://github.com/google/j2objc/)
+     * **License:** [The Apache Software License, Version 2.0](http://www.apache.org/licenses/LICENSE-2.0.txt)
+
+1.  **Group** : com.google.protobuf. **Name** : protobuf-java. **Version** : 3.19.6.
+     * **Project URL:** [https://developers.google.com/protocol-buffers/](https://developers.google.com/protocol-buffers/)
+     * **License:** [3-Clause BSD License](https://opensource.org/licenses/BSD-3-Clause)
+
+1.  **Group** : com.google.protobuf. **Name** : protobuf-java-util. **Version** : 3.19.6.
+     * **Project URL:** [https://developers.google.com/protocol-buffers/](https://developers.google.com/protocol-buffers/)
+     * **License:** [3-Clause BSD License](https://opensource.org/licenses/BSD-3-Clause)
+
+1.  **Group** : com.google.protobuf. **Name** : protobuf-kotlin. **Version** : 3.19.6.
+     * **License:** [3-Clause BSD License](https://opensource.org/licenses/BSD-3-Clause)
+
+1.  **Group** : com.squareup. **Name** : javapoet. **Version** : 1.13.0.
+     * **Project URL:** [http://github.com/square/javapoet/](http://github.com/square/javapoet/)
+     * **License:** [Apache 2.0](http://www.apache.org/licenses/LICENSE-2.0.txt)
+
+1.  **Group** : io.grpc. **Name** : grpc-api. **Version** : 1.46.0.
+     * **Project URL:** [https://github.com/grpc/grpc-java](https://github.com/grpc/grpc-java)
+     * **License:** [Apache 2.0](https://opensource.org/licenses/Apache-2.0)
+
+1.  **Group** : io.grpc. **Name** : grpc-context. **Version** : 1.46.0.
+     * **Project URL:** [https://github.com/grpc/grpc-java](https://github.com/grpc/grpc-java)
+     * **License:** [Apache 2.0](https://opensource.org/licenses/Apache-2.0)
+
+1.  **Group** : io.grpc. **Name** : grpc-core. **Version** : 1.46.0.
+     * **Project URL:** [https://github.com/grpc/grpc-java](https://github.com/grpc/grpc-java)
+     * **License:** [Apache 2.0](https://opensource.org/licenses/Apache-2.0)
+
+1.  **Group** : io.grpc. **Name** : grpc-protobuf. **Version** : 1.46.0.
+     * **Project URL:** [https://github.com/grpc/grpc-java](https://github.com/grpc/grpc-java)
+     * **License:** [Apache 2.0](https://opensource.org/licenses/Apache-2.0)
+
+1.  **Group** : io.grpc. **Name** : grpc-protobuf-lite. **Version** : 1.46.0.
+     * **Project URL:** [https://github.com/grpc/grpc-java](https://github.com/grpc/grpc-java)
+     * **License:** [Apache 2.0](https://opensource.org/licenses/Apache-2.0)
+
+1.  **Group** : io.grpc. **Name** : grpc-stub. **Version** : 1.46.0.
+     * **Project URL:** [https://github.com/grpc/grpc-java](https://github.com/grpc/grpc-java)
+     * **License:** [Apache 2.0](https://opensource.org/licenses/Apache-2.0)
+
+1.  **Group** : io.perfmark. **Name** : perfmark-api. **Version** : 0.25.0.
+     * **Project URL:** [https://github.com/perfmark/perfmark](https://github.com/perfmark/perfmark)
+     * **License:** [Apache 2.0](https://opensource.org/licenses/Apache-2.0)
+
+1.  **Group** : io.spine.validation. **Name** : spine-validation-java-runtime. **Version** : 2.0.0-SNAPSHOT.61.**No license information found**
+1.  **Group** : javax.annotation. **Name** : javax.annotation-api. **Version** : 1.3.2.
+     * **Project URL:** [http://jcp.org/en/jsr/detail?id=250](http://jcp.org/en/jsr/detail?id=250)
+     * **License:** [CDDL + GPLv2 with classpath exception](https://github.com/javaee/javax.annotation/blob/master/LICENSE)
+
+1.  **Group** : org.checkerframework. **Name** : checker-compat-qual. **Version** : 2.5.3.
+     * **Project URL:** [https://checkerframework.org](https://checkerframework.org)
+     * **License:** [GNU General Public License, version 2 (GPL2), with the classpath exception](http://www.gnu.org/software/classpath/license.html)
+     * **License:** [The MIT License](http://opensource.org/licenses/MIT)
+
+1.  **Group** : org.checkerframework. **Name** : checker-qual. **Version** : 3.12.0.
+     * **Project URL:** [https://checkerframework.org](https://checkerframework.org)
+     * **License:** [The MIT License](http://opensource.org/licenses/MIT)
+
+1.  **Group** : org.codehaus.mojo. **Name** : animal-sniffer-annotations. **Version** : 1.19.
+     * **License:** [MIT license](http://www.opensource.org/licenses/mit-license.php)
+     * **License:** [The Apache Software License, Version 2.0](http://www.apache.org/licenses/LICENSE-2.0.txt)
+
+1.  **Group** : org.jetbrains. **Name** : annotations. **Version** : 13.0.
+     * **Project URL:** [http://www.jetbrains.org](http://www.jetbrains.org)
+     * **License:** [The Apache Software License, Version 2.0](http://www.apache.org/licenses/LICENSE-2.0.txt)
+
+1.  **Group** : org.jetbrains.kotlin. **Name** : kotlin-reflect. **Version** : 1.7.20.
+     * **Project URL:** [https://kotlinlang.org/](https://kotlinlang.org/)
+     * **License:** [The Apache License, Version 2.0](http://www.apache.org/licenses/LICENSE-2.0.txt)
+
+1.  **Group** : org.jetbrains.kotlin. **Name** : kotlin-stdlib. **Version** : 1.7.20.
+     * **Project URL:** [https://kotlinlang.org/](https://kotlinlang.org/)
+     * **License:** [The Apache License, Version 2.0](http://www.apache.org/licenses/LICENSE-2.0.txt)
+
+1.  **Group** : org.jetbrains.kotlin. **Name** : kotlin-stdlib-common. **Version** : 1.7.20.
+     * **Project URL:** [https://kotlinlang.org/](https://kotlinlang.org/)
+     * **License:** [The Apache License, Version 2.0](http://www.apache.org/licenses/LICENSE-2.0.txt)
+
+1.  **Group** : org.jetbrains.kotlin. **Name** : kotlin-stdlib-jdk7. **Version** : 1.7.20.
+     * **Project URL:** [https://kotlinlang.org/](https://kotlinlang.org/)
+     * **License:** [The Apache License, Version 2.0](http://www.apache.org/licenses/LICENSE-2.0.txt)
+
+1.  **Group** : org.jetbrains.kotlin. **Name** : kotlin-stdlib-jdk8. **Version** : 1.7.20.
+     * **Project URL:** [https://kotlinlang.org/](https://kotlinlang.org/)
+     * **License:** [The Apache License, Version 2.0](http://www.apache.org/licenses/LICENSE-2.0.txt)
+
 1.  **Group** : org.yaml. **Name** : snakeyaml. **Version** : 1.31.
      * **Project URL:** [https://bitbucket.org/snakeyaml/snakeyaml](https://bitbucket.org/snakeyaml/snakeyaml)
      * **License:** [Apache License, Version 2.0](http://www.apache.org/licenses/LICENSE-2.0.txt)
 
+## Compile, tests, and tooling
+1.  **Group** : com.beust. **Name** : jcommander. **Version** : 1.82.
+     * **Project URL:** [https://jcommander.org](https://jcommander.org)
+     * **License:** [Apache License, Version 2.0](https://www.apache.org/licenses/LICENSE-2.0.txt)
+
+1.  **Group** : com.fasterxml.jackson. **Name** : jackson-bom. **Version** : 2.12.7.**No license information found**
+1.  **Group** : com.fasterxml.jackson. **Name** : jackson-bom. **Version** : 2.13.4.**No license information found**
+1.  **Group** : com.fasterxml.jackson.core. **Name** : jackson-annotations. **Version** : 2.12.7.
+     * **Project URL:** [http://github.com/FasterXML/jackson](http://github.com/FasterXML/jackson)
+     * **License:** [The Apache Software License, Version 2.0](http://www.apache.org/licenses/LICENSE-2.0.txt)
+
+1.  **Group** : com.fasterxml.jackson.core. **Name** : jackson-annotations. **Version** : 2.13.4.
+     * **Project URL:** [http://github.com/FasterXML/jackson](http://github.com/FasterXML/jackson)
+     * **License:** [The Apache Software License, Version 2.0](http://www.apache.org/licenses/LICENSE-2.0.txt)
+
+1.  **Group** : com.fasterxml.jackson.core. **Name** : jackson-core. **Version** : 2.12.7.
+     * **Project URL:** [https://github.com/FasterXML/jackson-core](https://github.com/FasterXML/jackson-core)
+     * **License:** [Apache License, Version 2.0](http://www.apache.org/licenses/LICENSE-2.0.txt)
+     * **License:** [The Apache Software License, Version 2.0](http://www.apache.org/licenses/LICENSE-2.0.txt)
+
+1.  **Group** : com.fasterxml.jackson.core. **Name** : jackson-core. **Version** : 2.13.4.
+     * **Project URL:** [https://github.com/FasterXML/jackson-core](https://github.com/FasterXML/jackson-core)
+     * **License:** [Apache License, Version 2.0](http://www.apache.org/licenses/LICENSE-2.0.txt)
+     * **License:** [The Apache Software License, Version 2.0](http://www.apache.org/licenses/LICENSE-2.0.txt)
+
+1.  **Group** : com.fasterxml.jackson.core. **Name** : jackson-databind. **Version** : 2.12.7.
+     * **Project URL:** [http://github.com/FasterXML/jackson](http://github.com/FasterXML/jackson)
+     * **License:** [Apache License, Version 2.0](http://www.apache.org/licenses/LICENSE-2.0.txt)
+     * **License:** [The Apache Software License, Version 2.0](http://www.apache.org/licenses/LICENSE-2.0.txt)
+
+1.  **Group** : com.fasterxml.jackson.core. **Name** : jackson-databind. **Version** : 2.13.4.2.
+     * **Project URL:** [http://github.com/FasterXML/jackson](http://github.com/FasterXML/jackson)
+     * **License:** [Apache License, Version 2.0](http://www.apache.org/licenses/LICENSE-2.0.txt)
+     * **License:** [The Apache Software License, Version 2.0](http://www.apache.org/licenses/LICENSE-2.0.txt)
+
+1.  **Group** : com.fasterxml.jackson.dataformat. **Name** : jackson-dataformat-xml. **Version** : 2.12.7.
+     * **Project URL:** [https://github.com/FasterXML/jackson-dataformat-xml](https://github.com/FasterXML/jackson-dataformat-xml)
+     * **License:** [Apache License, Version 2.0](http://www.apache.org/licenses/LICENSE-2.0.txt)
+     * **License:** [The Apache Software License, Version 2.0](http://www.apache.org/licenses/LICENSE-2.0.txt)
+
+1.  **Group** : com.fasterxml.jackson.dataformat. **Name** : jackson-dataformat-yaml. **Version** : 2.13.4.
+     * **Project URL:** [https://github.com/FasterXML/jackson-dataformats-text](https://github.com/FasterXML/jackson-dataformats-text)
+     * **License:** [Apache License, Version 2.0](http://www.apache.org/licenses/LICENSE-2.0.txt)
+     * **License:** [The Apache Software License, Version 2.0](http://www.apache.org/licenses/LICENSE-2.0.txt)
+
+1.  **Group** : com.fasterxml.jackson.module. **Name** : jackson-module-jaxb-annotations. **Version** : 2.12.7.
+     * **Project URL:** [https://github.com/FasterXML/jackson-modules-base](https://github.com/FasterXML/jackson-modules-base)
+     * **License:** [Apache License, Version 2.0](http://www.apache.org/licenses/LICENSE-2.0.txt)
+     * **License:** [The Apache Software License, Version 2.0](http://www.apache.org/licenses/LICENSE-2.0.txt)
+
+1.  **Group** : com.fasterxml.jackson.module. **Name** : jackson-module-kotlin. **Version** : 2.12.7.
+     * **Project URL:** [https://github.com/FasterXML/jackson-module-kotlin](https://github.com/FasterXML/jackson-module-kotlin)
+     * **License:** [Apache License, Version 2.0](http://www.apache.org/licenses/LICENSE-2.0.txt)
+     * **License:** [The Apache Software License, Version 2.0](http://www.apache.org/licenses/LICENSE-2.0.txt)
+
+1.  **Group** : com.fasterxml.jackson.module. **Name** : jackson-module-kotlin. **Version** : 2.13.4.
+     * **Project URL:** [https://github.com/FasterXML/jackson-module-kotlin](https://github.com/FasterXML/jackson-module-kotlin)
+     * **License:** [Apache License, Version 2.0](http://www.apache.org/licenses/LICENSE-2.0.txt)
+     * **License:** [The Apache Software License, Version 2.0](http://www.apache.org/licenses/LICENSE-2.0.txt)
+
+1.  **Group** : com.fasterxml.woodstox. **Name** : woodstox-core. **Version** : 6.2.4.
+     * **Project URL:** [https://github.com/FasterXML/woodstox](https://github.com/FasterXML/woodstox)
+     * **License:** [The Apache License, Version 2.0](http://www.apache.org/licenses/LICENSE-2.0.txt)
+     * **License:** [The Apache Software License, Version 2.0](http://www.apache.org/licenses/LICENSE-2.0.txt)
+
+1.  **Group** : com.github.ben-manes.caffeine. **Name** : caffeine. **Version** : 3.0.5.
+     * **Project URL:** [https://github.com/ben-manes/caffeine](https://github.com/ben-manes/caffeine)
+     * **License:** [Apache License, Version 2.0](https://www.apache.org/licenses/LICENSE-2.0.txt)
+
+1.  **Group** : com.github.kevinstern. **Name** : software-and-algorithms. **Version** : 1.0.
+     * **Project URL:** [https://www.github.com/KevinStern/software-and-algorithms](https://www.github.com/KevinStern/software-and-algorithms)
+     * **License:** [MIT License](http://www.opensource.org/licenses/mit-license.php)
+
+1.  **Group** : com.google.android. **Name** : annotations. **Version** : 4.1.1.4.
+     * **Project URL:** [http://source.android.com/](http://source.android.com/)
+     * **License:** [Apache 2.0](http://www.apache.org/licenses/LICENSE-2.0)
+
+1.  **Group** : com.google.api.grpc. **Name** : proto-google-common-protos. **Version** : 2.0.1.
+     * **Project URL:** [https://github.com/googleapis/java-iam/proto-google-common-protos](https://github.com/googleapis/java-iam/proto-google-common-protos)
+     * **License:** [Apache-2.0](https://www.apache.org/licenses/LICENSE-2.0.txt)
+
+1.  **Group** : com.google.auto. **Name** : auto-common. **Version** : 1.2.1.
+     * **Project URL:** [https://github.com/google/auto/tree/master/common](https://github.com/google/auto/tree/master/common)
+     * **License:** [Apache 2.0](http://www.apache.org/licenses/LICENSE-2.0.txt)
+
+1.  **Group** : com.google.auto.service. **Name** : auto-service-annotations. **Version** : 1.0.1.
+     * **Project URL:** [https://github.com/google/auto/tree/master/service](https://github.com/google/auto/tree/master/service)
+     * **License:** [Apache 2.0](http://www.apache.org/licenses/LICENSE-2.0.txt)
+
+1.  **Group** : com.google.auto.value. **Name** : auto-value-annotations. **Version** : 1.8.1.
+     * **Project URL:** [https://github.com/google/auto/tree/master/value](https://github.com/google/auto/tree/master/value)
+     * **License:** [Apache 2.0](http://www.apache.org/licenses/LICENSE-2.0.txt)
+
+1.  **Group** : com.google.auto.value. **Name** : auto-value-annotations. **Version** : 1.9.
+     * **Project URL:** [https://github.com/google/auto/tree/master/value](https://github.com/google/auto/tree/master/value)
+     * **License:** [Apache 2.0](http://www.apache.org/licenses/LICENSE-2.0.txt)
+
+1.  **Group** : com.google.code.findbugs. **Name** : jsr305. **Version** : 3.0.2.
+     * **Project URL:** [http://findbugs.sourceforge.net/](http://findbugs.sourceforge.net/)
+     * **License:** [The Apache Software License, Version 2.0](http://www.apache.org/licenses/LICENSE-2.0.txt)
+
+1.  **Group** : com.google.code.gson. **Name** : gson. **Version** : 2.8.6.
+     * **License:** [Apache 2.0](http://www.apache.org/licenses/LICENSE-2.0.txt)
+
+1.  **Group** : com.google.code.gson. **Name** : gson. **Version** : 2.8.9.
+     * **Project URL:** [https://github.com/google/gson/gson](https://github.com/google/gson/gson)
+     * **License:** [Apache-2.0](https://www.apache.org/licenses/LICENSE-2.0.txt)
+
+1.  **Group** : com.google.errorprone. **Name** : error_prone_annotation. **Version** : 2.16.
+     * **License:** [Apache 2.0](http://www.apache.org/licenses/LICENSE-2.0.txt)
+
+1.  **Group** : com.google.errorprone. **Name** : error_prone_annotations. **Version** : 2.11.0.
+     * **License:** [Apache 2.0](http://www.apache.org/licenses/LICENSE-2.0.txt)
+
+1.  **Group** : com.google.errorprone. **Name** : error_prone_annotations. **Version** : 2.16.
+     * **License:** [Apache 2.0](http://www.apache.org/licenses/LICENSE-2.0.txt)
+
+1.  **Group** : com.google.errorprone. **Name** : error_prone_annotations. **Version** : 2.5.1.
+     * **License:** [Apache 2.0](http://www.apache.org/licenses/LICENSE-2.0.txt)
+
+1.  **Group** : com.google.errorprone. **Name** : error_prone_check_api. **Version** : 2.16.
+     * **License:** [Apache 2.0](http://www.apache.org/licenses/LICENSE-2.0.txt)
+
+1.  **Group** : com.google.errorprone. **Name** : error_prone_core. **Version** : 2.16.
+     * **License:** [Apache 2.0](http://www.apache.org/licenses/LICENSE-2.0.txt)
+
+1.  **Group** : com.google.errorprone. **Name** : error_prone_type_annotations. **Version** : 2.16.
+     * **License:** [Apache 2.0](http://www.apache.org/licenses/LICENSE-2.0.txt)
+
+1.  **Group** : com.google.errorprone. **Name** : javac. **Version** : 9+181-r4173-1.
+     * **Project URL:** [https://github.com/google/error-prone-javac](https://github.com/google/error-prone-javac)
+     * **License:** [GNU General Public License, version 2, with the Classpath Exception](http://openjdk.java.net/legal/gplv2+ce.html)
+
+1.  **Group** : com.google.flogger. **Name** : flogger. **Version** : 0.7.4.
+     * **Project URL:** [https://github.com/google/flogger](https://github.com/google/flogger)
+     * **License:** [Apache 2.0](https://www.apache.org/licenses/LICENSE-2.0.txt)
+
+1.  **Group** : com.google.flogger. **Name** : flogger-system-backend. **Version** : 0.7.4.
+     * **Project URL:** [https://github.com/google/flogger](https://github.com/google/flogger)
+     * **License:** [Apache 2.0](https://www.apache.org/licenses/LICENSE-2.0.txt)
+
+1.  **Group** : com.google.gradle. **Name** : osdetector-gradle-plugin. **Version** : 1.7.0.
+     * **Project URL:** [https://github.com/google/osdetector-gradle-plugin](https://github.com/google/osdetector-gradle-plugin)
+     * **License:** [Apache License 2.0](http://opensource.org/licenses/Apache-2.0)
+
+1.  **Group** : com.google.guava. **Name** : failureaccess. **Version** : 1.0.1.
+     * **Project URL:** [https://github.com/google/guava/](https://github.com/google/guava/)
+     * **License:** [The Apache Software License, Version 2.0](http://www.apache.org/licenses/LICENSE-2.0.txt)
+
+1.  **Group** : com.google.guava. **Name** : guava. **Version** : 30.1.1-android.
+     * **Project URL:** [https://github.com/google/guava/](https://github.com/google/guava/)
+     * **License:** [Apache License, Version 2.0](http://www.apache.org/licenses/LICENSE-2.0.txt)
+
+1.  **Group** : com.google.guava. **Name** : guava. **Version** : 31.0.1-jre.
+     * **Project URL:** [https://github.com/google/guava](https://github.com/google/guava)
+     * **License:** [Apache License, Version 2.0](http://www.apache.org/licenses/LICENSE-2.0.txt)
+
+1.  **Group** : com.google.guava. **Name** : guava. **Version** : 31.1-jre.
+     * **Project URL:** [https://github.com/google/guava](https://github.com/google/guava)
+     * **License:** [Apache License, Version 2.0](http://www.apache.org/licenses/LICENSE-2.0.txt)
+
+1.  **Group** : com.google.guava. **Name** : guava-testlib. **Version** : 31.1-jre.
+     * **License:** [Apache License, Version 2.0](http://www.apache.org/licenses/LICENSE-2.0.txt)
+
+1.  **Group** : com.google.guava. **Name** : listenablefuture. **Version** : 9999.0-empty-to-avoid-conflict-with-guava.
+     * **License:** [The Apache Software License, Version 2.0](http://www.apache.org/licenses/LICENSE-2.0.txt)
+
+1.  **Group** : com.google.j2objc. **Name** : j2objc-annotations. **Version** : 1.3.
+     * **Project URL:** [https://github.com/google/j2objc/](https://github.com/google/j2objc/)
+     * **License:** [The Apache Software License, Version 2.0](http://www.apache.org/licenses/LICENSE-2.0.txt)
+
+1.  **Group** : com.google.protobuf. **Name** : protobuf-gradle-plugin. **Version** : 0.8.18.
+     * **Project URL:** [https://github.com/google/protobuf-gradle-plugin](https://github.com/google/protobuf-gradle-plugin)
+     * **License:** [BSD 3-Clause](http://opensource.org/licenses/BSD-3-Clause)
+
+1.  **Group** : com.google.protobuf. **Name** : protobuf-java. **Version** : 3.19.2.
+     * **Project URL:** [https://developers.google.com/protocol-buffers/](https://developers.google.com/protocol-buffers/)
+     * **License:** [3-Clause BSD License](https://opensource.org/licenses/BSD-3-Clause)
+
+1.  **Group** : com.google.protobuf. **Name** : protobuf-java. **Version** : 3.19.6.
+     * **Project URL:** [https://developers.google.com/protocol-buffers/](https://developers.google.com/protocol-buffers/)
+     * **License:** [3-Clause BSD License](https://opensource.org/licenses/BSD-3-Clause)
+
+1.  **Group** : com.google.protobuf. **Name** : protobuf-java-util. **Version** : 3.19.6.
+     * **Project URL:** [https://developers.google.com/protocol-buffers/](https://developers.google.com/protocol-buffers/)
+     * **License:** [3-Clause BSD License](https://opensource.org/licenses/BSD-3-Clause)
+
+1.  **Group** : com.google.protobuf. **Name** : protobuf-kotlin. **Version** : 3.19.6.
+     * **License:** [3-Clause BSD License](https://opensource.org/licenses/BSD-3-Clause)
+
+1.  **Group** : com.google.protobuf. **Name** : protoc. **Version** : 3.19.6.
+     * **Project URL:** [https://developers.google.com/protocol-buffers/](https://developers.google.com/protocol-buffers/)
+     * **License:** [3-Clause BSD License](https://opensource.org/licenses/BSD-3-Clause)
+     * **License:** [The Apache Software License, Version 2.0](http://www.apache.org/licenses/LICENSE-2.0.txt)
+
+1.  **Group** : com.google.truth. **Name** : truth. **Version** : 1.1.3.
+     * **License:** [The Apache Software License, Version 2.0](http://www.apache.org/licenses/LICENSE-2.0.txt)
+
+1.  **Group** : com.google.truth.extensions. **Name** : truth-java8-extension. **Version** : 1.1.3.
+     * **License:** [The Apache Software License, Version 2.0](http://www.apache.org/licenses/LICENSE-2.0.txt)
+
+1.  **Group** : com.google.truth.extensions. **Name** : truth-liteproto-extension. **Version** : 1.1.3.
+     * **License:** [The Apache Software License, Version 2.0](http://www.apache.org/licenses/LICENSE-2.0.txt)
+
+1.  **Group** : com.google.truth.extensions. **Name** : truth-proto-extension. **Version** : 1.1.3.
+     * **License:** [The Apache Software License, Version 2.0](http://www.apache.org/licenses/LICENSE-2.0.txt)
+
+1.  **Group** : com.soywiz.korlibs.korte. **Name** : korte-jvm. **Version** : 2.7.0.
+     * **Project URL:** [https://github.com/korlibs/korge-next](https://github.com/korlibs/korge-next)
+     * **License:** [MIT](https://raw.githubusercontent.com/korlibs/korge-next/master/korge/LICENSE.txt)
+
+1.  **Group** : com.squareup. **Name** : javapoet. **Version** : 1.13.0.
+     * **Project URL:** [http://github.com/square/javapoet/](http://github.com/square/javapoet/)
+     * **License:** [Apache 2.0](http://www.apache.org/licenses/LICENSE-2.0.txt)
+
+1.  **Group** : commons-lang. **Name** : commons-lang. **Version** : 2.6.
+     * **Project URL:** [http://commons.apache.org/lang/](http://commons.apache.org/lang/)
+     * **License:** [The Apache Software License, Version 2.0](http://www.apache.org/licenses/LICENSE-2.0.txt)
+
+1.  **Group** : io.github.davidburstrom.contester. **Name** : contester-breakpoint. **Version** : 0.2.0.
+     * **Project URL:** [https://github.com/davidburstrom/contester](https://github.com/davidburstrom/contester)
+     * **License:** [The Apache License, Version 2.0](http://www.apache.org/licenses/LICENSE-2.0.txt)
+
+1.  **Group** : io.github.detekt.sarif4k. **Name** : sarif4k. **Version** : 0.0.1.
+     * **Project URL:** [https://detekt.github.io/detekt](https://detekt.github.io/detekt)
+     * **License:** [The Apache Software License, Version 2.0](http://www.apache.org/licenses/LICENSE-2.0.txt)
+
+1.  **Group** : io.github.java-diff-utils. **Name** : java-diff-utils. **Version** : 4.0.
+     * **Project URL:** [https://github.com/java-diff-utils/java-diff-utils](https://github.com/java-diff-utils/java-diff-utils)
+     * **License:** [The Apache Software License, Version 2.0](http://www.apache.org/licenses/LICENSE-2.0.txt)
+
+1.  **Group** : io.gitlab.arturbosch.detekt. **Name** : detekt-api. **Version** : 1.21.0.
+     * **Project URL:** [https://detekt.dev](https://detekt.dev)
+     * **License:** [The Apache Software License, Version 2.0](https://www.apache.org/licenses/LICENSE-2.0.txt)
+
+1.  **Group** : io.gitlab.arturbosch.detekt. **Name** : detekt-cli. **Version** : 1.21.0.
+     * **Project URL:** [https://detekt.dev](https://detekt.dev)
+     * **License:** [The Apache Software License, Version 2.0](https://www.apache.org/licenses/LICENSE-2.0.txt)
+
+1.  **Group** : io.gitlab.arturbosch.detekt. **Name** : detekt-core. **Version** : 1.21.0.
+     * **Project URL:** [https://detekt.dev](https://detekt.dev)
+     * **License:** [The Apache Software License, Version 2.0](https://www.apache.org/licenses/LICENSE-2.0.txt)
+
+1.  **Group** : io.gitlab.arturbosch.detekt. **Name** : detekt-metrics. **Version** : 1.21.0.
+     * **Project URL:** [https://detekt.dev](https://detekt.dev)
+     * **License:** [The Apache Software License, Version 2.0](https://www.apache.org/licenses/LICENSE-2.0.txt)
+
+1.  **Group** : io.gitlab.arturbosch.detekt. **Name** : detekt-parser. **Version** : 1.21.0.
+     * **Project URL:** [https://detekt.dev](https://detekt.dev)
+     * **License:** [The Apache Software License, Version 2.0](https://www.apache.org/licenses/LICENSE-2.0.txt)
+
+1.  **Group** : io.gitlab.arturbosch.detekt. **Name** : detekt-psi-utils. **Version** : 1.21.0.
+     * **Project URL:** [https://detekt.dev](https://detekt.dev)
+     * **License:** [The Apache Software License, Version 2.0](https://www.apache.org/licenses/LICENSE-2.0.txt)
+
+1.  **Group** : io.gitlab.arturbosch.detekt. **Name** : detekt-report-html. **Version** : 1.21.0.
+     * **Project URL:** [https://detekt.dev](https://detekt.dev)
+     * **License:** [The Apache Software License, Version 2.0](https://www.apache.org/licenses/LICENSE-2.0.txt)
+
+1.  **Group** : io.gitlab.arturbosch.detekt. **Name** : detekt-report-md. **Version** : 1.21.0.
+     * **Project URL:** [https://detekt.dev](https://detekt.dev)
+     * **License:** [The Apache Software License, Version 2.0](https://www.apache.org/licenses/LICENSE-2.0.txt)
+
+1.  **Group** : io.gitlab.arturbosch.detekt. **Name** : detekt-report-sarif. **Version** : 1.21.0.
+     * **Project URL:** [https://detekt.dev](https://detekt.dev)
+     * **License:** [The Apache Software License, Version 2.0](https://www.apache.org/licenses/LICENSE-2.0.txt)
+
+1.  **Group** : io.gitlab.arturbosch.detekt. **Name** : detekt-report-txt. **Version** : 1.21.0.
+     * **Project URL:** [https://detekt.dev](https://detekt.dev)
+     * **License:** [The Apache Software License, Version 2.0](https://www.apache.org/licenses/LICENSE-2.0.txt)
+
+1.  **Group** : io.gitlab.arturbosch.detekt. **Name** : detekt-report-xml. **Version** : 1.21.0.
+     * **Project URL:** [https://detekt.dev](https://detekt.dev)
+     * **License:** [The Apache Software License, Version 2.0](https://www.apache.org/licenses/LICENSE-2.0.txt)
+
+1.  **Group** : io.gitlab.arturbosch.detekt. **Name** : detekt-rules. **Version** : 1.21.0.
+     * **Project URL:** [https://detekt.dev](https://detekt.dev)
+     * **License:** [The Apache Software License, Version 2.0](https://www.apache.org/licenses/LICENSE-2.0.txt)
+
+1.  **Group** : io.gitlab.arturbosch.detekt. **Name** : detekt-rules-complexity. **Version** : 1.21.0.
+     * **Project URL:** [https://detekt.dev](https://detekt.dev)
+     * **License:** [The Apache Software License, Version 2.0](https://www.apache.org/licenses/LICENSE-2.0.txt)
+
+1.  **Group** : io.gitlab.arturbosch.detekt. **Name** : detekt-rules-coroutines. **Version** : 1.21.0.
+     * **Project URL:** [https://detekt.dev](https://detekt.dev)
+     * **License:** [The Apache Software License, Version 2.0](https://www.apache.org/licenses/LICENSE-2.0.txt)
+
+1.  **Group** : io.gitlab.arturbosch.detekt. **Name** : detekt-rules-documentation. **Version** : 1.21.0.
+     * **Project URL:** [https://detekt.dev](https://detekt.dev)
+     * **License:** [The Apache Software License, Version 2.0](https://www.apache.org/licenses/LICENSE-2.0.txt)
+
+1.  **Group** : io.gitlab.arturbosch.detekt. **Name** : detekt-rules-empty. **Version** : 1.21.0.
+     * **Project URL:** [https://detekt.dev](https://detekt.dev)
+     * **License:** [The Apache Software License, Version 2.0](https://www.apache.org/licenses/LICENSE-2.0.txt)
+
+1.  **Group** : io.gitlab.arturbosch.detekt. **Name** : detekt-rules-errorprone. **Version** : 1.21.0.
+     * **Project URL:** [https://detekt.dev](https://detekt.dev)
+     * **License:** [The Apache Software License, Version 2.0](https://www.apache.org/licenses/LICENSE-2.0.txt)
+
+1.  **Group** : io.gitlab.arturbosch.detekt. **Name** : detekt-rules-exceptions. **Version** : 1.21.0.
+     * **Project URL:** [https://detekt.dev](https://detekt.dev)
+     * **License:** [The Apache Software License, Version 2.0](https://www.apache.org/licenses/LICENSE-2.0.txt)
+
+1.  **Group** : io.gitlab.arturbosch.detekt. **Name** : detekt-rules-naming. **Version** : 1.21.0.
+     * **Project URL:** [https://detekt.dev](https://detekt.dev)
+     * **License:** [The Apache Software License, Version 2.0](https://www.apache.org/licenses/LICENSE-2.0.txt)
+
+1.  **Group** : io.gitlab.arturbosch.detekt. **Name** : detekt-rules-performance. **Version** : 1.21.0.
+     * **Project URL:** [https://detekt.dev](https://detekt.dev)
+     * **License:** [The Apache Software License, Version 2.0](https://www.apache.org/licenses/LICENSE-2.0.txt)
+
+1.  **Group** : io.gitlab.arturbosch.detekt. **Name** : detekt-rules-style. **Version** : 1.21.0.
+     * **Project URL:** [https://detekt.dev](https://detekt.dev)
+     * **License:** [The Apache Software License, Version 2.0](https://www.apache.org/licenses/LICENSE-2.0.txt)
+
+1.  **Group** : io.gitlab.arturbosch.detekt. **Name** : detekt-tooling. **Version** : 1.21.0.
+     * **Project URL:** [https://detekt.dev](https://detekt.dev)
+     * **License:** [The Apache Software License, Version 2.0](https://www.apache.org/licenses/LICENSE-2.0.txt)
+
+1.  **Group** : io.gitlab.arturbosch.detekt. **Name** : detekt-utils. **Version** : 1.21.0.
+     * **Project URL:** [https://detekt.dev](https://detekt.dev)
+     * **License:** [The Apache Software License, Version 2.0](https://www.apache.org/licenses/LICENSE-2.0.txt)
+
+1.  **Group** : io.grpc. **Name** : grpc-api. **Version** : 1.46.0.
+     * **Project URL:** [https://github.com/grpc/grpc-java](https://github.com/grpc/grpc-java)
+     * **License:** [Apache 2.0](https://opensource.org/licenses/Apache-2.0)
+
+1.  **Group** : io.grpc. **Name** : grpc-context. **Version** : 1.46.0.
+     * **Project URL:** [https://github.com/grpc/grpc-java](https://github.com/grpc/grpc-java)
+     * **License:** [Apache 2.0](https://opensource.org/licenses/Apache-2.0)
+
+1.  **Group** : io.grpc. **Name** : grpc-core. **Version** : 1.46.0.
+     * **Project URL:** [https://github.com/grpc/grpc-java](https://github.com/grpc/grpc-java)
+     * **License:** [Apache 2.0](https://opensource.org/licenses/Apache-2.0)
+
+1.  **Group** : io.grpc. **Name** : grpc-protobuf. **Version** : 1.46.0.
+     * **Project URL:** [https://github.com/grpc/grpc-java](https://github.com/grpc/grpc-java)
+     * **License:** [Apache 2.0](https://opensource.org/licenses/Apache-2.0)
+
+1.  **Group** : io.grpc. **Name** : grpc-protobuf-lite. **Version** : 1.46.0.
+     * **Project URL:** [https://github.com/grpc/grpc-java](https://github.com/grpc/grpc-java)
+     * **License:** [Apache 2.0](https://opensource.org/licenses/Apache-2.0)
+
+1.  **Group** : io.grpc. **Name** : grpc-stub. **Version** : 1.46.0.
+     * **Project URL:** [https://github.com/grpc/grpc-java](https://github.com/grpc/grpc-java)
+     * **License:** [Apache 2.0](https://opensource.org/licenses/Apache-2.0)
+
+1.  **Group** : io.grpc. **Name** : protoc-gen-grpc-java. **Version** : 1.46.0.
+     * **Project URL:** [https://github.com/grpc/grpc-java](https://github.com/grpc/grpc-java)
+     * **License:** [Apache 2.0](https://opensource.org/licenses/Apache-2.0)
+
+1.  **Group** : io.perfmark. **Name** : perfmark-api. **Version** : 0.25.0.
+     * **Project URL:** [https://github.com/perfmark/perfmark](https://github.com/perfmark/perfmark)
+     * **License:** [Apache 2.0](https://opensource.org/licenses/Apache-2.0)
+
+1.  **Group** : io.spine.validation. **Name** : spine-validation-java-bundle. **Version** : 2.0.0-SNAPSHOT.61.**No license information found**
+1.  **Group** : io.spine.validation. **Name** : spine-validation-java-runtime. **Version** : 2.0.0-SNAPSHOT.61.**No license information found**
+1.  **Group** : jakarta.activation. **Name** : jakarta.activation-api. **Version** : 1.2.1.
+     * **Project URL:** [https://www.eclipse.org](https://www.eclipse.org)
+     * **License:** [EDL 1.0](http://www.eclipse.org/org/documents/edl-v10.php)
+     * **License:** [Eclipse Public License v. 2.0](https://www.eclipse.org/org/documents/epl-2.0/EPL-2.0.txt)
+     * **License:** [GNU General Public License, version 2 with the GNU Classpath Exception](https://www.gnu.org/software/classpath/license.html)
+
+1.  **Group** : jakarta.xml.bind. **Name** : jakarta.xml.bind-api. **Version** : 2.3.2.
+     * **Project URL:** [https://www.eclipse.org](https://www.eclipse.org)
+     * **License:** [Eclipse Distribution License - v 1.0](http://www.eclipse.org/org/documents/edl-v10.php)
+     * **License:** [Eclipse Public License v. 2.0](https://www.eclipse.org/org/documents/epl-2.0/EPL-2.0.txt)
+     * **License:** [GNU General Public License, version 2 with the GNU Classpath Exception](https://www.gnu.org/software/classpath/license.html)
+
+1.  **Group** : javax.annotation. **Name** : javax.annotation-api. **Version** : 1.3.2.
+     * **Project URL:** [http://jcp.org/en/jsr/detail?id=250](http://jcp.org/en/jsr/detail?id=250)
+     * **License:** [CDDL + GPLv2 with classpath exception](https://github.com/javaee/javax.annotation/blob/master/LICENSE)
+
+1.  **Group** : junit. **Name** : junit. **Version** : 4.13.2.
+     * **Project URL:** [http://junit.org](http://junit.org)
+     * **License:** [Eclipse Public License 1.0](http://www.eclipse.org/legal/epl-v10.html)
+
+1.  **Group** : kr.motd.maven. **Name** : os-maven-plugin. **Version** : 1.7.0.
+     * **Project URL:** [https://github.com/trustin/os-maven-plugin/](https://github.com/trustin/os-maven-plugin/)
+     * **License:** [Apache License, Version 2.0](http://www.apache.org/licenses/LICENSE-2.0)
+
+1.  **Group** : net.java.dev.jna. **Name** : jna. **Version** : 5.6.0.
+     * **Project URL:** [https://github.com/java-native-access/jna](https://github.com/java-native-access/jna)
+     * **License:** [Apache License v2.0](http://www.apache.org/licenses/LICENSE-2.0.txt)
+     * **License:** [LGPL, version 2.1](http://www.gnu.org/licenses/licenses.html)
+
+1.  **Group** : net.ltgt.gradle. **Name** : gradle-errorprone-plugin. **Version** : 3.0.1.**No license information found**
+1.  **Group** : org.apiguardian. **Name** : apiguardian-api. **Version** : 1.1.2.
+     * **Project URL:** [https://github.com/apiguardian-team/apiguardian](https://github.com/apiguardian-team/apiguardian)
+     * **License:** [The Apache License, Version 2.0](http://www.apache.org/licenses/LICENSE-2.0.txt)
+
+1.  **Group** : org.checkerframework. **Name** : checker-compat-qual. **Version** : 2.5.3.
+     * **Project URL:** [https://checkerframework.org](https://checkerframework.org)
+     * **License:** [GNU General Public License, version 2 (GPL2), with the classpath exception](http://www.gnu.org/software/classpath/license.html)
+     * **License:** [The MIT License](http://opensource.org/licenses/MIT)
+
+1.  **Group** : org.checkerframework. **Name** : checker-compat-qual. **Version** : 2.5.5.
+     * **Project URL:** [https://checkerframework.org](https://checkerframework.org)
+     * **License:** [GNU General Public License, version 2 (GPL2), with the classpath exception](http://www.gnu.org/software/classpath/license.html)
+     * **License:** [The MIT License](http://opensource.org/licenses/MIT)
+
+1.  **Group** : org.checkerframework. **Name** : checker-qual. **Version** : 3.12.0.
+     * **Project URL:** [https://checkerframework.org](https://checkerframework.org)
+     * **License:** [The MIT License](http://opensource.org/licenses/MIT)
+
+1.  **Group** : org.checkerframework. **Name** : checker-qual. **Version** : 3.13.0.
+     * **Project URL:** [https://checkerframework.org](https://checkerframework.org)
+     * **License:** [The MIT License](http://opensource.org/licenses/MIT)
+
+1.  **Group** : org.checkerframework. **Name** : checker-qual. **Version** : 3.19.0.
+     * **Project URL:** [https://checkerframework.org](https://checkerframework.org)
+     * **License:** [The MIT License](http://opensource.org/licenses/MIT)
+
+1.  **Group** : org.checkerframework. **Name** : checker-qual. **Version** : 3.21.3.
+     * **Project URL:** [https://checkerframework.org](https://checkerframework.org)
+     * **License:** [The MIT License](http://opensource.org/licenses/MIT)
+
+1.  **Group** : org.checkerframework. **Name** : dataflow-errorprone. **Version** : 3.24.0.
+     * **Project URL:** [https://checkerframework.org](https://checkerframework.org)
+     * **License:** [GNU General Public License, version 2 (GPL2), with the classpath exception](http://www.gnu.org/software/classpath/license.html)
+
+1.  **Group** : org.codehaus.mojo. **Name** : animal-sniffer-annotations. **Version** : 1.19.
+     * **License:** [MIT license](http://www.opensource.org/licenses/mit-license.php)
+     * **License:** [The Apache Software License, Version 2.0](http://www.apache.org/licenses/LICENSE-2.0.txt)
+
+1.  **Group** : org.codehaus.woodstox. **Name** : stax2-api. **Version** : 4.2.1.
+     * **Project URL:** [http://github.com/FasterXML/stax2-api](http://github.com/FasterXML/stax2-api)
+     * **License:** [The Apache Software License, Version 2.0](http://www.apache.org/licenses/LICENSE-2.0.txt)
+     * **License:** [The BSD License](http://www.opensource.org/licenses/bsd-license.php)
+
+1.  **Group** : org.eclipse.jgit. **Name** : org.eclipse.jgit. **Version** : 4.4.1.201607150455-r.
+     * **License:** Eclipse Distribution License (New BSD License)
+
+1.  **Group** : org.freemarker. **Name** : freemarker. **Version** : 2.3.31.
+     * **Project URL:** [https://freemarker.apache.org/](https://freemarker.apache.org/)
+     * **License:** [Apache License, Version 2.0](http://www.apache.org/licenses/LICENSE-2.0.txt)
+
+1.  **Group** : org.hamcrest. **Name** : hamcrest-core. **Version** : 1.3.
+     * **License:** [New BSD License](http://www.opensource.org/licenses/bsd-license.php)
+
+1.  **Group** : org.jacoco. **Name** : org.jacoco.agent. **Version** : 0.8.8.
+     * **License:** [Eclipse Public License 2.0](https://www.eclipse.org/legal/epl-2.0/)
+
+1.  **Group** : org.jacoco. **Name** : org.jacoco.ant. **Version** : 0.8.8.
+     * **License:** [Eclipse Public License 2.0](https://www.eclipse.org/legal/epl-2.0/)
+
+1.  **Group** : org.jacoco. **Name** : org.jacoco.core. **Version** : 0.8.8.
+     * **License:** [Eclipse Public License 2.0](https://www.eclipse.org/legal/epl-2.0/)
+
+1.  **Group** : org.jacoco. **Name** : org.jacoco.report. **Version** : 0.8.8.
+     * **License:** [Eclipse Public License 2.0](https://www.eclipse.org/legal/epl-2.0/)
+
+1.  **Group** : org.jetbrains. **Name** : annotations. **Version** : 13.0.
+     * **Project URL:** [http://www.jetbrains.org](http://www.jetbrains.org)
+     * **License:** [The Apache Software License, Version 2.0](http://www.apache.org/licenses/LICENSE-2.0.txt)
+
+1.  **Group** : org.jetbrains. **Name** : markdown. **Version** : 0.3.1.**No license information found**
+1.  **Group** : org.jetbrains. **Name** : markdown-jvm. **Version** : 0.3.1.
+     * **Project URL:** [https://github.com/JetBrains/markdown](https://github.com/JetBrains/markdown)
+     * **License:** [The Apache Software License, Version 2.0](http://www.apache.org/licenses/LICENSE-2.0.txt)
+
+1.  **Group** : org.jetbrains.dokka. **Name** : dokka-analysis. **Version** : 1.7.20.
+     * **Project URL:** [https://github.com/Kotlin/dokka](https://github.com/Kotlin/dokka)
+     * **License:** [The Apache Software License, Version 2.0](http://www.apache.org/licenses/LICENSE-2.0.txt)
+
+1.  **Group** : org.jetbrains.dokka. **Name** : dokka-base. **Version** : 1.7.20.
+     * **Project URL:** [https://github.com/Kotlin/dokka](https://github.com/Kotlin/dokka)
+     * **License:** [The Apache Software License, Version 2.0](http://www.apache.org/licenses/LICENSE-2.0.txt)
+
+1.  **Group** : org.jetbrains.dokka. **Name** : dokka-core. **Version** : 1.7.20.
+     * **Project URL:** [https://github.com/Kotlin/dokka](https://github.com/Kotlin/dokka)
+     * **License:** [The Apache Software License, Version 2.0](http://www.apache.org/licenses/LICENSE-2.0.txt)
+
+1.  **Group** : org.jetbrains.dokka. **Name** : javadoc-plugin. **Version** : 1.7.20.
+     * **Project URL:** [https://github.com/Kotlin/dokka](https://github.com/Kotlin/dokka)
+     * **License:** [The Apache Software License, Version 2.0](http://www.apache.org/licenses/LICENSE-2.0.txt)
+
+1.  **Group** : org.jetbrains.dokka. **Name** : kotlin-analysis-compiler. **Version** : 1.7.20.
+     * **Project URL:** [https://github.com/Kotlin/dokka](https://github.com/Kotlin/dokka)
+     * **License:** [The Apache Software License, Version 2.0](http://www.apache.org/licenses/LICENSE-2.0.txt)
+
+1.  **Group** : org.jetbrains.dokka. **Name** : kotlin-analysis-intellij. **Version** : 1.7.20.
+     * **Project URL:** [https://github.com/Kotlin/dokka](https://github.com/Kotlin/dokka)
+     * **License:** [The Apache Software License, Version 2.0](http://www.apache.org/licenses/LICENSE-2.0.txt)
+
+1.  **Group** : org.jetbrains.dokka. **Name** : kotlin-as-java-plugin. **Version** : 1.7.20.
+     * **Project URL:** [https://github.com/Kotlin/dokka](https://github.com/Kotlin/dokka)
+     * **License:** [The Apache Software License, Version 2.0](http://www.apache.org/licenses/LICENSE-2.0.txt)
+
+1.  **Group** : org.jetbrains.intellij.deps. **Name** : trove4j. **Version** : 1.0.20200330.
+     * **Project URL:** [https://github.com/JetBrains/intellij-deps-trove4j](https://github.com/JetBrains/intellij-deps-trove4j)
+     * **License:** [GNU LESSER GENERAL PUBLIC LICENSE 2.1](https://www.gnu.org/licenses/old-licenses/lgpl-2.1.en.html)
+
+1.  **Group** : org.jetbrains.kotlin. **Name** : kotlin-compiler-embeddable. **Version** : 1.6.21.
+     * **Project URL:** [https://kotlinlang.org/](https://kotlinlang.org/)
+     * **License:** [The Apache License, Version 2.0](http://www.apache.org/licenses/LICENSE-2.0.txt)
+
+1.  **Group** : org.jetbrains.kotlin. **Name** : kotlin-compiler-embeddable. **Version** : 1.7.20.
+     * **Project URL:** [https://kotlinlang.org/](https://kotlinlang.org/)
+     * **License:** [The Apache License, Version 2.0](http://www.apache.org/licenses/LICENSE-2.0.txt)
+
+1.  **Group** : org.jetbrains.kotlin. **Name** : kotlin-daemon-embeddable. **Version** : 1.6.21.
+     * **Project URL:** [https://kotlinlang.org/](https://kotlinlang.org/)
+     * **License:** [The Apache License, Version 2.0](http://www.apache.org/licenses/LICENSE-2.0.txt)
+
+1.  **Group** : org.jetbrains.kotlin. **Name** : kotlin-daemon-embeddable. **Version** : 1.7.20.
+     * **Project URL:** [https://kotlinlang.org/](https://kotlinlang.org/)
+     * **License:** [The Apache License, Version 2.0](http://www.apache.org/licenses/LICENSE-2.0.txt)
+
+1.  **Group** : org.jetbrains.kotlin. **Name** : kotlin-klib-commonizer-embeddable. **Version** : 1.7.20.
+     * **Project URL:** [https://kotlinlang.org/](https://kotlinlang.org/)
+     * **License:** [The Apache License, Version 2.0](http://www.apache.org/licenses/LICENSE-2.0.txt)
+
+1.  **Group** : org.jetbrains.kotlin. **Name** : kotlin-reflect. **Version** : 1.6.21.
+     * **Project URL:** [https://kotlinlang.org/](https://kotlinlang.org/)
+     * **License:** [The Apache License, Version 2.0](http://www.apache.org/licenses/LICENSE-2.0.txt)
+
+1.  **Group** : org.jetbrains.kotlin. **Name** : kotlin-reflect. **Version** : 1.7.20.
+     * **Project URL:** [https://kotlinlang.org/](https://kotlinlang.org/)
+     * **License:** [The Apache License, Version 2.0](http://www.apache.org/licenses/LICENSE-2.0.txt)
+
+1.  **Group** : org.jetbrains.kotlin. **Name** : kotlin-script-runtime. **Version** : 1.6.21.
+     * **Project URL:** [https://kotlinlang.org/](https://kotlinlang.org/)
+     * **License:** [The Apache License, Version 2.0](http://www.apache.org/licenses/LICENSE-2.0.txt)
+
+1.  **Group** : org.jetbrains.kotlin. **Name** : kotlin-script-runtime. **Version** : 1.7.20.
+     * **Project URL:** [https://kotlinlang.org/](https://kotlinlang.org/)
+     * **License:** [The Apache License, Version 2.0](http://www.apache.org/licenses/LICENSE-2.0.txt)
+
+1.  **Group** : org.jetbrains.kotlin. **Name** : kotlin-scripting-common. **Version** : 1.7.20.
+     * **Project URL:** [https://kotlinlang.org/](https://kotlinlang.org/)
+     * **License:** [The Apache License, Version 2.0](http://www.apache.org/licenses/LICENSE-2.0.txt)
+
+1.  **Group** : org.jetbrains.kotlin. **Name** : kotlin-scripting-compiler-embeddable. **Version** : 1.7.20.
+     * **Project URL:** [https://kotlinlang.org/](https://kotlinlang.org/)
+     * **License:** [The Apache License, Version 2.0](http://www.apache.org/licenses/LICENSE-2.0.txt)
+
+1.  **Group** : org.jetbrains.kotlin. **Name** : kotlin-scripting-compiler-impl-embeddable. **Version** : 1.7.20.
+     * **Project URL:** [https://kotlinlang.org/](https://kotlinlang.org/)
+     * **License:** [The Apache License, Version 2.0](http://www.apache.org/licenses/LICENSE-2.0.txt)
+
+1.  **Group** : org.jetbrains.kotlin. **Name** : kotlin-scripting-jvm. **Version** : 1.7.20.
+     * **Project URL:** [https://kotlinlang.org/](https://kotlinlang.org/)
+     * **License:** [The Apache License, Version 2.0](http://www.apache.org/licenses/LICENSE-2.0.txt)
+
+1.  **Group** : org.jetbrains.kotlin. **Name** : kotlin-stdlib. **Version** : 1.6.21.
+     * **Project URL:** [https://kotlinlang.org/](https://kotlinlang.org/)
+     * **License:** [The Apache License, Version 2.0](http://www.apache.org/licenses/LICENSE-2.0.txt)
+
+1.  **Group** : org.jetbrains.kotlin. **Name** : kotlin-stdlib. **Version** : 1.7.20.
+     * **Project URL:** [https://kotlinlang.org/](https://kotlinlang.org/)
+     * **License:** [The Apache License, Version 2.0](http://www.apache.org/licenses/LICENSE-2.0.txt)
+
+1.  **Group** : org.jetbrains.kotlin. **Name** : kotlin-stdlib-common. **Version** : 1.6.21.
+     * **Project URL:** [https://kotlinlang.org/](https://kotlinlang.org/)
+     * **License:** [The Apache License, Version 2.0](http://www.apache.org/licenses/LICENSE-2.0.txt)
+
+1.  **Group** : org.jetbrains.kotlin. **Name** : kotlin-stdlib-common. **Version** : 1.7.20.
+     * **Project URL:** [https://kotlinlang.org/](https://kotlinlang.org/)
+     * **License:** [The Apache License, Version 2.0](http://www.apache.org/licenses/LICENSE-2.0.txt)
+
+1.  **Group** : org.jetbrains.kotlin. **Name** : kotlin-stdlib-jdk7. **Version** : 1.7.20.
+     * **Project URL:** [https://kotlinlang.org/](https://kotlinlang.org/)
+     * **License:** [The Apache License, Version 2.0](http://www.apache.org/licenses/LICENSE-2.0.txt)
+
+1.  **Group** : org.jetbrains.kotlin. **Name** : kotlin-stdlib-jdk8. **Version** : 1.7.20.
+     * **Project URL:** [https://kotlinlang.org/](https://kotlinlang.org/)
+     * **License:** [The Apache License, Version 2.0](http://www.apache.org/licenses/LICENSE-2.0.txt)
+
+1.  **Group** : org.jetbrains.kotlin. **Name** : kotlin-test. **Version** : 1.7.20.
+     * **Project URL:** [https://kotlinlang.org/](https://kotlinlang.org/)
+     * **License:** [The Apache License, Version 2.0](http://www.apache.org/licenses/LICENSE-2.0.txt)
+
+1.  **Group** : org.jetbrains.kotlin. **Name** : kotlin-test-annotations-common. **Version** : 1.7.20.
+     * **Project URL:** [https://kotlinlang.org/](https://kotlinlang.org/)
+     * **License:** [The Apache License, Version 2.0](http://www.apache.org/licenses/LICENSE-2.0.txt)
+
+1.  **Group** : org.jetbrains.kotlin. **Name** : kotlin-test-common. **Version** : 1.7.20.
+     * **Project URL:** [https://kotlinlang.org/](https://kotlinlang.org/)
+     * **License:** [The Apache License, Version 2.0](http://www.apache.org/licenses/LICENSE-2.0.txt)
+
+1.  **Group** : org.jetbrains.kotlin. **Name** : kotlin-test-junit5. **Version** : 1.7.20.
+     * **Project URL:** [https://kotlinlang.org/](https://kotlinlang.org/)
+     * **License:** [The Apache License, Version 2.0](http://www.apache.org/licenses/LICENSE-2.0.txt)
+
+1.  **Group** : org.jetbrains.kotlinx. **Name** : kotlinx-coroutines-bom. **Version** : 1.6.3.**No license information found**
+1.  **Group** : org.jetbrains.kotlinx. **Name** : kotlinx-coroutines-core. **Version** : 1.6.3.**No license information found**
+1.  **Group** : org.jetbrains.kotlinx. **Name** : kotlinx-coroutines-core-jvm. **Version** : 1.6.3.
+     * **Project URL:** [https://github.com/Kotlin/kotlinx.coroutines](https://github.com/Kotlin/kotlinx.coroutines)
+     * **License:** [The Apache Software License, Version 2.0](https://www.apache.org/licenses/LICENSE-2.0.txt)
+
+1.  **Group** : org.jetbrains.kotlinx. **Name** : kotlinx-html-jvm. **Version** : 0.7.5.
+     * **Project URL:** [https://github.com/Kotlin/kotlinx.html](https://github.com/Kotlin/kotlinx.html)
+     * **License:** [The Apache License, Version 2.0](https://www.apache.org/licenses/LICENSE-2.0.txt)
+
+1.  **Group** : org.jetbrains.kotlinx. **Name** : kotlinx-serialization-core. **Version** : 1.1.0.**No license information found**
+1.  **Group** : org.jetbrains.kotlinx. **Name** : kotlinx-serialization-core-jvm. **Version** : 1.1.0.
+     * **Project URL:** [https://github.com/Kotlin/kotlinx.serialization](https://github.com/Kotlin/kotlinx.serialization)
+     * **License:** [The Apache Software License, Version 2.0](https://www.apache.org/licenses/LICENSE-2.0.txt)
+
+1.  **Group** : org.jetbrains.kotlinx. **Name** : kotlinx-serialization-json. **Version** : 1.1.0.**No license information found**
+1.  **Group** : org.jetbrains.kotlinx. **Name** : kotlinx-serialization-json-jvm. **Version** : 1.1.0.
+     * **Project URL:** [https://github.com/Kotlin/kotlinx.serialization](https://github.com/Kotlin/kotlinx.serialization)
+     * **License:** [The Apache Software License, Version 2.0](https://www.apache.org/licenses/LICENSE-2.0.txt)
+
+1.  **Group** : org.jsoup. **Name** : jsoup. **Version** : 1.14.3.
+     * **Project URL:** [https://jsoup.org/](https://jsoup.org/)
+     * **License:** [The MIT License](https://jsoup.org/license)
+
+1.  **Group** : org.junit. **Name** : junit-bom. **Version** : 5.9.1.**No license information found**
+1.  **Group** : org.junit.jupiter. **Name** : junit-jupiter-api. **Version** : 5.9.1.
+     * **Project URL:** [https://junit.org/junit5/](https://junit.org/junit5/)
+     * **License:** [Eclipse Public License v2.0](https://www.eclipse.org/legal/epl-v20.html)
+
+1.  **Group** : org.junit.jupiter. **Name** : junit-jupiter-engine. **Version** : 5.9.1.
+     * **Project URL:** [https://junit.org/junit5/](https://junit.org/junit5/)
+     * **License:** [Eclipse Public License v2.0](https://www.eclipse.org/legal/epl-v20.html)
+
+1.  **Group** : org.junit.jupiter. **Name** : junit-jupiter-params. **Version** : 5.9.1.
+     * **Project URL:** [https://junit.org/junit5/](https://junit.org/junit5/)
+     * **License:** [Eclipse Public License v2.0](https://www.eclipse.org/legal/epl-v20.html)
+
+1.  **Group** : org.junit.platform. **Name** : junit-platform-commons. **Version** : 1.9.1.
+     * **Project URL:** [https://junit.org/junit5/](https://junit.org/junit5/)
+     * **License:** [Eclipse Public License v2.0](https://www.eclipse.org/legal/epl-v20.html)
+
+1.  **Group** : org.junit.platform. **Name** : junit-platform-engine. **Version** : 1.9.1.
+     * **Project URL:** [https://junit.org/junit5/](https://junit.org/junit5/)
+     * **License:** [Eclipse Public License v2.0](https://www.eclipse.org/legal/epl-v20.html)
+
+1.  **Group** : org.opentest4j. **Name** : opentest4j. **Version** : 1.2.0.
+     * **Project URL:** [https://github.com/ota4j-team/opentest4j](https://github.com/ota4j-team/opentest4j)
+     * **License:** [The Apache License, Version 2.0](http://www.apache.org/licenses/LICENSE-2.0.txt)
+
+1.  **Group** : org.ow2.asm. **Name** : asm. **Version** : 9.1.
+     * **Project URL:** [http://asm.ow2.io/](http://asm.ow2.io/)
+     * **License:** [BSD-3-Clause](https://asm.ow2.io/license.html)
+     * **License:** [The Apache Software License, Version 2.0](http://www.apache.org/licenses/LICENSE-2.0.txt)
+
+1.  **Group** : org.ow2.asm. **Name** : asm. **Version** : 9.2.
+     * **Project URL:** [http://asm.ow2.io/](http://asm.ow2.io/)
+     * **License:** [BSD-3-Clause](https://asm.ow2.io/license.html)
+     * **License:** [The Apache Software License, Version 2.0](http://www.apache.org/licenses/LICENSE-2.0.txt)
+
+1.  **Group** : org.ow2.asm. **Name** : asm-analysis. **Version** : 9.2.
+     * **Project URL:** [http://asm.ow2.io/](http://asm.ow2.io/)
+     * **License:** [BSD-3-Clause](https://asm.ow2.io/license.html)
+     * **License:** [The Apache Software License, Version 2.0](http://www.apache.org/licenses/LICENSE-2.0.txt)
+
+1.  **Group** : org.ow2.asm. **Name** : asm-commons. **Version** : 9.2.
+     * **Project URL:** [http://asm.ow2.io/](http://asm.ow2.io/)
+     * **License:** [BSD-3-Clause](https://asm.ow2.io/license.html)
+     * **License:** [The Apache Software License, Version 2.0](http://www.apache.org/licenses/LICENSE-2.0.txt)
+
+1.  **Group** : org.ow2.asm. **Name** : asm-tree. **Version** : 9.2.
+     * **Project URL:** [http://asm.ow2.io/](http://asm.ow2.io/)
+     * **License:** [BSD-3-Clause](https://asm.ow2.io/license.html)
+     * **License:** [The Apache Software License, Version 2.0](http://www.apache.org/licenses/LICENSE-2.0.txt)
+
+1.  **Group** : org.pcollections. **Name** : pcollections. **Version** : 3.1.4.
+     * **Project URL:** [https://github.com/hrldcpr/pcollections](https://github.com/hrldcpr/pcollections)
+     * **License:** [The MIT License](https://opensource.org/licenses/mit-license.php)
+
+1.  **Group** : org.yaml. **Name** : snakeyaml. **Version** : 1.30.
+     * **Project URL:** [https://bitbucket.org/snakeyaml/snakeyaml](https://bitbucket.org/snakeyaml/snakeyaml)
+     * **License:** [Apache License, Version 2.0](http://www.apache.org/licenses/LICENSE-2.0.txt)
+
+1.  **Group** : org.yaml. **Name** : snakeyaml. **Version** : 1.31.
+     * **Project URL:** [https://bitbucket.org/snakeyaml/snakeyaml](https://bitbucket.org/snakeyaml/snakeyaml)
+     * **License:** [Apache License, Version 2.0](http://www.apache.org/licenses/LICENSE-2.0.txt)
+
 
 The dependencies distributed under several licenses, are used according their commercial-use-friendly license.
 
-<<<<<<< HEAD
-This report was generated on **Thu Nov 17 21:39:45 EET 2022** using [Gradle-License-Report plugin](https://github.com/jk1/Gradle-License-Report) by Evgeny Naumenko, licensed under [Apache 2.0 License](https://github.com/jk1/Gradle-License-Report/blob/master/LICENSE).
-=======
-This report was generated on **Mon Nov 14 17:00:29 EET 2022** using [Gradle-License-Report plugin](https://github.com/jk1/Gradle-License-Report) by Evgeny Naumenko, licensed under [Apache 2.0 License](https://github.com/jk1/Gradle-License-Report/blob/master/LICENSE).
->>>>>>> bc23e970
+This report was generated on **Mon Nov 14 17:00:29 EET 2022** using [Gradle-License-Report plugin](https://github.com/jk1/Gradle-License-Report) by Evgeny Naumenko, licensed under [Apache 2.0 License](https://github.com/jk1/Gradle-License-Report/blob/master/LICENSE).