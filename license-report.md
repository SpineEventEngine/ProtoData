

# Dependencies of `io.spine.protodata:protodata-cli:0.2.21`

## Runtime
1.  **Group** : com.fasterxml.jackson. **Name** : jackson-bom. **Version** : 2.13.4.**No license information found**
1.  **Group** : com.fasterxml.jackson.core. **Name** : jackson-annotations. **Version** : 2.13.4.
     * **Project URL:** [http://github.com/FasterXML/jackson](http://github.com/FasterXML/jackson)
     * **License:** [The Apache Software License, Version 2.0](http://www.apache.org/licenses/LICENSE-2.0.txt)

1.  **Group** : com.fasterxml.jackson.core. **Name** : jackson-core. **Version** : 2.13.4.
     * **Project URL:** [https://github.com/FasterXML/jackson-core](https://github.com/FasterXML/jackson-core)
     * **License:** [Apache License, Version 2.0](http://www.apache.org/licenses/LICENSE-2.0.txt)
     * **License:** [The Apache Software License, Version 2.0](http://www.apache.org/licenses/LICENSE-2.0.txt)

1.  **Group** : com.fasterxml.jackson.core. **Name** : jackson-databind. **Version** : 2.13.4.2.
     * **Project URL:** [http://github.com/FasterXML/jackson](http://github.com/FasterXML/jackson)
     * **License:** [Apache License, Version 2.0](http://www.apache.org/licenses/LICENSE-2.0.txt)
     * **License:** [The Apache Software License, Version 2.0](http://www.apache.org/licenses/LICENSE-2.0.txt)

1.  **Group** : com.fasterxml.jackson.dataformat. **Name** : jackson-dataformat-yaml. **Version** : 2.13.4.
     * **Project URL:** [https://github.com/FasterXML/jackson-dataformats-text](https://github.com/FasterXML/jackson-dataformats-text)
     * **License:** [Apache License, Version 2.0](http://www.apache.org/licenses/LICENSE-2.0.txt)
     * **License:** [The Apache Software License, Version 2.0](http://www.apache.org/licenses/LICENSE-2.0.txt)

1.  **Group** : com.fasterxml.jackson.module. **Name** : jackson-module-kotlin. **Version** : 2.13.4.
     * **Project URL:** [https://github.com/FasterXML/jackson-module-kotlin](https://github.com/FasterXML/jackson-module-kotlin)
     * **License:** [Apache License, Version 2.0](http://www.apache.org/licenses/LICENSE-2.0.txt)
     * **License:** [The Apache Software License, Version 2.0](http://www.apache.org/licenses/LICENSE-2.0.txt)

1.  **Group** : com.github.ajalt.clikt. **Name** : clikt. **Version** : 3.2.0.**No license information found**
1.  **Group** : com.github.ajalt.clikt. **Name** : clikt-jvm. **Version** : 3.2.0.
     * **Project URL:** [https://github.com/ajalt/clikt](https://github.com/ajalt/clikt)
     * **License:** [The Apache Software License, Version 2.0](http://www.apache.org/licenses/LICENSE-2.0.txt)

1.  **Group** : com.google.android. **Name** : annotations. **Version** : 4.1.1.4.
     * **Project URL:** [http://source.android.com/](http://source.android.com/)
     * **License:** [Apache 2.0](http://www.apache.org/licenses/LICENSE-2.0)

1.  **Group** : com.google.api.grpc. **Name** : proto-google-common-protos. **Version** : 2.0.1.
     * **Project URL:** [https://github.com/googleapis/java-iam/proto-google-common-protos](https://github.com/googleapis/java-iam/proto-google-common-protos)
     * **License:** [Apache-2.0](https://www.apache.org/licenses/LICENSE-2.0.txt)

1.  **Group** : com.google.code.findbugs. **Name** : jsr305. **Version** : 3.0.2.
     * **Project URL:** [http://findbugs.sourceforge.net/](http://findbugs.sourceforge.net/)
     * **License:** [The Apache Software License, Version 2.0](http://www.apache.org/licenses/LICENSE-2.0.txt)

1.  **Group** : com.google.code.gson. **Name** : gson. **Version** : 2.8.9.
     * **Project URL:** [https://github.com/google/gson/gson](https://github.com/google/gson/gson)
     * **License:** [Apache-2.0](https://www.apache.org/licenses/LICENSE-2.0.txt)

1.  **Group** : com.google.errorprone. **Name** : error_prone_annotations. **Version** : 2.11.0.
     * **License:** [Apache 2.0](http://www.apache.org/licenses/LICENSE-2.0.txt)

1.  **Group** : com.google.flogger. **Name** : flogger. **Version** : 0.7.4.
     * **Project URL:** [https://github.com/google/flogger](https://github.com/google/flogger)
     * **License:** [Apache 2.0](https://www.apache.org/licenses/LICENSE-2.0.txt)

1.  **Group** : com.google.flogger. **Name** : flogger-system-backend. **Version** : 0.7.4.
     * **Project URL:** [https://github.com/google/flogger](https://github.com/google/flogger)
     * **License:** [Apache 2.0](https://www.apache.org/licenses/LICENSE-2.0.txt)

1.  **Group** : com.google.guava. **Name** : failureaccess. **Version** : 1.0.1.
     * **Project URL:** [https://github.com/google/guava/](https://github.com/google/guava/)
     * **License:** [The Apache Software License, Version 2.0](http://www.apache.org/licenses/LICENSE-2.0.txt)

1.  **Group** : com.google.guava. **Name** : guava. **Version** : 31.1-jre.
     * **Project URL:** [https://github.com/google/guava](https://github.com/google/guava)
     * **License:** [Apache License, Version 2.0](http://www.apache.org/licenses/LICENSE-2.0.txt)

1.  **Group** : com.google.guava. **Name** : listenablefuture. **Version** : 9999.0-empty-to-avoid-conflict-with-guava.
     * **License:** [The Apache Software License, Version 2.0](http://www.apache.org/licenses/LICENSE-2.0.txt)

1.  **Group** : com.google.j2objc. **Name** : j2objc-annotations. **Version** : 1.3.
     * **Project URL:** [https://github.com/google/j2objc/](https://github.com/google/j2objc/)
     * **License:** [The Apache Software License, Version 2.0](http://www.apache.org/licenses/LICENSE-2.0.txt)

1.  **Group** : com.google.protobuf. **Name** : protobuf-java. **Version** : 3.19.6.
     * **Project URL:** [https://developers.google.com/protocol-buffers/](https://developers.google.com/protocol-buffers/)
     * **License:** [3-Clause BSD License](https://opensource.org/licenses/BSD-3-Clause)

1.  **Group** : com.google.protobuf. **Name** : protobuf-java-util. **Version** : 3.19.6.
     * **Project URL:** [https://developers.google.com/protocol-buffers/](https://developers.google.com/protocol-buffers/)
     * **License:** [3-Clause BSD License](https://opensource.org/licenses/BSD-3-Clause)

1.  **Group** : com.google.protobuf. **Name** : protobuf-kotlin. **Version** : 3.19.6.
     * **License:** [3-Clause BSD License](https://opensource.org/licenses/BSD-3-Clause)

1.  **Group** : com.squareup. **Name** : javapoet. **Version** : 1.13.0.
     * **Project URL:** [http://github.com/square/javapoet/](http://github.com/square/javapoet/)
     * **License:** [Apache 2.0](http://www.apache.org/licenses/LICENSE-2.0.txt)

1.  **Group** : io.grpc. **Name** : grpc-api. **Version** : 1.46.0.
     * **Project URL:** [https://github.com/grpc/grpc-java](https://github.com/grpc/grpc-java)
     * **License:** [Apache 2.0](https://opensource.org/licenses/Apache-2.0)

1.  **Group** : io.grpc. **Name** : grpc-context. **Version** : 1.46.0.
     * **Project URL:** [https://github.com/grpc/grpc-java](https://github.com/grpc/grpc-java)
     * **License:** [Apache 2.0](https://opensource.org/licenses/Apache-2.0)

1.  **Group** : io.grpc. **Name** : grpc-core. **Version** : 1.46.0.
     * **Project URL:** [https://github.com/grpc/grpc-java](https://github.com/grpc/grpc-java)
     * **License:** [Apache 2.0](https://opensource.org/licenses/Apache-2.0)

1.  **Group** : io.grpc. **Name** : grpc-protobuf. **Version** : 1.46.0.
     * **Project URL:** [https://github.com/grpc/grpc-java](https://github.com/grpc/grpc-java)
     * **License:** [Apache 2.0](https://opensource.org/licenses/Apache-2.0)

1.  **Group** : io.grpc. **Name** : grpc-protobuf-lite. **Version** : 1.46.0.
     * **Project URL:** [https://github.com/grpc/grpc-java](https://github.com/grpc/grpc-java)
     * **License:** [Apache 2.0](https://opensource.org/licenses/Apache-2.0)

1.  **Group** : io.grpc. **Name** : grpc-stub. **Version** : 1.46.0.
     * **Project URL:** [https://github.com/grpc/grpc-java](https://github.com/grpc/grpc-java)
     * **License:** [Apache 2.0](https://opensource.org/licenses/Apache-2.0)

1.  **Group** : io.perfmark. **Name** : perfmark-api. **Version** : 0.25.0.
     * **Project URL:** [https://github.com/perfmark/perfmark](https://github.com/perfmark/perfmark)
     * **License:** [Apache 2.0](https://opensource.org/licenses/Apache-2.0)

1.  **Group** : io.spine.validation. **Name** : spine-validation-java-runtime. **Version** : 2.0.0-SNAPSHOT.32.**No license information found**
1.  **Group** : javax.annotation. **Name** : javax.annotation-api. **Version** : 1.3.2.
     * **Project URL:** [http://jcp.org/en/jsr/detail?id=250](http://jcp.org/en/jsr/detail?id=250)
     * **License:** [CDDL + GPLv2 with classpath exception](https://github.com/javaee/javax.annotation/blob/master/LICENSE)

1.  **Group** : org.checkerframework. **Name** : checker-compat-qual. **Version** : 2.5.3.
     * **Project URL:** [https://checkerframework.org](https://checkerframework.org)
     * **License:** [GNU General Public License, version 2 (GPL2), with the classpath exception](http://www.gnu.org/software/classpath/license.html)
     * **License:** [The MIT License](http://opensource.org/licenses/MIT)

1.  **Group** : org.checkerframework. **Name** : checker-qual. **Version** : 3.12.0.
     * **Project URL:** [https://checkerframework.org](https://checkerframework.org)
     * **License:** [The MIT License](http://opensource.org/licenses/MIT)

1.  **Group** : org.codehaus.mojo. **Name** : animal-sniffer-annotations. **Version** : 1.19.
     * **License:** [MIT license](http://www.opensource.org/licenses/mit-license.php)
     * **License:** [The Apache Software License, Version 2.0](http://www.apache.org/licenses/LICENSE-2.0.txt)

1.  **Group** : org.jetbrains. **Name** : annotations. **Version** : 13.0.
     * **Project URL:** [http://www.jetbrains.org](http://www.jetbrains.org)
     * **License:** [The Apache Software License, Version 2.0](http://www.apache.org/licenses/LICENSE-2.0.txt)

1.  **Group** : org.jetbrains.kotlin. **Name** : kotlin-reflect. **Version** : 1.7.20.
     * **Project URL:** [https://kotlinlang.org/](https://kotlinlang.org/)
     * **License:** [The Apache License, Version 2.0](http://www.apache.org/licenses/LICENSE-2.0.txt)

1.  **Group** : org.jetbrains.kotlin. **Name** : kotlin-stdlib. **Version** : 1.7.20.
     * **Project URL:** [https://kotlinlang.org/](https://kotlinlang.org/)
     * **License:** [The Apache License, Version 2.0](http://www.apache.org/licenses/LICENSE-2.0.txt)

1.  **Group** : org.jetbrains.kotlin. **Name** : kotlin-stdlib-common. **Version** : 1.7.20.
     * **Project URL:** [https://kotlinlang.org/](https://kotlinlang.org/)
     * **License:** [The Apache License, Version 2.0](http://www.apache.org/licenses/LICENSE-2.0.txt)

1.  **Group** : org.jetbrains.kotlin. **Name** : kotlin-stdlib-jdk7. **Version** : 1.7.20.
     * **Project URL:** [https://kotlinlang.org/](https://kotlinlang.org/)
     * **License:** [The Apache License, Version 2.0](http://www.apache.org/licenses/LICENSE-2.0.txt)

1.  **Group** : org.jetbrains.kotlin. **Name** : kotlin-stdlib-jdk8. **Version** : 1.7.20.
     * **Project URL:** [https://kotlinlang.org/](https://kotlinlang.org/)
     * **License:** [The Apache License, Version 2.0](http://www.apache.org/licenses/LICENSE-2.0.txt)

1.  **Group** : org.yaml. **Name** : snakeyaml. **Version** : 1.31.
     * **Project URL:** [https://bitbucket.org/snakeyaml/snakeyaml](https://bitbucket.org/snakeyaml/snakeyaml)
     * **License:** [Apache License, Version 2.0](http://www.apache.org/licenses/LICENSE-2.0.txt)

## Compile, tests, and tooling
1.  **Group** : com.fasterxml.jackson. **Name** : jackson-bom. **Version** : 2.12.7.**No license information found**
1.  **Group** : com.fasterxml.jackson. **Name** : jackson-bom. **Version** : 2.13.4.**No license information found**
1.  **Group** : com.fasterxml.jackson.core. **Name** : jackson-annotations. **Version** : 2.12.7.
     * **Project URL:** [http://github.com/FasterXML/jackson](http://github.com/FasterXML/jackson)
     * **License:** [The Apache Software License, Version 2.0](http://www.apache.org/licenses/LICENSE-2.0.txt)

1.  **Group** : com.fasterxml.jackson.core. **Name** : jackson-annotations. **Version** : 2.13.4.
     * **Project URL:** [http://github.com/FasterXML/jackson](http://github.com/FasterXML/jackson)
     * **License:** [The Apache Software License, Version 2.0](http://www.apache.org/licenses/LICENSE-2.0.txt)

1.  **Group** : com.fasterxml.jackson.core. **Name** : jackson-core. **Version** : 2.12.7.
     * **Project URL:** [https://github.com/FasterXML/jackson-core](https://github.com/FasterXML/jackson-core)
     * **License:** [Apache License, Version 2.0](http://www.apache.org/licenses/LICENSE-2.0.txt)
     * **License:** [The Apache Software License, Version 2.0](http://www.apache.org/licenses/LICENSE-2.0.txt)

1.  **Group** : com.fasterxml.jackson.core. **Name** : jackson-core. **Version** : 2.13.4.
     * **Project URL:** [https://github.com/FasterXML/jackson-core](https://github.com/FasterXML/jackson-core)
     * **License:** [Apache License, Version 2.0](http://www.apache.org/licenses/LICENSE-2.0.txt)
     * **License:** [The Apache Software License, Version 2.0](http://www.apache.org/licenses/LICENSE-2.0.txt)

1.  **Group** : com.fasterxml.jackson.core. **Name** : jackson-databind. **Version** : 2.12.7.
     * **Project URL:** [http://github.com/FasterXML/jackson](http://github.com/FasterXML/jackson)
     * **License:** [Apache License, Version 2.0](http://www.apache.org/licenses/LICENSE-2.0.txt)
     * **License:** [The Apache Software License, Version 2.0](http://www.apache.org/licenses/LICENSE-2.0.txt)

1.  **Group** : com.fasterxml.jackson.core. **Name** : jackson-databind. **Version** : 2.13.4.2.
     * **Project URL:** [http://github.com/FasterXML/jackson](http://github.com/FasterXML/jackson)
     * **License:** [Apache License, Version 2.0](http://www.apache.org/licenses/LICENSE-2.0.txt)
     * **License:** [The Apache Software License, Version 2.0](http://www.apache.org/licenses/LICENSE-2.0.txt)

1.  **Group** : com.fasterxml.jackson.dataformat. **Name** : jackson-dataformat-xml. **Version** : 2.12.7.
     * **Project URL:** [https://github.com/FasterXML/jackson-dataformat-xml](https://github.com/FasterXML/jackson-dataformat-xml)
     * **License:** [Apache License, Version 2.0](http://www.apache.org/licenses/LICENSE-2.0.txt)
     * **License:** [The Apache Software License, Version 2.0](http://www.apache.org/licenses/LICENSE-2.0.txt)

1.  **Group** : com.fasterxml.jackson.dataformat. **Name** : jackson-dataformat-yaml. **Version** : 2.13.4.
     * **Project URL:** [https://github.com/FasterXML/jackson-dataformats-text](https://github.com/FasterXML/jackson-dataformats-text)
     * **License:** [Apache License, Version 2.0](http://www.apache.org/licenses/LICENSE-2.0.txt)
     * **License:** [The Apache Software License, Version 2.0](http://www.apache.org/licenses/LICENSE-2.0.txt)

1.  **Group** : com.fasterxml.jackson.module. **Name** : jackson-module-jaxb-annotations. **Version** : 2.12.7.
     * **Project URL:** [https://github.com/FasterXML/jackson-modules-base](https://github.com/FasterXML/jackson-modules-base)
     * **License:** [Apache License, Version 2.0](http://www.apache.org/licenses/LICENSE-2.0.txt)
     * **License:** [The Apache Software License, Version 2.0](http://www.apache.org/licenses/LICENSE-2.0.txt)

1.  **Group** : com.fasterxml.jackson.module. **Name** : jackson-module-kotlin. **Version** : 2.12.7.
     * **Project URL:** [https://github.com/FasterXML/jackson-module-kotlin](https://github.com/FasterXML/jackson-module-kotlin)
     * **License:** [Apache License, Version 2.0](http://www.apache.org/licenses/LICENSE-2.0.txt)
     * **License:** [The Apache Software License, Version 2.0](http://www.apache.org/licenses/LICENSE-2.0.txt)

1.  **Group** : com.fasterxml.jackson.module. **Name** : jackson-module-kotlin. **Version** : 2.13.4.
     * **Project URL:** [https://github.com/FasterXML/jackson-module-kotlin](https://github.com/FasterXML/jackson-module-kotlin)
     * **License:** [Apache License, Version 2.0](http://www.apache.org/licenses/LICENSE-2.0.txt)
     * **License:** [The Apache Software License, Version 2.0](http://www.apache.org/licenses/LICENSE-2.0.txt)

1.  **Group** : com.fasterxml.woodstox. **Name** : woodstox-core. **Version** : 6.2.4.
     * **Project URL:** [https://github.com/FasterXML/woodstox](https://github.com/FasterXML/woodstox)
     * **License:** [The Apache License, Version 2.0](http://www.apache.org/licenses/LICENSE-2.0.txt)
     * **License:** [The Apache Software License, Version 2.0](http://www.apache.org/licenses/LICENSE-2.0.txt)

1.  **Group** : com.github.ajalt.clikt. **Name** : clikt. **Version** : 3.2.0.**No license information found**
1.  **Group** : com.github.ajalt.clikt. **Name** : clikt-jvm. **Version** : 3.2.0.
     * **Project URL:** [https://github.com/ajalt/clikt](https://github.com/ajalt/clikt)
     * **License:** [The Apache Software License, Version 2.0](http://www.apache.org/licenses/LICENSE-2.0.txt)

1.  **Group** : com.github.ben-manes.caffeine. **Name** : caffeine. **Version** : 3.0.5.
     * **Project URL:** [https://github.com/ben-manes/caffeine](https://github.com/ben-manes/caffeine)
     * **License:** [Apache License, Version 2.0](https://www.apache.org/licenses/LICENSE-2.0.txt)

1.  **Group** : com.github.kevinstern. **Name** : software-and-algorithms. **Version** : 1.0.
     * **Project URL:** [https://www.github.com/KevinStern/software-and-algorithms](https://www.github.com/KevinStern/software-and-algorithms)
     * **License:** [MIT License](http://www.opensource.org/licenses/mit-license.php)

1.  **Group** : com.google.android. **Name** : annotations. **Version** : 4.1.1.4.
     * **Project URL:** [http://source.android.com/](http://source.android.com/)
     * **License:** [Apache 2.0](http://www.apache.org/licenses/LICENSE-2.0)

1.  **Group** : com.google.api.grpc. **Name** : proto-google-common-protos. **Version** : 2.0.1.
     * **Project URL:** [https://github.com/googleapis/java-iam/proto-google-common-protos](https://github.com/googleapis/java-iam/proto-google-common-protos)
     * **License:** [Apache-2.0](https://www.apache.org/licenses/LICENSE-2.0.txt)

1.  **Group** : com.google.auto. **Name** : auto-common. **Version** : 1.2.1.
     * **Project URL:** [https://github.com/google/auto/tree/master/common](https://github.com/google/auto/tree/master/common)
     * **License:** [Apache 2.0](http://www.apache.org/licenses/LICENSE-2.0.txt)

1.  **Group** : com.google.auto.service. **Name** : auto-service-annotations. **Version** : 1.0.1.
     * **Project URL:** [https://github.com/google/auto/tree/master/service](https://github.com/google/auto/tree/master/service)
     * **License:** [Apache 2.0](http://www.apache.org/licenses/LICENSE-2.0.txt)

1.  **Group** : com.google.auto.value. **Name** : auto-value-annotations. **Version** : 1.8.1.
     * **Project URL:** [https://github.com/google/auto/tree/master/value](https://github.com/google/auto/tree/master/value)
     * **License:** [Apache 2.0](http://www.apache.org/licenses/LICENSE-2.0.txt)

1.  **Group** : com.google.auto.value. **Name** : auto-value-annotations. **Version** : 1.9.
     * **Project URL:** [https://github.com/google/auto/tree/master/value](https://github.com/google/auto/tree/master/value)
     * **License:** [Apache 2.0](http://www.apache.org/licenses/LICENSE-2.0.txt)

1.  **Group** : com.google.code.findbugs. **Name** : jsr305. **Version** : 3.0.2.
     * **Project URL:** [http://findbugs.sourceforge.net/](http://findbugs.sourceforge.net/)
     * **License:** [The Apache Software License, Version 2.0](http://www.apache.org/licenses/LICENSE-2.0.txt)

1.  **Group** : com.google.code.gson. **Name** : gson. **Version** : 2.8.6.
     * **License:** [Apache 2.0](http://www.apache.org/licenses/LICENSE-2.0.txt)

1.  **Group** : com.google.code.gson. **Name** : gson. **Version** : 2.8.9.
     * **Project URL:** [https://github.com/google/gson/gson](https://github.com/google/gson/gson)
     * **License:** [Apache-2.0](https://www.apache.org/licenses/LICENSE-2.0.txt)

1.  **Group** : com.google.errorprone. **Name** : error_prone_annotation. **Version** : 2.16.
     * **License:** [Apache 2.0](http://www.apache.org/licenses/LICENSE-2.0.txt)

1.  **Group** : com.google.errorprone. **Name** : error_prone_annotations. **Version** : 2.11.0.
     * **License:** [Apache 2.0](http://www.apache.org/licenses/LICENSE-2.0.txt)

1.  **Group** : com.google.errorprone. **Name** : error_prone_annotations. **Version** : 2.16.
     * **License:** [Apache 2.0](http://www.apache.org/licenses/LICENSE-2.0.txt)

1.  **Group** : com.google.errorprone. **Name** : error_prone_annotations. **Version** : 2.16.
     * **License:** [Apache 2.0](http://www.apache.org/licenses/LICENSE-2.0.txt)

1.  **Group** : com.google.errorprone. **Name** : error_prone_annotations. **Version** : 2.5.1.
     * **License:** [Apache 2.0](http://www.apache.org/licenses/LICENSE-2.0.txt)

1.  **Group** : com.google.errorprone. **Name** : error_prone_check_api. **Version** : 2.16.
     * **License:** [Apache 2.0](http://www.apache.org/licenses/LICENSE-2.0.txt)

1.  **Group** : com.google.errorprone. **Name** : error_prone_core. **Version** : 2.16.
     * **License:** [Apache 2.0](http://www.apache.org/licenses/LICENSE-2.0.txt)

1.  **Group** : com.google.errorprone. **Name** : error_prone_type_annotations. **Version** : 2.16.
     * **License:** [Apache 2.0](http://www.apache.org/licenses/LICENSE-2.0.txt)

<<<<<<< HEAD
1.  **Group** : com.google.errorprone. **Name** : error_prone_type_annotations. **Version** : 2.16.
     * **License:** [Apache 2.0](http://www.apache.org/licenses/LICENSE-2.0.txt)
=======
1.  **Group** : com.google.errorprone. **Name** : javac. **Version** : 9+181-r4173-1.
     * **Project URL:** [https://github.com/google/error-prone-javac](https://github.com/google/error-prone-javac)
     * **License:** [GNU General Public License, version 2, with the Classpath Exception](http://openjdk.java.net/legal/gplv2+ce.html)
>>>>>>> dbbf1cdd

1.  **Group** : com.google.flogger. **Name** : flogger. **Version** : 0.7.4.
     * **Project URL:** [https://github.com/google/flogger](https://github.com/google/flogger)
     * **License:** [Apache 2.0](https://www.apache.org/licenses/LICENSE-2.0.txt)

1.  **Group** : com.google.flogger. **Name** : flogger-system-backend. **Version** : 0.7.4.
     * **Project URL:** [https://github.com/google/flogger](https://github.com/google/flogger)
     * **License:** [Apache 2.0](https://www.apache.org/licenses/LICENSE-2.0.txt)

1.  **Group** : com.google.gradle. **Name** : osdetector-gradle-plugin. **Version** : 1.7.0.
     * **Project URL:** [https://github.com/google/osdetector-gradle-plugin](https://github.com/google/osdetector-gradle-plugin)
     * **License:** [Apache License 2.0](http://opensource.org/licenses/Apache-2.0)

1.  **Group** : com.google.guava. **Name** : failureaccess. **Version** : 1.0.1.
     * **Project URL:** [https://github.com/google/guava/](https://github.com/google/guava/)
     * **License:** [The Apache Software License, Version 2.0](http://www.apache.org/licenses/LICENSE-2.0.txt)

1.  **Group** : com.google.guava. **Name** : guava. **Version** : 30.1.1-android.
     * **Project URL:** [https://github.com/google/guava/](https://github.com/google/guava/)
     * **License:** [Apache License, Version 2.0](http://www.apache.org/licenses/LICENSE-2.0.txt)

1.  **Group** : com.google.guava. **Name** : guava. **Version** : 31.0.1-jre.
     * **Project URL:** [https://github.com/google/guava](https://github.com/google/guava)
     * **License:** [Apache License, Version 2.0](http://www.apache.org/licenses/LICENSE-2.0.txt)

1.  **Group** : com.google.guava. **Name** : guava. **Version** : 31.1-jre.
     * **Project URL:** [https://github.com/google/guava](https://github.com/google/guava)
     * **License:** [Apache License, Version 2.0](http://www.apache.org/licenses/LICENSE-2.0.txt)

1.  **Group** : com.google.guava. **Name** : guava-testlib. **Version** : 31.1-jre.
     * **License:** [Apache License, Version 2.0](http://www.apache.org/licenses/LICENSE-2.0.txt)

1.  **Group** : com.google.guava. **Name** : listenablefuture. **Version** : 9999.0-empty-to-avoid-conflict-with-guava.
     * **License:** [The Apache Software License, Version 2.0](http://www.apache.org/licenses/LICENSE-2.0.txt)

1.  **Group** : com.google.j2objc. **Name** : j2objc-annotations. **Version** : 1.3.
     * **Project URL:** [https://github.com/google/j2objc/](https://github.com/google/j2objc/)
     * **License:** [The Apache Software License, Version 2.0](http://www.apache.org/licenses/LICENSE-2.0.txt)

1.  **Group** : com.google.protobuf. **Name** : protobuf-gradle-plugin. **Version** : 0.8.18.
     * **Project URL:** [https://github.com/google/protobuf-gradle-plugin](https://github.com/google/protobuf-gradle-plugin)
     * **License:** [BSD 3-Clause](http://opensource.org/licenses/BSD-3-Clause)

1.  **Group** : com.google.protobuf. **Name** : protobuf-java. **Version** : 3.19.2.
     * **Project URL:** [https://developers.google.com/protocol-buffers/](https://developers.google.com/protocol-buffers/)
     * **License:** [3-Clause BSD License](https://opensource.org/licenses/BSD-3-Clause)

1.  **Group** : com.google.protobuf. **Name** : protobuf-java. **Version** : 3.19.6.
     * **Project URL:** [https://developers.google.com/protocol-buffers/](https://developers.google.com/protocol-buffers/)
     * **License:** [3-Clause BSD License](https://opensource.org/licenses/BSD-3-Clause)

1.  **Group** : com.google.protobuf. **Name** : protobuf-java-util. **Version** : 3.19.6.
     * **Project URL:** [https://developers.google.com/protocol-buffers/](https://developers.google.com/protocol-buffers/)
     * **License:** [3-Clause BSD License](https://opensource.org/licenses/BSD-3-Clause)

1.  **Group** : com.google.protobuf. **Name** : protobuf-kotlin. **Version** : 3.19.6.
     * **License:** [3-Clause BSD License](https://opensource.org/licenses/BSD-3-Clause)

1.  **Group** : com.google.protobuf. **Name** : protoc. **Version** : 3.19.6.
     * **Project URL:** [https://developers.google.com/protocol-buffers/](https://developers.google.com/protocol-buffers/)
     * **License:** [3-Clause BSD License](https://opensource.org/licenses/BSD-3-Clause)
     * **License:** [The Apache Software License, Version 2.0](http://www.apache.org/licenses/LICENSE-2.0.txt)

1.  **Group** : com.google.truth. **Name** : truth. **Version** : 1.1.3.
     * **License:** [The Apache Software License, Version 2.0](http://www.apache.org/licenses/LICENSE-2.0.txt)

1.  **Group** : com.google.truth.extensions. **Name** : truth-java8-extension. **Version** : 1.1.3.
     * **License:** [The Apache Software License, Version 2.0](http://www.apache.org/licenses/LICENSE-2.0.txt)

1.  **Group** : com.google.truth.extensions. **Name** : truth-liteproto-extension. **Version** : 1.1.3.
     * **License:** [The Apache Software License, Version 2.0](http://www.apache.org/licenses/LICENSE-2.0.txt)

1.  **Group** : com.google.truth.extensions. **Name** : truth-proto-extension. **Version** : 1.1.3.
     * **License:** [The Apache Software License, Version 2.0](http://www.apache.org/licenses/LICENSE-2.0.txt)

1.  **Group** : com.soywiz.korlibs.korte. **Name** : korte-jvm. **Version** : 2.7.0.
     * **Project URL:** [https://github.com/korlibs/korge-next](https://github.com/korlibs/korge-next)
     * **License:** [MIT](https://raw.githubusercontent.com/korlibs/korge-next/master/korge/LICENSE.txt)

1.  **Group** : com.squareup. **Name** : javapoet. **Version** : 1.13.0.
     * **Project URL:** [http://github.com/square/javapoet/](http://github.com/square/javapoet/)
     * **License:** [Apache 2.0](http://www.apache.org/licenses/LICENSE-2.0.txt)

1.  **Group** : commons-lang. **Name** : commons-lang. **Version** : 2.6.
     * **Project URL:** [http://commons.apache.org/lang/](http://commons.apache.org/lang/)
     * **License:** [The Apache Software License, Version 2.0](http://www.apache.org/licenses/LICENSE-2.0.txt)

1.  **Group** : io.github.java-diff-utils. **Name** : java-diff-utils. **Version** : 4.0.
     * **Project URL:** [https://github.com/java-diff-utils/java-diff-utils](https://github.com/java-diff-utils/java-diff-utils)
     * **License:** [The Apache Software License, Version 2.0](http://www.apache.org/licenses/LICENSE-2.0.txt)

1.  **Group** : io.grpc. **Name** : grpc-api. **Version** : 1.46.0.
     * **Project URL:** [https://github.com/grpc/grpc-java](https://github.com/grpc/grpc-java)
     * **License:** [Apache 2.0](https://opensource.org/licenses/Apache-2.0)

1.  **Group** : io.grpc. **Name** : grpc-context. **Version** : 1.46.0.
     * **Project URL:** [https://github.com/grpc/grpc-java](https://github.com/grpc/grpc-java)
     * **License:** [Apache 2.0](https://opensource.org/licenses/Apache-2.0)

1.  **Group** : io.grpc. **Name** : grpc-core. **Version** : 1.46.0.
     * **Project URL:** [https://github.com/grpc/grpc-java](https://github.com/grpc/grpc-java)
     * **License:** [Apache 2.0](https://opensource.org/licenses/Apache-2.0)

1.  **Group** : io.grpc. **Name** : grpc-protobuf. **Version** : 1.46.0.
     * **Project URL:** [https://github.com/grpc/grpc-java](https://github.com/grpc/grpc-java)
     * **License:** [Apache 2.0](https://opensource.org/licenses/Apache-2.0)

1.  **Group** : io.grpc. **Name** : grpc-protobuf-lite. **Version** : 1.46.0.
     * **Project URL:** [https://github.com/grpc/grpc-java](https://github.com/grpc/grpc-java)
     * **License:** [Apache 2.0](https://opensource.org/licenses/Apache-2.0)

1.  **Group** : io.grpc. **Name** : grpc-stub. **Version** : 1.46.0.
     * **Project URL:** [https://github.com/grpc/grpc-java](https://github.com/grpc/grpc-java)
     * **License:** [Apache 2.0](https://opensource.org/licenses/Apache-2.0)

1.  **Group** : io.grpc. **Name** : protoc-gen-grpc-java. **Version** : 1.46.0.
     * **Project URL:** [https://github.com/grpc/grpc-java](https://github.com/grpc/grpc-java)
     * **License:** [Apache 2.0](https://opensource.org/licenses/Apache-2.0)

1.  **Group** : io.perfmark. **Name** : perfmark-api. **Version** : 0.25.0.
     * **Project URL:** [https://github.com/perfmark/perfmark](https://github.com/perfmark/perfmark)
     * **License:** [Apache 2.0](https://opensource.org/licenses/Apache-2.0)

1.  **Group** : io.spine.validation. **Name** : spine-validation-java-runtime. **Version** : 2.0.0-SNAPSHOT.32.**No license information found**
1.  **Group** : jakarta.activation. **Name** : jakarta.activation-api. **Version** : 1.2.1.
     * **Project URL:** [https://www.eclipse.org](https://www.eclipse.org)
     * **License:** [EDL 1.0](http://www.eclipse.org/org/documents/edl-v10.php)
     * **License:** [Eclipse Public License v. 2.0](https://www.eclipse.org/org/documents/epl-2.0/EPL-2.0.txt)
     * **License:** [GNU General Public License, version 2 with the GNU Classpath Exception](https://www.gnu.org/software/classpath/license.html)

1.  **Group** : jakarta.xml.bind. **Name** : jakarta.xml.bind-api. **Version** : 2.3.2.
     * **Project URL:** [https://www.eclipse.org](https://www.eclipse.org)
     * **License:** [Eclipse Distribution License - v 1.0](http://www.eclipse.org/org/documents/edl-v10.php)
     * **License:** [Eclipse Public License v. 2.0](https://www.eclipse.org/org/documents/epl-2.0/EPL-2.0.txt)
     * **License:** [GNU General Public License, version 2 with the GNU Classpath Exception](https://www.gnu.org/software/classpath/license.html)

1.  **Group** : javax.annotation. **Name** : javax.annotation-api. **Version** : 1.3.2.
     * **Project URL:** [http://jcp.org/en/jsr/detail?id=250](http://jcp.org/en/jsr/detail?id=250)
     * **License:** [CDDL + GPLv2 with classpath exception](https://github.com/javaee/javax.annotation/blob/master/LICENSE)

1.  **Group** : junit. **Name** : junit. **Version** : 4.13.2.
     * **Project URL:** [http://junit.org](http://junit.org)
     * **License:** [Eclipse Public License 1.0](http://www.eclipse.org/legal/epl-v10.html)

1.  **Group** : kr.motd.maven. **Name** : os-maven-plugin. **Version** : 1.7.0.
     * **Project URL:** [https://github.com/trustin/os-maven-plugin/](https://github.com/trustin/os-maven-plugin/)
     * **License:** [Apache License, Version 2.0](http://www.apache.org/licenses/LICENSE-2.0)

1.  **Group** : net.java.dev.jna. **Name** : jna. **Version** : 5.6.0.
     * **Project URL:** [https://github.com/java-native-access/jna](https://github.com/java-native-access/jna)
     * **License:** [Apache License v2.0](http://www.apache.org/licenses/LICENSE-2.0.txt)
     * **License:** [LGPL, version 2.1](http://www.gnu.org/licenses/licenses.html)

1.  **Group** : net.ltgt.gradle. **Name** : gradle-errorprone-plugin. **Version** : 2.0.2.**No license information found**
1.  **Group** : org.apiguardian. **Name** : apiguardian-api. **Version** : 1.1.2.
     * **Project URL:** [https://github.com/apiguardian-team/apiguardian](https://github.com/apiguardian-team/apiguardian)
     * **License:** [The Apache License, Version 2.0](http://www.apache.org/licenses/LICENSE-2.0.txt)

1.  **Group** : org.checkerframework. **Name** : checker-compat-qual. **Version** : 2.5.3.
     * **Project URL:** [https://checkerframework.org](https://checkerframework.org)
     * **License:** [GNU General Public License, version 2 (GPL2), with the classpath exception](http://www.gnu.org/software/classpath/license.html)
     * **License:** [The MIT License](http://opensource.org/licenses/MIT)

1.  **Group** : org.checkerframework. **Name** : checker-compat-qual. **Version** : 2.5.5.
     * **Project URL:** [https://checkerframework.org](https://checkerframework.org)
     * **License:** [GNU General Public License, version 2 (GPL2), with the classpath exception](http://www.gnu.org/software/classpath/license.html)
     * **License:** [The MIT License](http://opensource.org/licenses/MIT)

1.  **Group** : org.checkerframework. **Name** : checker-qual. **Version** : 3.12.0.
     * **Project URL:** [https://checkerframework.org](https://checkerframework.org)
     * **License:** [The MIT License](http://opensource.org/licenses/MIT)

1.  **Group** : org.checkerframework. **Name** : checker-qual. **Version** : 3.13.0.
     * **Project URL:** [https://checkerframework.org](https://checkerframework.org)
     * **License:** [The MIT License](http://opensource.org/licenses/MIT)

1.  **Group** : org.checkerframework. **Name** : checker-qual. **Version** : 3.19.0.
     * **Project URL:** [https://checkerframework.org](https://checkerframework.org)
     * **License:** [The MIT License](http://opensource.org/licenses/MIT)

1.  **Group** : org.checkerframework. **Name** : checker-qual. **Version** : 3.21.3.
     * **Project URL:** [https://checkerframework.org](https://checkerframework.org)
     * **License:** [The MIT License](http://opensource.org/licenses/MIT)

1.  **Group** : org.checkerframework. **Name** : dataflow-errorprone. **Version** : 3.24.0.
     * **Project URL:** [https://checkerframework.org](https://checkerframework.org)
     * **License:** [GNU General Public License, version 2 (GPL2), with the classpath exception](http://www.gnu.org/software/classpath/license.html)

1.  **Group** : org.codehaus.mojo. **Name** : animal-sniffer-annotations. **Version** : 1.19.
     * **License:** [MIT license](http://www.opensource.org/licenses/mit-license.php)
     * **License:** [The Apache Software License, Version 2.0](http://www.apache.org/licenses/LICENSE-2.0.txt)

1.  **Group** : org.codehaus.woodstox. **Name** : stax2-api. **Version** : 4.2.1.
     * **Project URL:** [http://github.com/FasterXML/stax2-api](http://github.com/FasterXML/stax2-api)
     * **License:** [The Apache Software License, Version 2.0](http://www.apache.org/licenses/LICENSE-2.0.txt)
     * **License:** [The BSD License](http://www.opensource.org/licenses/bsd-license.php)

1.  **Group** : org.eclipse.jgit. **Name** : org.eclipse.jgit. **Version** : 4.4.1.201607150455-r.
     * **License:** Eclipse Distribution License (New BSD License)

1.  **Group** : org.freemarker. **Name** : freemarker. **Version** : 2.3.31.
     * **Project URL:** [https://freemarker.apache.org/](https://freemarker.apache.org/)
     * **License:** [Apache License, Version 2.0](http://www.apache.org/licenses/LICENSE-2.0.txt)

1.  **Group** : org.hamcrest. **Name** : hamcrest-core. **Version** : 1.3.
     * **License:** [New BSD License](http://www.opensource.org/licenses/bsd-license.php)

1.  **Group** : org.jacoco. **Name** : org.jacoco.agent. **Version** : 0.8.7.
     * **License:** [Eclipse Public License 2.0](https://www.eclipse.org/legal/epl-2.0/)

1.  **Group** : org.jacoco. **Name** : org.jacoco.ant. **Version** : 0.8.7.
     * **License:** [Eclipse Public License 2.0](https://www.eclipse.org/legal/epl-2.0/)

1.  **Group** : org.jacoco. **Name** : org.jacoco.core. **Version** : 0.8.7.
     * **License:** [Eclipse Public License 2.0](https://www.eclipse.org/legal/epl-2.0/)

1.  **Group** : org.jacoco. **Name** : org.jacoco.report. **Version** : 0.8.7.
     * **License:** [Eclipse Public License 2.0](https://www.eclipse.org/legal/epl-2.0/)

1.  **Group** : org.jetbrains. **Name** : annotations. **Version** : 13.0.
     * **Project URL:** [http://www.jetbrains.org](http://www.jetbrains.org)
     * **License:** [The Apache Software License, Version 2.0](http://www.apache.org/licenses/LICENSE-2.0.txt)

1.  **Group** : org.jetbrains. **Name** : markdown. **Version** : 0.3.1.**No license information found**
1.  **Group** : org.jetbrains. **Name** : markdown-jvm. **Version** : 0.3.1.
     * **Project URL:** [https://github.com/JetBrains/markdown](https://github.com/JetBrains/markdown)
     * **License:** [The Apache Software License, Version 2.0](http://www.apache.org/licenses/LICENSE-2.0.txt)

1.  **Group** : org.jetbrains.dokka. **Name** : dokka-analysis. **Version** : 1.7.20.
     * **Project URL:** [https://github.com/Kotlin/dokka](https://github.com/Kotlin/dokka)
     * **License:** [The Apache Software License, Version 2.0](http://www.apache.org/licenses/LICENSE-2.0.txt)

1.  **Group** : org.jetbrains.dokka. **Name** : dokka-base. **Version** : 1.7.20.
     * **Project URL:** [https://github.com/Kotlin/dokka](https://github.com/Kotlin/dokka)
     * **License:** [The Apache Software License, Version 2.0](http://www.apache.org/licenses/LICENSE-2.0.txt)

1.  **Group** : org.jetbrains.dokka. **Name** : dokka-core. **Version** : 1.7.20.
     * **Project URL:** [https://github.com/Kotlin/dokka](https://github.com/Kotlin/dokka)
     * **License:** [The Apache Software License, Version 2.0](http://www.apache.org/licenses/LICENSE-2.0.txt)

1.  **Group** : org.jetbrains.dokka. **Name** : javadoc-plugin. **Version** : 1.7.20.
     * **Project URL:** [https://github.com/Kotlin/dokka](https://github.com/Kotlin/dokka)
     * **License:** [The Apache Software License, Version 2.0](http://www.apache.org/licenses/LICENSE-2.0.txt)

1.  **Group** : org.jetbrains.dokka. **Name** : kotlin-analysis-compiler. **Version** : 1.7.20.
     * **Project URL:** [https://github.com/Kotlin/dokka](https://github.com/Kotlin/dokka)
     * **License:** [The Apache Software License, Version 2.0](http://www.apache.org/licenses/LICENSE-2.0.txt)

1.  **Group** : org.jetbrains.dokka. **Name** : kotlin-analysis-intellij. **Version** : 1.7.20.
     * **Project URL:** [https://github.com/Kotlin/dokka](https://github.com/Kotlin/dokka)
     * **License:** [The Apache Software License, Version 2.0](http://www.apache.org/licenses/LICENSE-2.0.txt)

1.  **Group** : org.jetbrains.dokka. **Name** : kotlin-as-java-plugin. **Version** : 1.7.20.
     * **Project URL:** [https://github.com/Kotlin/dokka](https://github.com/Kotlin/dokka)
     * **License:** [The Apache Software License, Version 2.0](http://www.apache.org/licenses/LICENSE-2.0.txt)

1.  **Group** : org.jetbrains.intellij.deps. **Name** : trove4j. **Version** : 1.0.20200330.
     * **Project URL:** [https://github.com/JetBrains/intellij-deps-trove4j](https://github.com/JetBrains/intellij-deps-trove4j)
     * **License:** [GNU LESSER GENERAL PUBLIC LICENSE 2.1](https://www.gnu.org/licenses/old-licenses/lgpl-2.1.en.html)

1.  **Group** : org.jetbrains.kotlin. **Name** : kotlin-compiler-embeddable. **Version** : 1.7.20.
     * **Project URL:** [https://kotlinlang.org/](https://kotlinlang.org/)
     * **License:** [The Apache License, Version 2.0](http://www.apache.org/licenses/LICENSE-2.0.txt)

1.  **Group** : org.jetbrains.kotlin. **Name** : kotlin-daemon-embeddable. **Version** : 1.7.20.
     * **Project URL:** [https://kotlinlang.org/](https://kotlinlang.org/)
     * **License:** [The Apache License, Version 2.0](http://www.apache.org/licenses/LICENSE-2.0.txt)

1.  **Group** : org.jetbrains.kotlin. **Name** : kotlin-klib-commonizer-embeddable. **Version** : 1.7.20.
     * **Project URL:** [https://kotlinlang.org/](https://kotlinlang.org/)
     * **License:** [The Apache License, Version 2.0](http://www.apache.org/licenses/LICENSE-2.0.txt)

1.  **Group** : org.jetbrains.kotlin. **Name** : kotlin-reflect. **Version** : 1.7.20.
     * **Project URL:** [https://kotlinlang.org/](https://kotlinlang.org/)
     * **License:** [The Apache License, Version 2.0](http://www.apache.org/licenses/LICENSE-2.0.txt)

1.  **Group** : org.jetbrains.kotlin. **Name** : kotlin-script-runtime. **Version** : 1.7.20.
     * **Project URL:** [https://kotlinlang.org/](https://kotlinlang.org/)
     * **License:** [The Apache License, Version 2.0](http://www.apache.org/licenses/LICENSE-2.0.txt)

1.  **Group** : org.jetbrains.kotlin. **Name** : kotlin-scripting-common. **Version** : 1.7.20.
     * **Project URL:** [https://kotlinlang.org/](https://kotlinlang.org/)
     * **License:** [The Apache License, Version 2.0](http://www.apache.org/licenses/LICENSE-2.0.txt)

1.  **Group** : org.jetbrains.kotlin. **Name** : kotlin-scripting-compiler-embeddable. **Version** : 1.7.20.
     * **Project URL:** [https://kotlinlang.org/](https://kotlinlang.org/)
     * **License:** [The Apache License, Version 2.0](http://www.apache.org/licenses/LICENSE-2.0.txt)

1.  **Group** : org.jetbrains.kotlin. **Name** : kotlin-scripting-compiler-impl-embeddable. **Version** : 1.7.20.
     * **Project URL:** [https://kotlinlang.org/](https://kotlinlang.org/)
     * **License:** [The Apache License, Version 2.0](http://www.apache.org/licenses/LICENSE-2.0.txt)

1.  **Group** : org.jetbrains.kotlin. **Name** : kotlin-scripting-jvm. **Version** : 1.7.20.
     * **Project URL:** [https://kotlinlang.org/](https://kotlinlang.org/)
     * **License:** [The Apache License, Version 2.0](http://www.apache.org/licenses/LICENSE-2.0.txt)

1.  **Group** : org.jetbrains.kotlin. **Name** : kotlin-stdlib. **Version** : 1.7.20.
     * **Project URL:** [https://kotlinlang.org/](https://kotlinlang.org/)
     * **License:** [The Apache License, Version 2.0](http://www.apache.org/licenses/LICENSE-2.0.txt)

1.  **Group** : org.jetbrains.kotlin. **Name** : kotlin-stdlib-common. **Version** : 1.7.20.
     * **Project URL:** [https://kotlinlang.org/](https://kotlinlang.org/)
     * **License:** [The Apache License, Version 2.0](http://www.apache.org/licenses/LICENSE-2.0.txt)

1.  **Group** : org.jetbrains.kotlin. **Name** : kotlin-stdlib-jdk7. **Version** : 1.7.20.
     * **Project URL:** [https://kotlinlang.org/](https://kotlinlang.org/)
     * **License:** [The Apache License, Version 2.0](http://www.apache.org/licenses/LICENSE-2.0.txt)

1.  **Group** : org.jetbrains.kotlin. **Name** : kotlin-stdlib-jdk8. **Version** : 1.7.20.
     * **Project URL:** [https://kotlinlang.org/](https://kotlinlang.org/)
     * **License:** [The Apache License, Version 2.0](http://www.apache.org/licenses/LICENSE-2.0.txt)

1.  **Group** : org.jetbrains.kotlin. **Name** : kotlin-test. **Version** : 1.7.20.
     * **Project URL:** [https://kotlinlang.org/](https://kotlinlang.org/)
     * **License:** [The Apache License, Version 2.0](http://www.apache.org/licenses/LICENSE-2.0.txt)

1.  **Group** : org.jetbrains.kotlin. **Name** : kotlin-test-annotations-common. **Version** : 1.7.20.
     * **Project URL:** [https://kotlinlang.org/](https://kotlinlang.org/)
     * **License:** [The Apache License, Version 2.0](http://www.apache.org/licenses/LICENSE-2.0.txt)

1.  **Group** : org.jetbrains.kotlin. **Name** : kotlin-test-common. **Version** : 1.7.20.
     * **Project URL:** [https://kotlinlang.org/](https://kotlinlang.org/)
     * **License:** [The Apache License, Version 2.0](http://www.apache.org/licenses/LICENSE-2.0.txt)

1.  **Group** : org.jetbrains.kotlin. **Name** : kotlin-test-junit5. **Version** : 1.7.20.
     * **Project URL:** [https://kotlinlang.org/](https://kotlinlang.org/)
     * **License:** [The Apache License, Version 2.0](http://www.apache.org/licenses/LICENSE-2.0.txt)

1.  **Group** : org.jetbrains.kotlinx. **Name** : kotlinx-coroutines-bom. **Version** : 1.6.3.**No license information found**
1.  **Group** : org.jetbrains.kotlinx. **Name** : kotlinx-coroutines-core. **Version** : 1.6.3.**No license information found**
1.  **Group** : org.jetbrains.kotlinx. **Name** : kotlinx-coroutines-core-jvm. **Version** : 1.6.3.
     * **Project URL:** [https://github.com/Kotlin/kotlinx.coroutines](https://github.com/Kotlin/kotlinx.coroutines)
     * **License:** [The Apache Software License, Version 2.0](https://www.apache.org/licenses/LICENSE-2.0.txt)

1.  **Group** : org.jetbrains.kotlinx. **Name** : kotlinx-html-jvm. **Version** : 0.7.5.
     * **Project URL:** [https://github.com/Kotlin/kotlinx.html](https://github.com/Kotlin/kotlinx.html)
     * **License:** [The Apache License, Version 2.0](https://www.apache.org/licenses/LICENSE-2.0.txt)

1.  **Group** : org.jsoup. **Name** : jsoup. **Version** : 1.14.3.
     * **Project URL:** [https://jsoup.org/](https://jsoup.org/)
     * **License:** [The MIT License](https://jsoup.org/license)

1.  **Group** : org.junit. **Name** : junit-bom. **Version** : 5.9.1.**No license information found**
1.  **Group** : org.junit.jupiter. **Name** : junit-jupiter-api. **Version** : 5.9.1.
     * **Project URL:** [https://junit.org/junit5/](https://junit.org/junit5/)
     * **License:** [Eclipse Public License v2.0](https://www.eclipse.org/legal/epl-v20.html)

1.  **Group** : org.junit.jupiter. **Name** : junit-jupiter-engine. **Version** : 5.9.1.
     * **Project URL:** [https://junit.org/junit5/](https://junit.org/junit5/)
     * **License:** [Eclipse Public License v2.0](https://www.eclipse.org/legal/epl-v20.html)

1.  **Group** : org.junit.jupiter. **Name** : junit-jupiter-params. **Version** : 5.9.1.
     * **Project URL:** [https://junit.org/junit5/](https://junit.org/junit5/)
     * **License:** [Eclipse Public License v2.0](https://www.eclipse.org/legal/epl-v20.html)

1.  **Group** : org.junit.platform. **Name** : junit-platform-commons. **Version** : 1.9.1.
     * **Project URL:** [https://junit.org/junit5/](https://junit.org/junit5/)
     * **License:** [Eclipse Public License v2.0](https://www.eclipse.org/legal/epl-v20.html)

1.  **Group** : org.junit.platform. **Name** : junit-platform-engine. **Version** : 1.9.1.
     * **Project URL:** [https://junit.org/junit5/](https://junit.org/junit5/)
     * **License:** [Eclipse Public License v2.0](https://www.eclipse.org/legal/epl-v20.html)

1.  **Group** : org.opentest4j. **Name** : opentest4j. **Version** : 1.2.0.
     * **Project URL:** [https://github.com/ota4j-team/opentest4j](https://github.com/ota4j-team/opentest4j)
     * **License:** [The Apache License, Version 2.0](http://www.apache.org/licenses/LICENSE-2.0.txt)

1.  **Group** : org.ow2.asm. **Name** : asm. **Version** : 9.1.
     * **Project URL:** [http://asm.ow2.io/](http://asm.ow2.io/)
     * **License:** [BSD-3-Clause](https://asm.ow2.io/license.html)
     * **License:** [The Apache Software License, Version 2.0](http://www.apache.org/licenses/LICENSE-2.0.txt)

1.  **Group** : org.ow2.asm. **Name** : asm-analysis. **Version** : 9.1.
     * **Project URL:** [http://asm.ow2.io/](http://asm.ow2.io/)
     * **License:** [BSD-3-Clause](https://asm.ow2.io/license.html)
     * **License:** [The Apache Software License, Version 2.0](http://www.apache.org/licenses/LICENSE-2.0.txt)

1.  **Group** : org.ow2.asm. **Name** : asm-commons. **Version** : 9.1.
     * **Project URL:** [http://asm.ow2.io/](http://asm.ow2.io/)
     * **License:** [BSD-3-Clause](https://asm.ow2.io/license.html)
     * **License:** [The Apache Software License, Version 2.0](http://www.apache.org/licenses/LICENSE-2.0.txt)

1.  **Group** : org.ow2.asm. **Name** : asm-tree. **Version** : 9.1.
     * **Project URL:** [http://asm.ow2.io/](http://asm.ow2.io/)
     * **License:** [BSD-3-Clause](https://asm.ow2.io/license.html)
     * **License:** [The Apache Software License, Version 2.0](http://www.apache.org/licenses/LICENSE-2.0.txt)

1.  **Group** : org.pcollections. **Name** : pcollections. **Version** : 3.1.4.
     * **Project URL:** [https://github.com/hrldcpr/pcollections](https://github.com/hrldcpr/pcollections)
     * **License:** [The MIT License](https://opensource.org/licenses/mit-license.php)

1.  **Group** : org.yaml. **Name** : snakeyaml. **Version** : 1.31.
     * **Project URL:** [https://bitbucket.org/snakeyaml/snakeyaml](https://bitbucket.org/snakeyaml/snakeyaml)
     * **License:** [Apache License, Version 2.0](http://www.apache.org/licenses/LICENSE-2.0.txt)


The dependencies distributed under several licenses, are used according their commercial-use-friendly license.

<<<<<<< HEAD
This report was generated on **Sat Oct 22 10:28:52 TRT 2022** using [Gradle-License-Report plugin](https://github.com/jk1/Gradle-License-Report) by Evgeny Naumenko, licensed under [Apache 2.0 License](https://github.com/jk1/Gradle-License-Report/blob/master/LICENSE).
=======
This report was generated on **Tue Oct 25 13:53:20 TRT 2022** using [Gradle-License-Report plugin](https://github.com/jk1/Gradle-License-Report) by Evgeny Naumenko, licensed under [Apache 2.0 License](https://github.com/jk1/Gradle-License-Report/blob/master/LICENSE).
>>>>>>> dbbf1cdd




# Dependencies of `io.spine.protodata:protodata-codegen-java:0.2.21`

## Runtime
1.  **Group** : com.fasterxml.jackson. **Name** : jackson-bom. **Version** : 2.13.4.**No license information found**
1.  **Group** : com.fasterxml.jackson.core. **Name** : jackson-annotations. **Version** : 2.13.4.
     * **Project URL:** [http://github.com/FasterXML/jackson](http://github.com/FasterXML/jackson)
     * **License:** [The Apache Software License, Version 2.0](http://www.apache.org/licenses/LICENSE-2.0.txt)

1.  **Group** : com.fasterxml.jackson.core. **Name** : jackson-core. **Version** : 2.13.4.
     * **Project URL:** [https://github.com/FasterXML/jackson-core](https://github.com/FasterXML/jackson-core)
     * **License:** [Apache License, Version 2.0](http://www.apache.org/licenses/LICENSE-2.0.txt)
     * **License:** [The Apache Software License, Version 2.0](http://www.apache.org/licenses/LICENSE-2.0.txt)

1.  **Group** : com.fasterxml.jackson.core. **Name** : jackson-databind. **Version** : 2.13.4.2.
     * **Project URL:** [http://github.com/FasterXML/jackson](http://github.com/FasterXML/jackson)
     * **License:** [Apache License, Version 2.0](http://www.apache.org/licenses/LICENSE-2.0.txt)
     * **License:** [The Apache Software License, Version 2.0](http://www.apache.org/licenses/LICENSE-2.0.txt)

1.  **Group** : com.fasterxml.jackson.dataformat. **Name** : jackson-dataformat-yaml. **Version** : 2.13.4.
     * **Project URL:** [https://github.com/FasterXML/jackson-dataformats-text](https://github.com/FasterXML/jackson-dataformats-text)
     * **License:** [Apache License, Version 2.0](http://www.apache.org/licenses/LICENSE-2.0.txt)
     * **License:** [The Apache Software License, Version 2.0](http://www.apache.org/licenses/LICENSE-2.0.txt)

1.  **Group** : com.fasterxml.jackson.module. **Name** : jackson-module-kotlin. **Version** : 2.13.4.
     * **Project URL:** [https://github.com/FasterXML/jackson-module-kotlin](https://github.com/FasterXML/jackson-module-kotlin)
     * **License:** [Apache License, Version 2.0](http://www.apache.org/licenses/LICENSE-2.0.txt)
     * **License:** [The Apache Software License, Version 2.0](http://www.apache.org/licenses/LICENSE-2.0.txt)

1.  **Group** : com.google.android. **Name** : annotations. **Version** : 4.1.1.4.
     * **Project URL:** [http://source.android.com/](http://source.android.com/)
     * **License:** [Apache 2.0](http://www.apache.org/licenses/LICENSE-2.0)

1.  **Group** : com.google.api.grpc. **Name** : proto-google-common-protos. **Version** : 2.0.1.
     * **Project URL:** [https://github.com/googleapis/java-iam/proto-google-common-protos](https://github.com/googleapis/java-iam/proto-google-common-protos)
     * **License:** [Apache-2.0](https://www.apache.org/licenses/LICENSE-2.0.txt)

1.  **Group** : com.google.code.findbugs. **Name** : jsr305. **Version** : 3.0.2.
     * **Project URL:** [http://findbugs.sourceforge.net/](http://findbugs.sourceforge.net/)
     * **License:** [The Apache Software License, Version 2.0](http://www.apache.org/licenses/LICENSE-2.0.txt)

1.  **Group** : com.google.code.gson. **Name** : gson. **Version** : 2.8.9.
     * **Project URL:** [https://github.com/google/gson/gson](https://github.com/google/gson/gson)
     * **License:** [Apache-2.0](https://www.apache.org/licenses/LICENSE-2.0.txt)

1.  **Group** : com.google.errorprone. **Name** : error_prone_annotations. **Version** : 2.11.0.
     * **License:** [Apache 2.0](http://www.apache.org/licenses/LICENSE-2.0.txt)

1.  **Group** : com.google.flogger. **Name** : flogger. **Version** : 0.7.4.
     * **Project URL:** [https://github.com/google/flogger](https://github.com/google/flogger)
     * **License:** [Apache 2.0](https://www.apache.org/licenses/LICENSE-2.0.txt)

1.  **Group** : com.google.flogger. **Name** : flogger-system-backend. **Version** : 0.7.4.
     * **Project URL:** [https://github.com/google/flogger](https://github.com/google/flogger)
     * **License:** [Apache 2.0](https://www.apache.org/licenses/LICENSE-2.0.txt)

1.  **Group** : com.google.guava. **Name** : failureaccess. **Version** : 1.0.1.
     * **Project URL:** [https://github.com/google/guava/](https://github.com/google/guava/)
     * **License:** [The Apache Software License, Version 2.0](http://www.apache.org/licenses/LICENSE-2.0.txt)

1.  **Group** : com.google.guava. **Name** : guava. **Version** : 31.1-jre.
     * **Project URL:** [https://github.com/google/guava](https://github.com/google/guava)
     * **License:** [Apache License, Version 2.0](http://www.apache.org/licenses/LICENSE-2.0.txt)

1.  **Group** : com.google.guava. **Name** : listenablefuture. **Version** : 9999.0-empty-to-avoid-conflict-with-guava.
     * **License:** [The Apache Software License, Version 2.0](http://www.apache.org/licenses/LICENSE-2.0.txt)

1.  **Group** : com.google.j2objc. **Name** : j2objc-annotations. **Version** : 1.3.
     * **Project URL:** [https://github.com/google/j2objc/](https://github.com/google/j2objc/)
     * **License:** [The Apache Software License, Version 2.0](http://www.apache.org/licenses/LICENSE-2.0.txt)

1.  **Group** : com.google.protobuf. **Name** : protobuf-java. **Version** : 3.19.6.
     * **Project URL:** [https://developers.google.com/protocol-buffers/](https://developers.google.com/protocol-buffers/)
     * **License:** [3-Clause BSD License](https://opensource.org/licenses/BSD-3-Clause)

1.  **Group** : com.google.protobuf. **Name** : protobuf-java-util. **Version** : 3.19.6.
     * **Project URL:** [https://developers.google.com/protocol-buffers/](https://developers.google.com/protocol-buffers/)
     * **License:** [3-Clause BSD License](https://opensource.org/licenses/BSD-3-Clause)

1.  **Group** : com.google.protobuf. **Name** : protobuf-kotlin. **Version** : 3.19.6.
     * **License:** [3-Clause BSD License](https://opensource.org/licenses/BSD-3-Clause)

1.  **Group** : com.squareup. **Name** : javapoet. **Version** : 1.13.0.
     * **Project URL:** [http://github.com/square/javapoet/](http://github.com/square/javapoet/)
     * **License:** [Apache 2.0](http://www.apache.org/licenses/LICENSE-2.0.txt)

1.  **Group** : io.grpc. **Name** : grpc-api. **Version** : 1.46.0.
     * **Project URL:** [https://github.com/grpc/grpc-java](https://github.com/grpc/grpc-java)
     * **License:** [Apache 2.0](https://opensource.org/licenses/Apache-2.0)

1.  **Group** : io.grpc. **Name** : grpc-context. **Version** : 1.46.0.
     * **Project URL:** [https://github.com/grpc/grpc-java](https://github.com/grpc/grpc-java)
     * **License:** [Apache 2.0](https://opensource.org/licenses/Apache-2.0)

1.  **Group** : io.grpc. **Name** : grpc-core. **Version** : 1.46.0.
     * **Project URL:** [https://github.com/grpc/grpc-java](https://github.com/grpc/grpc-java)
     * **License:** [Apache 2.0](https://opensource.org/licenses/Apache-2.0)

1.  **Group** : io.grpc. **Name** : grpc-protobuf. **Version** : 1.46.0.
     * **Project URL:** [https://github.com/grpc/grpc-java](https://github.com/grpc/grpc-java)
     * **License:** [Apache 2.0](https://opensource.org/licenses/Apache-2.0)

1.  **Group** : io.grpc. **Name** : grpc-protobuf-lite. **Version** : 1.46.0.
     * **Project URL:** [https://github.com/grpc/grpc-java](https://github.com/grpc/grpc-java)
     * **License:** [Apache 2.0](https://opensource.org/licenses/Apache-2.0)

1.  **Group** : io.grpc. **Name** : grpc-stub. **Version** : 1.46.0.
     * **Project URL:** [https://github.com/grpc/grpc-java](https://github.com/grpc/grpc-java)
     * **License:** [Apache 2.0](https://opensource.org/licenses/Apache-2.0)

1.  **Group** : io.perfmark. **Name** : perfmark-api. **Version** : 0.25.0.
     * **Project URL:** [https://github.com/perfmark/perfmark](https://github.com/perfmark/perfmark)
     * **License:** [Apache 2.0](https://opensource.org/licenses/Apache-2.0)

1.  **Group** : io.spine.validation. **Name** : spine-validation-java-runtime. **Version** : 2.0.0-SNAPSHOT.32.**No license information found**
1.  **Group** : javax.annotation. **Name** : javax.annotation-api. **Version** : 1.3.2.
     * **Project URL:** [http://jcp.org/en/jsr/detail?id=250](http://jcp.org/en/jsr/detail?id=250)
     * **License:** [CDDL + GPLv2 with classpath exception](https://github.com/javaee/javax.annotation/blob/master/LICENSE)

1.  **Group** : org.checkerframework. **Name** : checker-compat-qual. **Version** : 2.5.3.
     * **Project URL:** [https://checkerframework.org](https://checkerframework.org)
     * **License:** [GNU General Public License, version 2 (GPL2), with the classpath exception](http://www.gnu.org/software/classpath/license.html)
     * **License:** [The MIT License](http://opensource.org/licenses/MIT)

1.  **Group** : org.checkerframework. **Name** : checker-qual. **Version** : 3.12.0.
     * **Project URL:** [https://checkerframework.org](https://checkerframework.org)
     * **License:** [The MIT License](http://opensource.org/licenses/MIT)

1.  **Group** : org.codehaus.mojo. **Name** : animal-sniffer-annotations. **Version** : 1.19.
     * **License:** [MIT license](http://www.opensource.org/licenses/mit-license.php)
     * **License:** [The Apache Software License, Version 2.0](http://www.apache.org/licenses/LICENSE-2.0.txt)

1.  **Group** : org.jetbrains. **Name** : annotations. **Version** : 13.0.
     * **Project URL:** [http://www.jetbrains.org](http://www.jetbrains.org)
     * **License:** [The Apache Software License, Version 2.0](http://www.apache.org/licenses/LICENSE-2.0.txt)

1.  **Group** : org.jetbrains.kotlin. **Name** : kotlin-reflect. **Version** : 1.7.20.
     * **Project URL:** [https://kotlinlang.org/](https://kotlinlang.org/)
     * **License:** [The Apache License, Version 2.0](http://www.apache.org/licenses/LICENSE-2.0.txt)

1.  **Group** : org.jetbrains.kotlin. **Name** : kotlin-stdlib. **Version** : 1.7.20.
     * **Project URL:** [https://kotlinlang.org/](https://kotlinlang.org/)
     * **License:** [The Apache License, Version 2.0](http://www.apache.org/licenses/LICENSE-2.0.txt)

1.  **Group** : org.jetbrains.kotlin. **Name** : kotlin-stdlib-common. **Version** : 1.7.20.
     * **Project URL:** [https://kotlinlang.org/](https://kotlinlang.org/)
     * **License:** [The Apache License, Version 2.0](http://www.apache.org/licenses/LICENSE-2.0.txt)

1.  **Group** : org.jetbrains.kotlin. **Name** : kotlin-stdlib-jdk7. **Version** : 1.7.20.
     * **Project URL:** [https://kotlinlang.org/](https://kotlinlang.org/)
     * **License:** [The Apache License, Version 2.0](http://www.apache.org/licenses/LICENSE-2.0.txt)

1.  **Group** : org.jetbrains.kotlin. **Name** : kotlin-stdlib-jdk8. **Version** : 1.7.20.
     * **Project URL:** [https://kotlinlang.org/](https://kotlinlang.org/)
     * **License:** [The Apache License, Version 2.0](http://www.apache.org/licenses/LICENSE-2.0.txt)

1.  **Group** : org.yaml. **Name** : snakeyaml. **Version** : 1.31.
     * **Project URL:** [https://bitbucket.org/snakeyaml/snakeyaml](https://bitbucket.org/snakeyaml/snakeyaml)
     * **License:** [Apache License, Version 2.0](http://www.apache.org/licenses/LICENSE-2.0.txt)

## Compile, tests, and tooling
1.  **Group** : com.fasterxml.jackson. **Name** : jackson-bom. **Version** : 2.12.7.**No license information found**
1.  **Group** : com.fasterxml.jackson. **Name** : jackson-bom. **Version** : 2.13.4.**No license information found**
1.  **Group** : com.fasterxml.jackson.core. **Name** : jackson-annotations. **Version** : 2.12.7.
     * **Project URL:** [http://github.com/FasterXML/jackson](http://github.com/FasterXML/jackson)
     * **License:** [The Apache Software License, Version 2.0](http://www.apache.org/licenses/LICENSE-2.0.txt)

1.  **Group** : com.fasterxml.jackson.core. **Name** : jackson-annotations. **Version** : 2.13.4.
     * **Project URL:** [http://github.com/FasterXML/jackson](http://github.com/FasterXML/jackson)
     * **License:** [The Apache Software License, Version 2.0](http://www.apache.org/licenses/LICENSE-2.0.txt)

1.  **Group** : com.fasterxml.jackson.core. **Name** : jackson-core. **Version** : 2.12.7.
     * **Project URL:** [https://github.com/FasterXML/jackson-core](https://github.com/FasterXML/jackson-core)
     * **License:** [Apache License, Version 2.0](http://www.apache.org/licenses/LICENSE-2.0.txt)
     * **License:** [The Apache Software License, Version 2.0](http://www.apache.org/licenses/LICENSE-2.0.txt)

1.  **Group** : com.fasterxml.jackson.core. **Name** : jackson-core. **Version** : 2.13.4.
     * **Project URL:** [https://github.com/FasterXML/jackson-core](https://github.com/FasterXML/jackson-core)
     * **License:** [Apache License, Version 2.0](http://www.apache.org/licenses/LICENSE-2.0.txt)
     * **License:** [The Apache Software License, Version 2.0](http://www.apache.org/licenses/LICENSE-2.0.txt)

1.  **Group** : com.fasterxml.jackson.core. **Name** : jackson-databind. **Version** : 2.12.7.
     * **Project URL:** [http://github.com/FasterXML/jackson](http://github.com/FasterXML/jackson)
     * **License:** [Apache License, Version 2.0](http://www.apache.org/licenses/LICENSE-2.0.txt)
     * **License:** [The Apache Software License, Version 2.0](http://www.apache.org/licenses/LICENSE-2.0.txt)

1.  **Group** : com.fasterxml.jackson.core. **Name** : jackson-databind. **Version** : 2.13.4.2.
     * **Project URL:** [http://github.com/FasterXML/jackson](http://github.com/FasterXML/jackson)
     * **License:** [Apache License, Version 2.0](http://www.apache.org/licenses/LICENSE-2.0.txt)
     * **License:** [The Apache Software License, Version 2.0](http://www.apache.org/licenses/LICENSE-2.0.txt)

1.  **Group** : com.fasterxml.jackson.dataformat. **Name** : jackson-dataformat-xml. **Version** : 2.12.7.
     * **Project URL:** [https://github.com/FasterXML/jackson-dataformat-xml](https://github.com/FasterXML/jackson-dataformat-xml)
     * **License:** [Apache License, Version 2.0](http://www.apache.org/licenses/LICENSE-2.0.txt)
     * **License:** [The Apache Software License, Version 2.0](http://www.apache.org/licenses/LICENSE-2.0.txt)

1.  **Group** : com.fasterxml.jackson.dataformat. **Name** : jackson-dataformat-yaml. **Version** : 2.13.4.
     * **Project URL:** [https://github.com/FasterXML/jackson-dataformats-text](https://github.com/FasterXML/jackson-dataformats-text)
     * **License:** [Apache License, Version 2.0](http://www.apache.org/licenses/LICENSE-2.0.txt)
     * **License:** [The Apache Software License, Version 2.0](http://www.apache.org/licenses/LICENSE-2.0.txt)

1.  **Group** : com.fasterxml.jackson.module. **Name** : jackson-module-jaxb-annotations. **Version** : 2.12.7.
     * **Project URL:** [https://github.com/FasterXML/jackson-modules-base](https://github.com/FasterXML/jackson-modules-base)
     * **License:** [Apache License, Version 2.0](http://www.apache.org/licenses/LICENSE-2.0.txt)
     * **License:** [The Apache Software License, Version 2.0](http://www.apache.org/licenses/LICENSE-2.0.txt)

1.  **Group** : com.fasterxml.jackson.module. **Name** : jackson-module-kotlin. **Version** : 2.12.7.
     * **Project URL:** [https://github.com/FasterXML/jackson-module-kotlin](https://github.com/FasterXML/jackson-module-kotlin)
     * **License:** [Apache License, Version 2.0](http://www.apache.org/licenses/LICENSE-2.0.txt)
     * **License:** [The Apache Software License, Version 2.0](http://www.apache.org/licenses/LICENSE-2.0.txt)

1.  **Group** : com.fasterxml.jackson.module. **Name** : jackson-module-kotlin. **Version** : 2.13.4.
     * **Project URL:** [https://github.com/FasterXML/jackson-module-kotlin](https://github.com/FasterXML/jackson-module-kotlin)
     * **License:** [Apache License, Version 2.0](http://www.apache.org/licenses/LICENSE-2.0.txt)
     * **License:** [The Apache Software License, Version 2.0](http://www.apache.org/licenses/LICENSE-2.0.txt)

1.  **Group** : com.fasterxml.woodstox. **Name** : woodstox-core. **Version** : 6.2.4.
     * **Project URL:** [https://github.com/FasterXML/woodstox](https://github.com/FasterXML/woodstox)
     * **License:** [The Apache License, Version 2.0](http://www.apache.org/licenses/LICENSE-2.0.txt)
     * **License:** [The Apache Software License, Version 2.0](http://www.apache.org/licenses/LICENSE-2.0.txt)

1.  **Group** : com.github.ben-manes.caffeine. **Name** : caffeine. **Version** : 3.0.5.
     * **Project URL:** [https://github.com/ben-manes/caffeine](https://github.com/ben-manes/caffeine)
     * **License:** [Apache License, Version 2.0](https://www.apache.org/licenses/LICENSE-2.0.txt)

1.  **Group** : com.github.kevinstern. **Name** : software-and-algorithms. **Version** : 1.0.
     * **Project URL:** [https://www.github.com/KevinStern/software-and-algorithms](https://www.github.com/KevinStern/software-and-algorithms)
     * **License:** [MIT License](http://www.opensource.org/licenses/mit-license.php)

1.  **Group** : com.google.android. **Name** : annotations. **Version** : 4.1.1.4.
     * **Project URL:** [http://source.android.com/](http://source.android.com/)
     * **License:** [Apache 2.0](http://www.apache.org/licenses/LICENSE-2.0)

1.  **Group** : com.google.api.grpc. **Name** : proto-google-common-protos. **Version** : 2.0.1.
     * **Project URL:** [https://github.com/googleapis/java-iam/proto-google-common-protos](https://github.com/googleapis/java-iam/proto-google-common-protos)
     * **License:** [Apache-2.0](https://www.apache.org/licenses/LICENSE-2.0.txt)

1.  **Group** : com.google.auto. **Name** : auto-common. **Version** : 1.2.1.
     * **Project URL:** [https://github.com/google/auto/tree/master/common](https://github.com/google/auto/tree/master/common)
     * **License:** [Apache 2.0](http://www.apache.org/licenses/LICENSE-2.0.txt)

1.  **Group** : com.google.auto.service. **Name** : auto-service-annotations. **Version** : 1.0.1.
     * **Project URL:** [https://github.com/google/auto/tree/master/service](https://github.com/google/auto/tree/master/service)
     * **License:** [Apache 2.0](http://www.apache.org/licenses/LICENSE-2.0.txt)

1.  **Group** : com.google.auto.value. **Name** : auto-value-annotations. **Version** : 1.8.1.
     * **Project URL:** [https://github.com/google/auto/tree/master/value](https://github.com/google/auto/tree/master/value)
     * **License:** [Apache 2.0](http://www.apache.org/licenses/LICENSE-2.0.txt)

1.  **Group** : com.google.auto.value. **Name** : auto-value-annotations. **Version** : 1.9.
     * **Project URL:** [https://github.com/google/auto/tree/master/value](https://github.com/google/auto/tree/master/value)
     * **License:** [Apache 2.0](http://www.apache.org/licenses/LICENSE-2.0.txt)

1.  **Group** : com.google.code.findbugs. **Name** : jsr305. **Version** : 3.0.2.
     * **Project URL:** [http://findbugs.sourceforge.net/](http://findbugs.sourceforge.net/)
     * **License:** [The Apache Software License, Version 2.0](http://www.apache.org/licenses/LICENSE-2.0.txt)

1.  **Group** : com.google.code.gson. **Name** : gson. **Version** : 2.8.6.
     * **License:** [Apache 2.0](http://www.apache.org/licenses/LICENSE-2.0.txt)

1.  **Group** : com.google.code.gson. **Name** : gson. **Version** : 2.8.9.
     * **Project URL:** [https://github.com/google/gson/gson](https://github.com/google/gson/gson)
     * **License:** [Apache-2.0](https://www.apache.org/licenses/LICENSE-2.0.txt)

1.  **Group** : com.google.errorprone. **Name** : error_prone_annotation. **Version** : 2.16.
     * **License:** [Apache 2.0](http://www.apache.org/licenses/LICENSE-2.0.txt)

1.  **Group** : com.google.errorprone. **Name** : error_prone_annotations. **Version** : 2.11.0.
     * **License:** [Apache 2.0](http://www.apache.org/licenses/LICENSE-2.0.txt)

1.  **Group** : com.google.errorprone. **Name** : error_prone_annotations. **Version** : 2.16.
     * **License:** [Apache 2.0](http://www.apache.org/licenses/LICENSE-2.0.txt)

<<<<<<< HEAD
1.  **Group** : com.google.errorprone. **Name** : error_prone_annotations. **Version** : 2.16.
     * **License:** [Apache 2.0](http://www.apache.org/licenses/LICENSE-2.0.txt)

=======
>>>>>>> dbbf1cdd
1.  **Group** : com.google.errorprone. **Name** : error_prone_check_api. **Version** : 2.16.
     * **License:** [Apache 2.0](http://www.apache.org/licenses/LICENSE-2.0.txt)

1.  **Group** : com.google.errorprone. **Name** : error_prone_core. **Version** : 2.16.
     * **License:** [Apache 2.0](http://www.apache.org/licenses/LICENSE-2.0.txt)

1.  **Group** : com.google.errorprone. **Name** : error_prone_type_annotations. **Version** : 2.16.
     * **License:** [Apache 2.0](http://www.apache.org/licenses/LICENSE-2.0.txt)

<<<<<<< HEAD
1.  **Group** : com.google.errorprone. **Name** : error_prone_type_annotations. **Version** : 2.16.
     * **License:** [Apache 2.0](http://www.apache.org/licenses/LICENSE-2.0.txt)
=======
1.  **Group** : com.google.errorprone. **Name** : javac. **Version** : 9+181-r4173-1.
     * **Project URL:** [https://github.com/google/error-prone-javac](https://github.com/google/error-prone-javac)
     * **License:** [GNU General Public License, version 2, with the Classpath Exception](http://openjdk.java.net/legal/gplv2+ce.html)
>>>>>>> dbbf1cdd

1.  **Group** : com.google.flogger. **Name** : flogger. **Version** : 0.7.4.
     * **Project URL:** [https://github.com/google/flogger](https://github.com/google/flogger)
     * **License:** [Apache 2.0](https://www.apache.org/licenses/LICENSE-2.0.txt)

1.  **Group** : com.google.flogger. **Name** : flogger-system-backend. **Version** : 0.7.4.
     * **Project URL:** [https://github.com/google/flogger](https://github.com/google/flogger)
     * **License:** [Apache 2.0](https://www.apache.org/licenses/LICENSE-2.0.txt)

1.  **Group** : com.google.gradle. **Name** : osdetector-gradle-plugin. **Version** : 1.7.0.
     * **Project URL:** [https://github.com/google/osdetector-gradle-plugin](https://github.com/google/osdetector-gradle-plugin)
     * **License:** [Apache License 2.0](http://opensource.org/licenses/Apache-2.0)

1.  **Group** : com.google.guava. **Name** : failureaccess. **Version** : 1.0.1.
     * **Project URL:** [https://github.com/google/guava/](https://github.com/google/guava/)
     * **License:** [The Apache Software License, Version 2.0](http://www.apache.org/licenses/LICENSE-2.0.txt)

1.  **Group** : com.google.guava. **Name** : guava. **Version** : 31.0.1-jre.
     * **Project URL:** [https://github.com/google/guava](https://github.com/google/guava)
     * **License:** [Apache License, Version 2.0](http://www.apache.org/licenses/LICENSE-2.0.txt)

1.  **Group** : com.google.guava. **Name** : guava. **Version** : 31.1-jre.
     * **Project URL:** [https://github.com/google/guava](https://github.com/google/guava)
     * **License:** [Apache License, Version 2.0](http://www.apache.org/licenses/LICENSE-2.0.txt)

1.  **Group** : com.google.guava. **Name** : guava-testlib. **Version** : 31.1-jre.
     * **License:** [Apache License, Version 2.0](http://www.apache.org/licenses/LICENSE-2.0.txt)

1.  **Group** : com.google.guava. **Name** : listenablefuture. **Version** : 9999.0-empty-to-avoid-conflict-with-guava.
     * **License:** [The Apache Software License, Version 2.0](http://www.apache.org/licenses/LICENSE-2.0.txt)

1.  **Group** : com.google.j2objc. **Name** : j2objc-annotations. **Version** : 1.3.
     * **Project URL:** [https://github.com/google/j2objc/](https://github.com/google/j2objc/)
     * **License:** [The Apache Software License, Version 2.0](http://www.apache.org/licenses/LICENSE-2.0.txt)

1.  **Group** : com.google.protobuf. **Name** : protobuf-gradle-plugin. **Version** : 0.8.18.
     * **Project URL:** [https://github.com/google/protobuf-gradle-plugin](https://github.com/google/protobuf-gradle-plugin)
     * **License:** [BSD 3-Clause](http://opensource.org/licenses/BSD-3-Clause)

1.  **Group** : com.google.protobuf. **Name** : protobuf-java. **Version** : 3.19.2.
     * **Project URL:** [https://developers.google.com/protocol-buffers/](https://developers.google.com/protocol-buffers/)
     * **License:** [3-Clause BSD License](https://opensource.org/licenses/BSD-3-Clause)

1.  **Group** : com.google.protobuf. **Name** : protobuf-java. **Version** : 3.19.6.
     * **Project URL:** [https://developers.google.com/protocol-buffers/](https://developers.google.com/protocol-buffers/)
     * **License:** [3-Clause BSD License](https://opensource.org/licenses/BSD-3-Clause)

1.  **Group** : com.google.protobuf. **Name** : protobuf-java-util. **Version** : 3.19.6.
     * **Project URL:** [https://developers.google.com/protocol-buffers/](https://developers.google.com/protocol-buffers/)
     * **License:** [3-Clause BSD License](https://opensource.org/licenses/BSD-3-Clause)

1.  **Group** : com.google.protobuf. **Name** : protobuf-kotlin. **Version** : 3.19.6.
     * **License:** [3-Clause BSD License](https://opensource.org/licenses/BSD-3-Clause)

1.  **Group** : com.google.protobuf. **Name** : protoc. **Version** : 3.19.6.
     * **Project URL:** [https://developers.google.com/protocol-buffers/](https://developers.google.com/protocol-buffers/)
     * **License:** [3-Clause BSD License](https://opensource.org/licenses/BSD-3-Clause)
     * **License:** [The Apache Software License, Version 2.0](http://www.apache.org/licenses/LICENSE-2.0.txt)

1.  **Group** : com.google.truth. **Name** : truth. **Version** : 1.1.3.
     * **License:** [The Apache Software License, Version 2.0](http://www.apache.org/licenses/LICENSE-2.0.txt)

1.  **Group** : com.google.truth.extensions. **Name** : truth-java8-extension. **Version** : 1.1.3.
     * **License:** [The Apache Software License, Version 2.0](http://www.apache.org/licenses/LICENSE-2.0.txt)

1.  **Group** : com.google.truth.extensions. **Name** : truth-liteproto-extension. **Version** : 1.1.3.
     * **License:** [The Apache Software License, Version 2.0](http://www.apache.org/licenses/LICENSE-2.0.txt)

1.  **Group** : com.google.truth.extensions. **Name** : truth-proto-extension. **Version** : 1.1.3.
     * **License:** [The Apache Software License, Version 2.0](http://www.apache.org/licenses/LICENSE-2.0.txt)

1.  **Group** : com.soywiz.korlibs.korte. **Name** : korte-jvm. **Version** : 2.7.0.
     * **Project URL:** [https://github.com/korlibs/korge-next](https://github.com/korlibs/korge-next)
     * **License:** [MIT](https://raw.githubusercontent.com/korlibs/korge-next/master/korge/LICENSE.txt)

1.  **Group** : com.squareup. **Name** : javapoet. **Version** : 1.13.0.
     * **Project URL:** [http://github.com/square/javapoet/](http://github.com/square/javapoet/)
     * **License:** [Apache 2.0](http://www.apache.org/licenses/LICENSE-2.0.txt)

1.  **Group** : commons-lang. **Name** : commons-lang. **Version** : 2.6.
     * **Project URL:** [http://commons.apache.org/lang/](http://commons.apache.org/lang/)
     * **License:** [The Apache Software License, Version 2.0](http://www.apache.org/licenses/LICENSE-2.0.txt)

1.  **Group** : io.github.java-diff-utils. **Name** : java-diff-utils. **Version** : 4.0.
     * **Project URL:** [https://github.com/java-diff-utils/java-diff-utils](https://github.com/java-diff-utils/java-diff-utils)
     * **License:** [The Apache Software License, Version 2.0](http://www.apache.org/licenses/LICENSE-2.0.txt)

1.  **Group** : io.grpc. **Name** : grpc-api. **Version** : 1.46.0.
     * **Project URL:** [https://github.com/grpc/grpc-java](https://github.com/grpc/grpc-java)
     * **License:** [Apache 2.0](https://opensource.org/licenses/Apache-2.0)

1.  **Group** : io.grpc. **Name** : grpc-context. **Version** : 1.46.0.
     * **Project URL:** [https://github.com/grpc/grpc-java](https://github.com/grpc/grpc-java)
     * **License:** [Apache 2.0](https://opensource.org/licenses/Apache-2.0)

1.  **Group** : io.grpc. **Name** : grpc-core. **Version** : 1.46.0.
     * **Project URL:** [https://github.com/grpc/grpc-java](https://github.com/grpc/grpc-java)
     * **License:** [Apache 2.0](https://opensource.org/licenses/Apache-2.0)

1.  **Group** : io.grpc. **Name** : grpc-protobuf. **Version** : 1.46.0.
     * **Project URL:** [https://github.com/grpc/grpc-java](https://github.com/grpc/grpc-java)
     * **License:** [Apache 2.0](https://opensource.org/licenses/Apache-2.0)

1.  **Group** : io.grpc. **Name** : grpc-protobuf-lite. **Version** : 1.46.0.
     * **Project URL:** [https://github.com/grpc/grpc-java](https://github.com/grpc/grpc-java)
     * **License:** [Apache 2.0](https://opensource.org/licenses/Apache-2.0)

1.  **Group** : io.grpc. **Name** : grpc-stub. **Version** : 1.46.0.
     * **Project URL:** [https://github.com/grpc/grpc-java](https://github.com/grpc/grpc-java)
     * **License:** [Apache 2.0](https://opensource.org/licenses/Apache-2.0)

1.  **Group** : io.grpc. **Name** : protoc-gen-grpc-java. **Version** : 1.46.0.
     * **Project URL:** [https://github.com/grpc/grpc-java](https://github.com/grpc/grpc-java)
     * **License:** [Apache 2.0](https://opensource.org/licenses/Apache-2.0)

1.  **Group** : io.perfmark. **Name** : perfmark-api. **Version** : 0.25.0.
     * **Project URL:** [https://github.com/perfmark/perfmark](https://github.com/perfmark/perfmark)
     * **License:** [Apache 2.0](https://opensource.org/licenses/Apache-2.0)

1.  **Group** : io.spine.validation. **Name** : spine-validation-java-runtime. **Version** : 2.0.0-SNAPSHOT.32.**No license information found**
1.  **Group** : jakarta.activation. **Name** : jakarta.activation-api. **Version** : 1.2.1.
     * **Project URL:** [https://www.eclipse.org](https://www.eclipse.org)
     * **License:** [EDL 1.0](http://www.eclipse.org/org/documents/edl-v10.php)
     * **License:** [Eclipse Public License v. 2.0](https://www.eclipse.org/org/documents/epl-2.0/EPL-2.0.txt)
     * **License:** [GNU General Public License, version 2 with the GNU Classpath Exception](https://www.gnu.org/software/classpath/license.html)

1.  **Group** : jakarta.xml.bind. **Name** : jakarta.xml.bind-api. **Version** : 2.3.2.
     * **Project URL:** [https://www.eclipse.org](https://www.eclipse.org)
     * **License:** [Eclipse Distribution License - v 1.0](http://www.eclipse.org/org/documents/edl-v10.php)
     * **License:** [Eclipse Public License v. 2.0](https://www.eclipse.org/org/documents/epl-2.0/EPL-2.0.txt)
     * **License:** [GNU General Public License, version 2 with the GNU Classpath Exception](https://www.gnu.org/software/classpath/license.html)

1.  **Group** : javax.annotation. **Name** : javax.annotation-api. **Version** : 1.3.2.
     * **Project URL:** [http://jcp.org/en/jsr/detail?id=250](http://jcp.org/en/jsr/detail?id=250)
     * **License:** [CDDL + GPLv2 with classpath exception](https://github.com/javaee/javax.annotation/blob/master/LICENSE)

1.  **Group** : junit. **Name** : junit. **Version** : 4.13.2.
     * **Project URL:** [http://junit.org](http://junit.org)
     * **License:** [Eclipse Public License 1.0](http://www.eclipse.org/legal/epl-v10.html)

1.  **Group** : kr.motd.maven. **Name** : os-maven-plugin. **Version** : 1.7.0.
     * **Project URL:** [https://github.com/trustin/os-maven-plugin/](https://github.com/trustin/os-maven-plugin/)
     * **License:** [Apache License, Version 2.0](http://www.apache.org/licenses/LICENSE-2.0)

1.  **Group** : net.java.dev.jna. **Name** : jna. **Version** : 5.6.0.
     * **Project URL:** [https://github.com/java-native-access/jna](https://github.com/java-native-access/jna)
     * **License:** [Apache License v2.0](http://www.apache.org/licenses/LICENSE-2.0.txt)
     * **License:** [LGPL, version 2.1](http://www.gnu.org/licenses/licenses.html)

1.  **Group** : net.ltgt.gradle. **Name** : gradle-errorprone-plugin. **Version** : 2.0.2.**No license information found**
1.  **Group** : org.apiguardian. **Name** : apiguardian-api. **Version** : 1.1.2.
     * **Project URL:** [https://github.com/apiguardian-team/apiguardian](https://github.com/apiguardian-team/apiguardian)
     * **License:** [The Apache License, Version 2.0](http://www.apache.org/licenses/LICENSE-2.0.txt)

1.  **Group** : org.checkerframework. **Name** : checker-compat-qual. **Version** : 2.5.3.
     * **Project URL:** [https://checkerframework.org](https://checkerframework.org)
     * **License:** [GNU General Public License, version 2 (GPL2), with the classpath exception](http://www.gnu.org/software/classpath/license.html)
     * **License:** [The MIT License](http://opensource.org/licenses/MIT)

1.  **Group** : org.checkerframework. **Name** : checker-qual. **Version** : 3.12.0.
     * **Project URL:** [https://checkerframework.org](https://checkerframework.org)
     * **License:** [The MIT License](http://opensource.org/licenses/MIT)

1.  **Group** : org.checkerframework. **Name** : checker-qual. **Version** : 3.13.0.
     * **Project URL:** [https://checkerframework.org](https://checkerframework.org)
     * **License:** [The MIT License](http://opensource.org/licenses/MIT)

1.  **Group** : org.checkerframework. **Name** : checker-qual. **Version** : 3.19.0.
     * **Project URL:** [https://checkerframework.org](https://checkerframework.org)
     * **License:** [The MIT License](http://opensource.org/licenses/MIT)

1.  **Group** : org.checkerframework. **Name** : checker-qual. **Version** : 3.21.3.
     * **Project URL:** [https://checkerframework.org](https://checkerframework.org)
     * **License:** [The MIT License](http://opensource.org/licenses/MIT)

1.  **Group** : org.checkerframework. **Name** : dataflow-errorprone. **Version** : 3.24.0.
     * **Project URL:** [https://checkerframework.org](https://checkerframework.org)
     * **License:** [GNU General Public License, version 2 (GPL2), with the classpath exception](http://www.gnu.org/software/classpath/license.html)

1.  **Group** : org.codehaus.mojo. **Name** : animal-sniffer-annotations. **Version** : 1.19.
     * **License:** [MIT license](http://www.opensource.org/licenses/mit-license.php)
     * **License:** [The Apache Software License, Version 2.0](http://www.apache.org/licenses/LICENSE-2.0.txt)

1.  **Group** : org.codehaus.woodstox. **Name** : stax2-api. **Version** : 4.2.1.
     * **Project URL:** [http://github.com/FasterXML/stax2-api](http://github.com/FasterXML/stax2-api)
     * **License:** [The Apache Software License, Version 2.0](http://www.apache.org/licenses/LICENSE-2.0.txt)
     * **License:** [The BSD License](http://www.opensource.org/licenses/bsd-license.php)

1.  **Group** : org.eclipse.jgit. **Name** : org.eclipse.jgit. **Version** : 4.4.1.201607150455-r.
     * **License:** Eclipse Distribution License (New BSD License)

1.  **Group** : org.freemarker. **Name** : freemarker. **Version** : 2.3.31.
     * **Project URL:** [https://freemarker.apache.org/](https://freemarker.apache.org/)
     * **License:** [Apache License, Version 2.0](http://www.apache.org/licenses/LICENSE-2.0.txt)

1.  **Group** : org.hamcrest. **Name** : hamcrest-core. **Version** : 1.3.
     * **License:** [New BSD License](http://www.opensource.org/licenses/bsd-license.php)

1.  **Group** : org.jacoco. **Name** : org.jacoco.agent. **Version** : 0.8.7.
     * **License:** [Eclipse Public License 2.0](https://www.eclipse.org/legal/epl-2.0/)

1.  **Group** : org.jacoco. **Name** : org.jacoco.ant. **Version** : 0.8.7.
     * **License:** [Eclipse Public License 2.0](https://www.eclipse.org/legal/epl-2.0/)

1.  **Group** : org.jacoco. **Name** : org.jacoco.core. **Version** : 0.8.7.
     * **License:** [Eclipse Public License 2.0](https://www.eclipse.org/legal/epl-2.0/)

1.  **Group** : org.jacoco. **Name** : org.jacoco.report. **Version** : 0.8.7.
     * **License:** [Eclipse Public License 2.0](https://www.eclipse.org/legal/epl-2.0/)

1.  **Group** : org.jetbrains. **Name** : annotations. **Version** : 13.0.
     * **Project URL:** [http://www.jetbrains.org](http://www.jetbrains.org)
     * **License:** [The Apache Software License, Version 2.0](http://www.apache.org/licenses/LICENSE-2.0.txt)

1.  **Group** : org.jetbrains. **Name** : markdown. **Version** : 0.3.1.**No license information found**
1.  **Group** : org.jetbrains. **Name** : markdown-jvm. **Version** : 0.3.1.
     * **Project URL:** [https://github.com/JetBrains/markdown](https://github.com/JetBrains/markdown)
     * **License:** [The Apache Software License, Version 2.0](http://www.apache.org/licenses/LICENSE-2.0.txt)

1.  **Group** : org.jetbrains.dokka. **Name** : dokka-analysis. **Version** : 1.7.20.
     * **Project URL:** [https://github.com/Kotlin/dokka](https://github.com/Kotlin/dokka)
     * **License:** [The Apache Software License, Version 2.0](http://www.apache.org/licenses/LICENSE-2.0.txt)

1.  **Group** : org.jetbrains.dokka. **Name** : dokka-base. **Version** : 1.7.20.
     * **Project URL:** [https://github.com/Kotlin/dokka](https://github.com/Kotlin/dokka)
     * **License:** [The Apache Software License, Version 2.0](http://www.apache.org/licenses/LICENSE-2.0.txt)

1.  **Group** : org.jetbrains.dokka. **Name** : dokka-core. **Version** : 1.7.20.
     * **Project URL:** [https://github.com/Kotlin/dokka](https://github.com/Kotlin/dokka)
     * **License:** [The Apache Software License, Version 2.0](http://www.apache.org/licenses/LICENSE-2.0.txt)

1.  **Group** : org.jetbrains.dokka. **Name** : javadoc-plugin. **Version** : 1.7.20.
     * **Project URL:** [https://github.com/Kotlin/dokka](https://github.com/Kotlin/dokka)
     * **License:** [The Apache Software License, Version 2.0](http://www.apache.org/licenses/LICENSE-2.0.txt)

1.  **Group** : org.jetbrains.dokka. **Name** : kotlin-analysis-compiler. **Version** : 1.7.20.
     * **Project URL:** [https://github.com/Kotlin/dokka](https://github.com/Kotlin/dokka)
     * **License:** [The Apache Software License, Version 2.0](http://www.apache.org/licenses/LICENSE-2.0.txt)

1.  **Group** : org.jetbrains.dokka. **Name** : kotlin-analysis-intellij. **Version** : 1.7.20.
     * **Project URL:** [https://github.com/Kotlin/dokka](https://github.com/Kotlin/dokka)
     * **License:** [The Apache Software License, Version 2.0](http://www.apache.org/licenses/LICENSE-2.0.txt)

1.  **Group** : org.jetbrains.dokka. **Name** : kotlin-as-java-plugin. **Version** : 1.7.20.
     * **Project URL:** [https://github.com/Kotlin/dokka](https://github.com/Kotlin/dokka)
     * **License:** [The Apache Software License, Version 2.0](http://www.apache.org/licenses/LICENSE-2.0.txt)

1.  **Group** : org.jetbrains.intellij.deps. **Name** : trove4j. **Version** : 1.0.20200330.
     * **Project URL:** [https://github.com/JetBrains/intellij-deps-trove4j](https://github.com/JetBrains/intellij-deps-trove4j)
     * **License:** [GNU LESSER GENERAL PUBLIC LICENSE 2.1](https://www.gnu.org/licenses/old-licenses/lgpl-2.1.en.html)

1.  **Group** : org.jetbrains.kotlin. **Name** : kotlin-compiler-embeddable. **Version** : 1.7.20.
     * **Project URL:** [https://kotlinlang.org/](https://kotlinlang.org/)
     * **License:** [The Apache License, Version 2.0](http://www.apache.org/licenses/LICENSE-2.0.txt)

1.  **Group** : org.jetbrains.kotlin. **Name** : kotlin-daemon-embeddable. **Version** : 1.7.20.
     * **Project URL:** [https://kotlinlang.org/](https://kotlinlang.org/)
     * **License:** [The Apache License, Version 2.0](http://www.apache.org/licenses/LICENSE-2.0.txt)

1.  **Group** : org.jetbrains.kotlin. **Name** : kotlin-klib-commonizer-embeddable. **Version** : 1.7.20.
     * **Project URL:** [https://kotlinlang.org/](https://kotlinlang.org/)
     * **License:** [The Apache License, Version 2.0](http://www.apache.org/licenses/LICENSE-2.0.txt)

1.  **Group** : org.jetbrains.kotlin. **Name** : kotlin-reflect. **Version** : 1.7.20.
     * **Project URL:** [https://kotlinlang.org/](https://kotlinlang.org/)
     * **License:** [The Apache License, Version 2.0](http://www.apache.org/licenses/LICENSE-2.0.txt)

1.  **Group** : org.jetbrains.kotlin. **Name** : kotlin-script-runtime. **Version** : 1.7.20.
     * **Project URL:** [https://kotlinlang.org/](https://kotlinlang.org/)
     * **License:** [The Apache License, Version 2.0](http://www.apache.org/licenses/LICENSE-2.0.txt)

1.  **Group** : org.jetbrains.kotlin. **Name** : kotlin-scripting-common. **Version** : 1.7.20.
     * **Project URL:** [https://kotlinlang.org/](https://kotlinlang.org/)
     * **License:** [The Apache License, Version 2.0](http://www.apache.org/licenses/LICENSE-2.0.txt)

1.  **Group** : org.jetbrains.kotlin. **Name** : kotlin-scripting-compiler-embeddable. **Version** : 1.7.20.
     * **Project URL:** [https://kotlinlang.org/](https://kotlinlang.org/)
     * **License:** [The Apache License, Version 2.0](http://www.apache.org/licenses/LICENSE-2.0.txt)

1.  **Group** : org.jetbrains.kotlin. **Name** : kotlin-scripting-compiler-impl-embeddable. **Version** : 1.7.20.
     * **Project URL:** [https://kotlinlang.org/](https://kotlinlang.org/)
     * **License:** [The Apache License, Version 2.0](http://www.apache.org/licenses/LICENSE-2.0.txt)

1.  **Group** : org.jetbrains.kotlin. **Name** : kotlin-scripting-jvm. **Version** : 1.7.20.
     * **Project URL:** [https://kotlinlang.org/](https://kotlinlang.org/)
     * **License:** [The Apache License, Version 2.0](http://www.apache.org/licenses/LICENSE-2.0.txt)

1.  **Group** : org.jetbrains.kotlin. **Name** : kotlin-stdlib. **Version** : 1.7.20.
     * **Project URL:** [https://kotlinlang.org/](https://kotlinlang.org/)
     * **License:** [The Apache License, Version 2.0](http://www.apache.org/licenses/LICENSE-2.0.txt)

1.  **Group** : org.jetbrains.kotlin. **Name** : kotlin-stdlib-common. **Version** : 1.7.20.
     * **Project URL:** [https://kotlinlang.org/](https://kotlinlang.org/)
     * **License:** [The Apache License, Version 2.0](http://www.apache.org/licenses/LICENSE-2.0.txt)

1.  **Group** : org.jetbrains.kotlin. **Name** : kotlin-stdlib-jdk7. **Version** : 1.7.20.
     * **Project URL:** [https://kotlinlang.org/](https://kotlinlang.org/)
     * **License:** [The Apache License, Version 2.0](http://www.apache.org/licenses/LICENSE-2.0.txt)

1.  **Group** : org.jetbrains.kotlin. **Name** : kotlin-stdlib-jdk8. **Version** : 1.7.20.
     * **Project URL:** [https://kotlinlang.org/](https://kotlinlang.org/)
     * **License:** [The Apache License, Version 2.0](http://www.apache.org/licenses/LICENSE-2.0.txt)

1.  **Group** : org.jetbrains.kotlin. **Name** : kotlin-test. **Version** : 1.7.20.
     * **Project URL:** [https://kotlinlang.org/](https://kotlinlang.org/)
     * **License:** [The Apache License, Version 2.0](http://www.apache.org/licenses/LICENSE-2.0.txt)

1.  **Group** : org.jetbrains.kotlin. **Name** : kotlin-test-annotations-common. **Version** : 1.7.20.
     * **Project URL:** [https://kotlinlang.org/](https://kotlinlang.org/)
     * **License:** [The Apache License, Version 2.0](http://www.apache.org/licenses/LICENSE-2.0.txt)

1.  **Group** : org.jetbrains.kotlin. **Name** : kotlin-test-common. **Version** : 1.7.20.
     * **Project URL:** [https://kotlinlang.org/](https://kotlinlang.org/)
     * **License:** [The Apache License, Version 2.0](http://www.apache.org/licenses/LICENSE-2.0.txt)

1.  **Group** : org.jetbrains.kotlin. **Name** : kotlin-test-junit5. **Version** : 1.7.20.
     * **Project URL:** [https://kotlinlang.org/](https://kotlinlang.org/)
     * **License:** [The Apache License, Version 2.0](http://www.apache.org/licenses/LICENSE-2.0.txt)

1.  **Group** : org.jetbrains.kotlinx. **Name** : kotlinx-coroutines-bom. **Version** : 1.6.3.**No license information found**
1.  **Group** : org.jetbrains.kotlinx. **Name** : kotlinx-coroutines-core. **Version** : 1.6.3.**No license information found**
1.  **Group** : org.jetbrains.kotlinx. **Name** : kotlinx-coroutines-core-jvm. **Version** : 1.6.3.
     * **Project URL:** [https://github.com/Kotlin/kotlinx.coroutines](https://github.com/Kotlin/kotlinx.coroutines)
     * **License:** [The Apache Software License, Version 2.0](https://www.apache.org/licenses/LICENSE-2.0.txt)

1.  **Group** : org.jetbrains.kotlinx. **Name** : kotlinx-html-jvm. **Version** : 0.7.5.
     * **Project URL:** [https://github.com/Kotlin/kotlinx.html](https://github.com/Kotlin/kotlinx.html)
     * **License:** [The Apache License, Version 2.0](https://www.apache.org/licenses/LICENSE-2.0.txt)

1.  **Group** : org.jsoup. **Name** : jsoup. **Version** : 1.14.3.
     * **Project URL:** [https://jsoup.org/](https://jsoup.org/)
     * **License:** [The MIT License](https://jsoup.org/license)

1.  **Group** : org.junit. **Name** : junit-bom. **Version** : 5.9.1.**No license information found**
1.  **Group** : org.junit.jupiter. **Name** : junit-jupiter-api. **Version** : 5.9.1.
     * **Project URL:** [https://junit.org/junit5/](https://junit.org/junit5/)
     * **License:** [Eclipse Public License v2.0](https://www.eclipse.org/legal/epl-v20.html)

1.  **Group** : org.junit.jupiter. **Name** : junit-jupiter-engine. **Version** : 5.9.1.
     * **Project URL:** [https://junit.org/junit5/](https://junit.org/junit5/)
     * **License:** [Eclipse Public License v2.0](https://www.eclipse.org/legal/epl-v20.html)

1.  **Group** : org.junit.jupiter. **Name** : junit-jupiter-params. **Version** : 5.9.1.
     * **Project URL:** [https://junit.org/junit5/](https://junit.org/junit5/)
     * **License:** [Eclipse Public License v2.0](https://www.eclipse.org/legal/epl-v20.html)

1.  **Group** : org.junit.platform. **Name** : junit-platform-commons. **Version** : 1.9.1.
     * **Project URL:** [https://junit.org/junit5/](https://junit.org/junit5/)
     * **License:** [Eclipse Public License v2.0](https://www.eclipse.org/legal/epl-v20.html)

1.  **Group** : org.junit.platform. **Name** : junit-platform-engine. **Version** : 1.9.1.
     * **Project URL:** [https://junit.org/junit5/](https://junit.org/junit5/)
     * **License:** [Eclipse Public License v2.0](https://www.eclipse.org/legal/epl-v20.html)

1.  **Group** : org.opentest4j. **Name** : opentest4j. **Version** : 1.2.0.
     * **Project URL:** [https://github.com/ota4j-team/opentest4j](https://github.com/ota4j-team/opentest4j)
     * **License:** [The Apache License, Version 2.0](http://www.apache.org/licenses/LICENSE-2.0.txt)

1.  **Group** : org.ow2.asm. **Name** : asm. **Version** : 9.1.
     * **Project URL:** [http://asm.ow2.io/](http://asm.ow2.io/)
     * **License:** [BSD-3-Clause](https://asm.ow2.io/license.html)
     * **License:** [The Apache Software License, Version 2.0](http://www.apache.org/licenses/LICENSE-2.0.txt)

1.  **Group** : org.ow2.asm. **Name** : asm-analysis. **Version** : 9.1.
     * **Project URL:** [http://asm.ow2.io/](http://asm.ow2.io/)
     * **License:** [BSD-3-Clause](https://asm.ow2.io/license.html)
     * **License:** [The Apache Software License, Version 2.0](http://www.apache.org/licenses/LICENSE-2.0.txt)

1.  **Group** : org.ow2.asm. **Name** : asm-commons. **Version** : 9.1.
     * **Project URL:** [http://asm.ow2.io/](http://asm.ow2.io/)
     * **License:** [BSD-3-Clause](https://asm.ow2.io/license.html)
     * **License:** [The Apache Software License, Version 2.0](http://www.apache.org/licenses/LICENSE-2.0.txt)

1.  **Group** : org.ow2.asm. **Name** : asm-tree. **Version** : 9.1.
     * **Project URL:** [http://asm.ow2.io/](http://asm.ow2.io/)
     * **License:** [BSD-3-Clause](https://asm.ow2.io/license.html)
     * **License:** [The Apache Software License, Version 2.0](http://www.apache.org/licenses/LICENSE-2.0.txt)

1.  **Group** : org.pcollections. **Name** : pcollections. **Version** : 3.1.4.
     * **Project URL:** [https://github.com/hrldcpr/pcollections](https://github.com/hrldcpr/pcollections)
     * **License:** [The MIT License](https://opensource.org/licenses/mit-license.php)

1.  **Group** : org.yaml. **Name** : snakeyaml. **Version** : 1.31.
     * **Project URL:** [https://bitbucket.org/snakeyaml/snakeyaml](https://bitbucket.org/snakeyaml/snakeyaml)
     * **License:** [Apache License, Version 2.0](http://www.apache.org/licenses/LICENSE-2.0.txt)


The dependencies distributed under several licenses, are used according their commercial-use-friendly license.

<<<<<<< HEAD
This report was generated on **Sat Oct 22 10:28:52 TRT 2022** using [Gradle-License-Report plugin](https://github.com/jk1/Gradle-License-Report) by Evgeny Naumenko, licensed under [Apache 2.0 License](https://github.com/jk1/Gradle-License-Report/blob/master/LICENSE).
=======
This report was generated on **Tue Oct 25 13:53:20 TRT 2022** using [Gradle-License-Report plugin](https://github.com/jk1/Gradle-License-Report) by Evgeny Naumenko, licensed under [Apache 2.0 License](https://github.com/jk1/Gradle-License-Report/blob/master/LICENSE).
>>>>>>> dbbf1cdd




# Dependencies of `io.spine.protodata:protodata-compiler:0.2.21`

## Runtime
1.  **Group** : com.fasterxml.jackson. **Name** : jackson-bom. **Version** : 2.13.4.**No license information found**
1.  **Group** : com.fasterxml.jackson.core. **Name** : jackson-annotations. **Version** : 2.13.4.
     * **Project URL:** [http://github.com/FasterXML/jackson](http://github.com/FasterXML/jackson)
     * **License:** [The Apache Software License, Version 2.0](http://www.apache.org/licenses/LICENSE-2.0.txt)

1.  **Group** : com.fasterxml.jackson.core. **Name** : jackson-core. **Version** : 2.13.4.
     * **Project URL:** [https://github.com/FasterXML/jackson-core](https://github.com/FasterXML/jackson-core)
     * **License:** [Apache License, Version 2.0](http://www.apache.org/licenses/LICENSE-2.0.txt)
     * **License:** [The Apache Software License, Version 2.0](http://www.apache.org/licenses/LICENSE-2.0.txt)

1.  **Group** : com.fasterxml.jackson.core. **Name** : jackson-databind. **Version** : 2.13.4.2.
     * **Project URL:** [http://github.com/FasterXML/jackson](http://github.com/FasterXML/jackson)
     * **License:** [Apache License, Version 2.0](http://www.apache.org/licenses/LICENSE-2.0.txt)
     * **License:** [The Apache Software License, Version 2.0](http://www.apache.org/licenses/LICENSE-2.0.txt)

1.  **Group** : com.fasterxml.jackson.dataformat. **Name** : jackson-dataformat-yaml. **Version** : 2.13.4.
     * **Project URL:** [https://github.com/FasterXML/jackson-dataformats-text](https://github.com/FasterXML/jackson-dataformats-text)
     * **License:** [Apache License, Version 2.0](http://www.apache.org/licenses/LICENSE-2.0.txt)
     * **License:** [The Apache Software License, Version 2.0](http://www.apache.org/licenses/LICENSE-2.0.txt)

1.  **Group** : com.fasterxml.jackson.module. **Name** : jackson-module-kotlin. **Version** : 2.13.4.
     * **Project URL:** [https://github.com/FasterXML/jackson-module-kotlin](https://github.com/FasterXML/jackson-module-kotlin)
     * **License:** [Apache License, Version 2.0](http://www.apache.org/licenses/LICENSE-2.0.txt)
     * **License:** [The Apache Software License, Version 2.0](http://www.apache.org/licenses/LICENSE-2.0.txt)

1.  **Group** : com.google.android. **Name** : annotations. **Version** : 4.1.1.4.
     * **Project URL:** [http://source.android.com/](http://source.android.com/)
     * **License:** [Apache 2.0](http://www.apache.org/licenses/LICENSE-2.0)

1.  **Group** : com.google.api.grpc. **Name** : proto-google-common-protos. **Version** : 2.0.1.
     * **Project URL:** [https://github.com/googleapis/java-iam/proto-google-common-protos](https://github.com/googleapis/java-iam/proto-google-common-protos)
     * **License:** [Apache-2.0](https://www.apache.org/licenses/LICENSE-2.0.txt)

1.  **Group** : com.google.code.findbugs. **Name** : jsr305. **Version** : 3.0.2.
     * **Project URL:** [http://findbugs.sourceforge.net/](http://findbugs.sourceforge.net/)
     * **License:** [The Apache Software License, Version 2.0](http://www.apache.org/licenses/LICENSE-2.0.txt)

1.  **Group** : com.google.code.gson. **Name** : gson. **Version** : 2.8.9.
     * **Project URL:** [https://github.com/google/gson/gson](https://github.com/google/gson/gson)
     * **License:** [Apache-2.0](https://www.apache.org/licenses/LICENSE-2.0.txt)

1.  **Group** : com.google.errorprone. **Name** : error_prone_annotations. **Version** : 2.11.0.
     * **License:** [Apache 2.0](http://www.apache.org/licenses/LICENSE-2.0.txt)

1.  **Group** : com.google.flogger. **Name** : flogger. **Version** : 0.7.4.
     * **Project URL:** [https://github.com/google/flogger](https://github.com/google/flogger)
     * **License:** [Apache 2.0](https://www.apache.org/licenses/LICENSE-2.0.txt)

1.  **Group** : com.google.flogger. **Name** : flogger-system-backend. **Version** : 0.7.4.
     * **Project URL:** [https://github.com/google/flogger](https://github.com/google/flogger)
     * **License:** [Apache 2.0](https://www.apache.org/licenses/LICENSE-2.0.txt)

1.  **Group** : com.google.guava. **Name** : failureaccess. **Version** : 1.0.1.
     * **Project URL:** [https://github.com/google/guava/](https://github.com/google/guava/)
     * **License:** [The Apache Software License, Version 2.0](http://www.apache.org/licenses/LICENSE-2.0.txt)

1.  **Group** : com.google.guava. **Name** : guava. **Version** : 31.1-jre.
     * **Project URL:** [https://github.com/google/guava](https://github.com/google/guava)
     * **License:** [Apache License, Version 2.0](http://www.apache.org/licenses/LICENSE-2.0.txt)

1.  **Group** : com.google.guava. **Name** : listenablefuture. **Version** : 9999.0-empty-to-avoid-conflict-with-guava.
     * **License:** [The Apache Software License, Version 2.0](http://www.apache.org/licenses/LICENSE-2.0.txt)

1.  **Group** : com.google.j2objc. **Name** : j2objc-annotations. **Version** : 1.3.
     * **Project URL:** [https://github.com/google/j2objc/](https://github.com/google/j2objc/)
     * **License:** [The Apache Software License, Version 2.0](http://www.apache.org/licenses/LICENSE-2.0.txt)

1.  **Group** : com.google.protobuf. **Name** : protobuf-java. **Version** : 3.19.6.
     * **Project URL:** [https://developers.google.com/protocol-buffers/](https://developers.google.com/protocol-buffers/)
     * **License:** [3-Clause BSD License](https://opensource.org/licenses/BSD-3-Clause)

1.  **Group** : com.google.protobuf. **Name** : protobuf-java-util. **Version** : 3.19.6.
     * **Project URL:** [https://developers.google.com/protocol-buffers/](https://developers.google.com/protocol-buffers/)
     * **License:** [3-Clause BSD License](https://opensource.org/licenses/BSD-3-Clause)

1.  **Group** : com.google.protobuf. **Name** : protobuf-kotlin. **Version** : 3.19.6.
     * **License:** [3-Clause BSD License](https://opensource.org/licenses/BSD-3-Clause)

1.  **Group** : com.squareup. **Name** : javapoet. **Version** : 1.13.0.
     * **Project URL:** [http://github.com/square/javapoet/](http://github.com/square/javapoet/)
     * **License:** [Apache 2.0](http://www.apache.org/licenses/LICENSE-2.0.txt)

1.  **Group** : io.grpc. **Name** : grpc-api. **Version** : 1.46.0.
     * **Project URL:** [https://github.com/grpc/grpc-java](https://github.com/grpc/grpc-java)
     * **License:** [Apache 2.0](https://opensource.org/licenses/Apache-2.0)

1.  **Group** : io.grpc. **Name** : grpc-context. **Version** : 1.46.0.
     * **Project URL:** [https://github.com/grpc/grpc-java](https://github.com/grpc/grpc-java)
     * **License:** [Apache 2.0](https://opensource.org/licenses/Apache-2.0)

1.  **Group** : io.grpc. **Name** : grpc-core. **Version** : 1.46.0.
     * **Project URL:** [https://github.com/grpc/grpc-java](https://github.com/grpc/grpc-java)
     * **License:** [Apache 2.0](https://opensource.org/licenses/Apache-2.0)

1.  **Group** : io.grpc. **Name** : grpc-protobuf. **Version** : 1.46.0.
     * **Project URL:** [https://github.com/grpc/grpc-java](https://github.com/grpc/grpc-java)
     * **License:** [Apache 2.0](https://opensource.org/licenses/Apache-2.0)

1.  **Group** : io.grpc. **Name** : grpc-protobuf-lite. **Version** : 1.46.0.
     * **Project URL:** [https://github.com/grpc/grpc-java](https://github.com/grpc/grpc-java)
     * **License:** [Apache 2.0](https://opensource.org/licenses/Apache-2.0)

1.  **Group** : io.grpc. **Name** : grpc-stub. **Version** : 1.46.0.
     * **Project URL:** [https://github.com/grpc/grpc-java](https://github.com/grpc/grpc-java)
     * **License:** [Apache 2.0](https://opensource.org/licenses/Apache-2.0)

1.  **Group** : io.perfmark. **Name** : perfmark-api. **Version** : 0.25.0.
     * **Project URL:** [https://github.com/perfmark/perfmark](https://github.com/perfmark/perfmark)
     * **License:** [Apache 2.0](https://opensource.org/licenses/Apache-2.0)

1.  **Group** : io.spine.validation. **Name** : spine-validation-java-runtime. **Version** : 2.0.0-SNAPSHOT.32.**No license information found**
1.  **Group** : javax.annotation. **Name** : javax.annotation-api. **Version** : 1.3.2.
     * **Project URL:** [http://jcp.org/en/jsr/detail?id=250](http://jcp.org/en/jsr/detail?id=250)
     * **License:** [CDDL + GPLv2 with classpath exception](https://github.com/javaee/javax.annotation/blob/master/LICENSE)

1.  **Group** : org.checkerframework. **Name** : checker-compat-qual. **Version** : 2.5.3.
     * **Project URL:** [https://checkerframework.org](https://checkerframework.org)
     * **License:** [GNU General Public License, version 2 (GPL2), with the classpath exception](http://www.gnu.org/software/classpath/license.html)
     * **License:** [The MIT License](http://opensource.org/licenses/MIT)

1.  **Group** : org.checkerframework. **Name** : checker-qual. **Version** : 3.12.0.
     * **Project URL:** [https://checkerframework.org](https://checkerframework.org)
     * **License:** [The MIT License](http://opensource.org/licenses/MIT)

1.  **Group** : org.codehaus.mojo. **Name** : animal-sniffer-annotations. **Version** : 1.19.
     * **License:** [MIT license](http://www.opensource.org/licenses/mit-license.php)
     * **License:** [The Apache Software License, Version 2.0](http://www.apache.org/licenses/LICENSE-2.0.txt)

1.  **Group** : org.jetbrains. **Name** : annotations. **Version** : 13.0.
     * **Project URL:** [http://www.jetbrains.org](http://www.jetbrains.org)
     * **License:** [The Apache Software License, Version 2.0](http://www.apache.org/licenses/LICENSE-2.0.txt)

1.  **Group** : org.jetbrains.kotlin. **Name** : kotlin-reflect. **Version** : 1.7.20.
     * **Project URL:** [https://kotlinlang.org/](https://kotlinlang.org/)
     * **License:** [The Apache License, Version 2.0](http://www.apache.org/licenses/LICENSE-2.0.txt)

1.  **Group** : org.jetbrains.kotlin. **Name** : kotlin-stdlib. **Version** : 1.7.20.
     * **Project URL:** [https://kotlinlang.org/](https://kotlinlang.org/)
     * **License:** [The Apache License, Version 2.0](http://www.apache.org/licenses/LICENSE-2.0.txt)

1.  **Group** : org.jetbrains.kotlin. **Name** : kotlin-stdlib-common. **Version** : 1.7.20.
     * **Project URL:** [https://kotlinlang.org/](https://kotlinlang.org/)
     * **License:** [The Apache License, Version 2.0](http://www.apache.org/licenses/LICENSE-2.0.txt)

1.  **Group** : org.jetbrains.kotlin. **Name** : kotlin-stdlib-jdk7. **Version** : 1.7.20.
     * **Project URL:** [https://kotlinlang.org/](https://kotlinlang.org/)
     * **License:** [The Apache License, Version 2.0](http://www.apache.org/licenses/LICENSE-2.0.txt)

1.  **Group** : org.jetbrains.kotlin. **Name** : kotlin-stdlib-jdk8. **Version** : 1.7.20.
     * **Project URL:** [https://kotlinlang.org/](https://kotlinlang.org/)
     * **License:** [The Apache License, Version 2.0](http://www.apache.org/licenses/LICENSE-2.0.txt)

1.  **Group** : org.yaml. **Name** : snakeyaml. **Version** : 1.31.
     * **Project URL:** [https://bitbucket.org/snakeyaml/snakeyaml](https://bitbucket.org/snakeyaml/snakeyaml)
     * **License:** [Apache License, Version 2.0](http://www.apache.org/licenses/LICENSE-2.0.txt)

## Compile, tests, and tooling
1.  **Group** : com.fasterxml.jackson. **Name** : jackson-bom. **Version** : 2.12.7.**No license information found**
1.  **Group** : com.fasterxml.jackson. **Name** : jackson-bom. **Version** : 2.13.4.**No license information found**
1.  **Group** : com.fasterxml.jackson.core. **Name** : jackson-annotations. **Version** : 2.12.7.
     * **Project URL:** [http://github.com/FasterXML/jackson](http://github.com/FasterXML/jackson)
     * **License:** [The Apache Software License, Version 2.0](http://www.apache.org/licenses/LICENSE-2.0.txt)

1.  **Group** : com.fasterxml.jackson.core. **Name** : jackson-annotations. **Version** : 2.13.4.
     * **Project URL:** [http://github.com/FasterXML/jackson](http://github.com/FasterXML/jackson)
     * **License:** [The Apache Software License, Version 2.0](http://www.apache.org/licenses/LICENSE-2.0.txt)

1.  **Group** : com.fasterxml.jackson.core. **Name** : jackson-core. **Version** : 2.12.7.
     * **Project URL:** [https://github.com/FasterXML/jackson-core](https://github.com/FasterXML/jackson-core)
     * **License:** [Apache License, Version 2.0](http://www.apache.org/licenses/LICENSE-2.0.txt)
     * **License:** [The Apache Software License, Version 2.0](http://www.apache.org/licenses/LICENSE-2.0.txt)

1.  **Group** : com.fasterxml.jackson.core. **Name** : jackson-core. **Version** : 2.13.4.
     * **Project URL:** [https://github.com/FasterXML/jackson-core](https://github.com/FasterXML/jackson-core)
     * **License:** [Apache License, Version 2.0](http://www.apache.org/licenses/LICENSE-2.0.txt)
     * **License:** [The Apache Software License, Version 2.0](http://www.apache.org/licenses/LICENSE-2.0.txt)

1.  **Group** : com.fasterxml.jackson.core. **Name** : jackson-databind. **Version** : 2.12.7.
     * **Project URL:** [http://github.com/FasterXML/jackson](http://github.com/FasterXML/jackson)
     * **License:** [Apache License, Version 2.0](http://www.apache.org/licenses/LICENSE-2.0.txt)
     * **License:** [The Apache Software License, Version 2.0](http://www.apache.org/licenses/LICENSE-2.0.txt)

1.  **Group** : com.fasterxml.jackson.core. **Name** : jackson-databind. **Version** : 2.13.4.
     * **Project URL:** [http://github.com/FasterXML/jackson](http://github.com/FasterXML/jackson)
     * **License:** [Apache License, Version 2.0](http://www.apache.org/licenses/LICENSE-2.0.txt)
     * **License:** [The Apache Software License, Version 2.0](http://www.apache.org/licenses/LICENSE-2.0.txt)

1.  **Group** : com.fasterxml.jackson.core. **Name** : jackson-databind. **Version** : 2.13.4.2.
     * **Project URL:** [http://github.com/FasterXML/jackson](http://github.com/FasterXML/jackson)
     * **License:** [Apache License, Version 2.0](http://www.apache.org/licenses/LICENSE-2.0.txt)
     * **License:** [The Apache Software License, Version 2.0](http://www.apache.org/licenses/LICENSE-2.0.txt)

1.  **Group** : com.fasterxml.jackson.dataformat. **Name** : jackson-dataformat-xml. **Version** : 2.12.7.
     * **Project URL:** [https://github.com/FasterXML/jackson-dataformat-xml](https://github.com/FasterXML/jackson-dataformat-xml)
     * **License:** [Apache License, Version 2.0](http://www.apache.org/licenses/LICENSE-2.0.txt)
     * **License:** [The Apache Software License, Version 2.0](http://www.apache.org/licenses/LICENSE-2.0.txt)

1.  **Group** : com.fasterxml.jackson.dataformat. **Name** : jackson-dataformat-yaml. **Version** : 2.13.4.
     * **Project URL:** [https://github.com/FasterXML/jackson-dataformats-text](https://github.com/FasterXML/jackson-dataformats-text)
     * **License:** [Apache License, Version 2.0](http://www.apache.org/licenses/LICENSE-2.0.txt)
     * **License:** [The Apache Software License, Version 2.0](http://www.apache.org/licenses/LICENSE-2.0.txt)

1.  **Group** : com.fasterxml.jackson.module. **Name** : jackson-module-jaxb-annotations. **Version** : 2.12.7.
     * **Project URL:** [https://github.com/FasterXML/jackson-modules-base](https://github.com/FasterXML/jackson-modules-base)
     * **License:** [Apache License, Version 2.0](http://www.apache.org/licenses/LICENSE-2.0.txt)
     * **License:** [The Apache Software License, Version 2.0](http://www.apache.org/licenses/LICENSE-2.0.txt)

1.  **Group** : com.fasterxml.jackson.module. **Name** : jackson-module-kotlin. **Version** : 2.12.7.
     * **Project URL:** [https://github.com/FasterXML/jackson-module-kotlin](https://github.com/FasterXML/jackson-module-kotlin)
     * **License:** [Apache License, Version 2.0](http://www.apache.org/licenses/LICENSE-2.0.txt)
     * **License:** [The Apache Software License, Version 2.0](http://www.apache.org/licenses/LICENSE-2.0.txt)

1.  **Group** : com.fasterxml.jackson.module. **Name** : jackson-module-kotlin. **Version** : 2.13.4.
     * **Project URL:** [https://github.com/FasterXML/jackson-module-kotlin](https://github.com/FasterXML/jackson-module-kotlin)
     * **License:** [Apache License, Version 2.0](http://www.apache.org/licenses/LICENSE-2.0.txt)
     * **License:** [The Apache Software License, Version 2.0](http://www.apache.org/licenses/LICENSE-2.0.txt)

1.  **Group** : com.fasterxml.woodstox. **Name** : woodstox-core. **Version** : 6.2.4.
     * **Project URL:** [https://github.com/FasterXML/woodstox](https://github.com/FasterXML/woodstox)
     * **License:** [The Apache License, Version 2.0](http://www.apache.org/licenses/LICENSE-2.0.txt)
     * **License:** [The Apache Software License, Version 2.0](http://www.apache.org/licenses/LICENSE-2.0.txt)

1.  **Group** : com.github.ben-manes.caffeine. **Name** : caffeine. **Version** : 3.0.5.
     * **Project URL:** [https://github.com/ben-manes/caffeine](https://github.com/ben-manes/caffeine)
     * **License:** [Apache License, Version 2.0](https://www.apache.org/licenses/LICENSE-2.0.txt)

1.  **Group** : com.github.kevinstern. **Name** : software-and-algorithms. **Version** : 1.0.
     * **Project URL:** [https://www.github.com/KevinStern/software-and-algorithms](https://www.github.com/KevinStern/software-and-algorithms)
     * **License:** [MIT License](http://www.opensource.org/licenses/mit-license.php)

1.  **Group** : com.google.android. **Name** : annotations. **Version** : 4.1.1.4.
     * **Project URL:** [http://source.android.com/](http://source.android.com/)
     * **License:** [Apache 2.0](http://www.apache.org/licenses/LICENSE-2.0)

1.  **Group** : com.google.api.grpc. **Name** : proto-google-common-protos. **Version** : 2.0.1.
     * **Project URL:** [https://github.com/googleapis/java-iam/proto-google-common-protos](https://github.com/googleapis/java-iam/proto-google-common-protos)
     * **License:** [Apache-2.0](https://www.apache.org/licenses/LICENSE-2.0.txt)

1.  **Group** : com.google.auto. **Name** : auto-common. **Version** : 1.2.1.
     * **Project URL:** [https://github.com/google/auto/tree/master/common](https://github.com/google/auto/tree/master/common)
     * **License:** [Apache 2.0](http://www.apache.org/licenses/LICENSE-2.0.txt)

1.  **Group** : com.google.auto.service. **Name** : auto-service-annotations. **Version** : 1.0.1.
     * **Project URL:** [https://github.com/google/auto/tree/master/service](https://github.com/google/auto/tree/master/service)
     * **License:** [Apache 2.0](http://www.apache.org/licenses/LICENSE-2.0.txt)

1.  **Group** : com.google.auto.value. **Name** : auto-value-annotations. **Version** : 1.8.1.
     * **Project URL:** [https://github.com/google/auto/tree/master/value](https://github.com/google/auto/tree/master/value)
     * **License:** [Apache 2.0](http://www.apache.org/licenses/LICENSE-2.0.txt)

1.  **Group** : com.google.auto.value. **Name** : auto-value-annotations. **Version** : 1.9.
     * **Project URL:** [https://github.com/google/auto/tree/master/value](https://github.com/google/auto/tree/master/value)
     * **License:** [Apache 2.0](http://www.apache.org/licenses/LICENSE-2.0.txt)

1.  **Group** : com.google.code.findbugs. **Name** : jsr305. **Version** : 3.0.2.
     * **Project URL:** [http://findbugs.sourceforge.net/](http://findbugs.sourceforge.net/)
     * **License:** [The Apache Software License, Version 2.0](http://www.apache.org/licenses/LICENSE-2.0.txt)

1.  **Group** : com.google.code.gson. **Name** : gson. **Version** : 2.8.6.
     * **License:** [Apache 2.0](http://www.apache.org/licenses/LICENSE-2.0.txt)

1.  **Group** : com.google.code.gson. **Name** : gson. **Version** : 2.8.9.
     * **Project URL:** [https://github.com/google/gson/gson](https://github.com/google/gson/gson)
     * **License:** [Apache-2.0](https://www.apache.org/licenses/LICENSE-2.0.txt)

1.  **Group** : com.google.errorprone. **Name** : error_prone_annotation. **Version** : 2.16.
     * **License:** [Apache 2.0](http://www.apache.org/licenses/LICENSE-2.0.txt)

1.  **Group** : com.google.errorprone. **Name** : error_prone_annotations. **Version** : 2.11.0.
     * **License:** [Apache 2.0](http://www.apache.org/licenses/LICENSE-2.0.txt)

1.  **Group** : com.google.errorprone. **Name** : error_prone_annotations. **Version** : 2.16.
     * **License:** [Apache 2.0](http://www.apache.org/licenses/LICENSE-2.0.txt)

<<<<<<< HEAD
1.  **Group** : com.google.errorprone. **Name** : error_prone_annotations. **Version** : 2.16.
     * **License:** [Apache 2.0](http://www.apache.org/licenses/LICENSE-2.0.txt)

1.  **Group** : com.google.errorprone. **Name** : error_prone_check_api. **Version** : 2.16.
     * **License:** [Apache 2.0](http://www.apache.org/licenses/LICENSE-2.0.txt)

=======
1.  **Group** : com.google.errorprone. **Name** : error_prone_check_api. **Version** : 2.16.
     * **License:** [Apache 2.0](http://www.apache.org/licenses/LICENSE-2.0.txt)

>>>>>>> dbbf1cdd
1.  **Group** : com.google.errorprone. **Name** : error_prone_core. **Version** : 2.16.
     * **License:** [Apache 2.0](http://www.apache.org/licenses/LICENSE-2.0.txt)

1.  **Group** : com.google.errorprone. **Name** : error_prone_type_annotations. **Version** : 2.16.
     * **License:** [Apache 2.0](http://www.apache.org/licenses/LICENSE-2.0.txt)

<<<<<<< HEAD
1.  **Group** : com.google.errorprone. **Name** : error_prone_type_annotations. **Version** : 2.16.
     * **License:** [Apache 2.0](http://www.apache.org/licenses/LICENSE-2.0.txt)
=======
1.  **Group** : com.google.errorprone. **Name** : javac. **Version** : 9+181-r4173-1.
     * **Project URL:** [https://github.com/google/error-prone-javac](https://github.com/google/error-prone-javac)
     * **License:** [GNU General Public License, version 2, with the Classpath Exception](http://openjdk.java.net/legal/gplv2+ce.html)
>>>>>>> dbbf1cdd

1.  **Group** : com.google.flogger. **Name** : flogger. **Version** : 0.7.4.
     * **Project URL:** [https://github.com/google/flogger](https://github.com/google/flogger)
     * **License:** [Apache 2.0](https://www.apache.org/licenses/LICENSE-2.0.txt)

1.  **Group** : com.google.flogger. **Name** : flogger-system-backend. **Version** : 0.7.4.
     * **Project URL:** [https://github.com/google/flogger](https://github.com/google/flogger)
     * **License:** [Apache 2.0](https://www.apache.org/licenses/LICENSE-2.0.txt)

1.  **Group** : com.google.gradle. **Name** : osdetector-gradle-plugin. **Version** : 1.7.0.
     * **Project URL:** [https://github.com/google/osdetector-gradle-plugin](https://github.com/google/osdetector-gradle-plugin)
     * **License:** [Apache License 2.0](http://opensource.org/licenses/Apache-2.0)

1.  **Group** : com.google.guava. **Name** : failureaccess. **Version** : 1.0.1.
     * **Project URL:** [https://github.com/google/guava/](https://github.com/google/guava/)
     * **License:** [The Apache Software License, Version 2.0](http://www.apache.org/licenses/LICENSE-2.0.txt)

1.  **Group** : com.google.guava. **Name** : guava. **Version** : 31.0.1-jre.
     * **Project URL:** [https://github.com/google/guava](https://github.com/google/guava)
     * **License:** [Apache License, Version 2.0](http://www.apache.org/licenses/LICENSE-2.0.txt)

1.  **Group** : com.google.guava. **Name** : guava. **Version** : 31.1-jre.
     * **Project URL:** [https://github.com/google/guava](https://github.com/google/guava)
     * **License:** [Apache License, Version 2.0](http://www.apache.org/licenses/LICENSE-2.0.txt)

1.  **Group** : com.google.guava. **Name** : guava-testlib. **Version** : 31.1-jre.
     * **License:** [Apache License, Version 2.0](http://www.apache.org/licenses/LICENSE-2.0.txt)

1.  **Group** : com.google.guava. **Name** : listenablefuture. **Version** : 9999.0-empty-to-avoid-conflict-with-guava.
     * **License:** [The Apache Software License, Version 2.0](http://www.apache.org/licenses/LICENSE-2.0.txt)

1.  **Group** : com.google.j2objc. **Name** : j2objc-annotations. **Version** : 1.3.
     * **Project URL:** [https://github.com/google/j2objc/](https://github.com/google/j2objc/)
     * **License:** [The Apache Software License, Version 2.0](http://www.apache.org/licenses/LICENSE-2.0.txt)

1.  **Group** : com.google.protobuf. **Name** : protobuf-gradle-plugin. **Version** : 0.8.18.
     * **Project URL:** [https://github.com/google/protobuf-gradle-plugin](https://github.com/google/protobuf-gradle-plugin)
     * **License:** [BSD 3-Clause](http://opensource.org/licenses/BSD-3-Clause)

1.  **Group** : com.google.protobuf. **Name** : protobuf-java. **Version** : 3.19.2.
     * **Project URL:** [https://developers.google.com/protocol-buffers/](https://developers.google.com/protocol-buffers/)
     * **License:** [3-Clause BSD License](https://opensource.org/licenses/BSD-3-Clause)

1.  **Group** : com.google.protobuf. **Name** : protobuf-java. **Version** : 3.19.6.
     * **Project URL:** [https://developers.google.com/protocol-buffers/](https://developers.google.com/protocol-buffers/)
     * **License:** [3-Clause BSD License](https://opensource.org/licenses/BSD-3-Clause)

1.  **Group** : com.google.protobuf. **Name** : protobuf-java-util. **Version** : 3.19.6.
     * **Project URL:** [https://developers.google.com/protocol-buffers/](https://developers.google.com/protocol-buffers/)
     * **License:** [3-Clause BSD License](https://opensource.org/licenses/BSD-3-Clause)

1.  **Group** : com.google.protobuf. **Name** : protobuf-kotlin. **Version** : 3.19.6.
     * **License:** [3-Clause BSD License](https://opensource.org/licenses/BSD-3-Clause)

1.  **Group** : com.google.protobuf. **Name** : protoc. **Version** : 3.19.6.
     * **Project URL:** [https://developers.google.com/protocol-buffers/](https://developers.google.com/protocol-buffers/)
     * **License:** [3-Clause BSD License](https://opensource.org/licenses/BSD-3-Clause)
     * **License:** [The Apache Software License, Version 2.0](http://www.apache.org/licenses/LICENSE-2.0.txt)

1.  **Group** : com.google.truth. **Name** : truth. **Version** : 1.1.3.
     * **License:** [The Apache Software License, Version 2.0](http://www.apache.org/licenses/LICENSE-2.0.txt)

1.  **Group** : com.google.truth.extensions. **Name** : truth-java8-extension. **Version** : 1.1.3.
     * **License:** [The Apache Software License, Version 2.0](http://www.apache.org/licenses/LICENSE-2.0.txt)

1.  **Group** : com.google.truth.extensions. **Name** : truth-liteproto-extension. **Version** : 1.1.3.
     * **License:** [The Apache Software License, Version 2.0](http://www.apache.org/licenses/LICENSE-2.0.txt)

1.  **Group** : com.google.truth.extensions. **Name** : truth-proto-extension. **Version** : 1.1.3.
     * **License:** [The Apache Software License, Version 2.0](http://www.apache.org/licenses/LICENSE-2.0.txt)

1.  **Group** : com.soywiz.korlibs.korte. **Name** : korte-jvm. **Version** : 2.7.0.
     * **Project URL:** [https://github.com/korlibs/korge-next](https://github.com/korlibs/korge-next)
     * **License:** [MIT](https://raw.githubusercontent.com/korlibs/korge-next/master/korge/LICENSE.txt)

1.  **Group** : com.squareup. **Name** : javapoet. **Version** : 1.13.0.
     * **Project URL:** [http://github.com/square/javapoet/](http://github.com/square/javapoet/)
     * **License:** [Apache 2.0](http://www.apache.org/licenses/LICENSE-2.0.txt)

1.  **Group** : commons-lang. **Name** : commons-lang. **Version** : 2.6.
     * **Project URL:** [http://commons.apache.org/lang/](http://commons.apache.org/lang/)
     * **License:** [The Apache Software License, Version 2.0](http://www.apache.org/licenses/LICENSE-2.0.txt)

1.  **Group** : io.github.java-diff-utils. **Name** : java-diff-utils. **Version** : 4.0.
     * **Project URL:** [https://github.com/java-diff-utils/java-diff-utils](https://github.com/java-diff-utils/java-diff-utils)
     * **License:** [The Apache Software License, Version 2.0](http://www.apache.org/licenses/LICENSE-2.0.txt)

1.  **Group** : io.grpc. **Name** : grpc-api. **Version** : 1.46.0.
     * **Project URL:** [https://github.com/grpc/grpc-java](https://github.com/grpc/grpc-java)
     * **License:** [Apache 2.0](https://opensource.org/licenses/Apache-2.0)

1.  **Group** : io.grpc. **Name** : grpc-context. **Version** : 1.46.0.
     * **Project URL:** [https://github.com/grpc/grpc-java](https://github.com/grpc/grpc-java)
     * **License:** [Apache 2.0](https://opensource.org/licenses/Apache-2.0)

1.  **Group** : io.grpc. **Name** : grpc-core. **Version** : 1.46.0.
     * **Project URL:** [https://github.com/grpc/grpc-java](https://github.com/grpc/grpc-java)
     * **License:** [Apache 2.0](https://opensource.org/licenses/Apache-2.0)

1.  **Group** : io.grpc. **Name** : grpc-protobuf. **Version** : 1.46.0.
     * **Project URL:** [https://github.com/grpc/grpc-java](https://github.com/grpc/grpc-java)
     * **License:** [Apache 2.0](https://opensource.org/licenses/Apache-2.0)

1.  **Group** : io.grpc. **Name** : grpc-protobuf-lite. **Version** : 1.46.0.
     * **Project URL:** [https://github.com/grpc/grpc-java](https://github.com/grpc/grpc-java)
     * **License:** [Apache 2.0](https://opensource.org/licenses/Apache-2.0)

1.  **Group** : io.grpc. **Name** : grpc-stub. **Version** : 1.46.0.
     * **Project URL:** [https://github.com/grpc/grpc-java](https://github.com/grpc/grpc-java)
     * **License:** [Apache 2.0](https://opensource.org/licenses/Apache-2.0)

1.  **Group** : io.grpc. **Name** : protoc-gen-grpc-java. **Version** : 1.46.0.
     * **Project URL:** [https://github.com/grpc/grpc-java](https://github.com/grpc/grpc-java)
     * **License:** [Apache 2.0](https://opensource.org/licenses/Apache-2.0)

1.  **Group** : io.perfmark. **Name** : perfmark-api. **Version** : 0.25.0.
     * **Project URL:** [https://github.com/perfmark/perfmark](https://github.com/perfmark/perfmark)
     * **License:** [Apache 2.0](https://opensource.org/licenses/Apache-2.0)

1.  **Group** : io.spine.validation. **Name** : spine-validation-java-runtime. **Version** : 2.0.0-SNAPSHOT.32.**No license information found**
1.  **Group** : jakarta.activation. **Name** : jakarta.activation-api. **Version** : 1.2.1.
     * **Project URL:** [https://www.eclipse.org](https://www.eclipse.org)
     * **License:** [EDL 1.0](http://www.eclipse.org/org/documents/edl-v10.php)
     * **License:** [Eclipse Public License v. 2.0](https://www.eclipse.org/org/documents/epl-2.0/EPL-2.0.txt)
     * **License:** [GNU General Public License, version 2 with the GNU Classpath Exception](https://www.gnu.org/software/classpath/license.html)

1.  **Group** : jakarta.xml.bind. **Name** : jakarta.xml.bind-api. **Version** : 2.3.2.
     * **Project URL:** [https://www.eclipse.org](https://www.eclipse.org)
     * **License:** [Eclipse Distribution License - v 1.0](http://www.eclipse.org/org/documents/edl-v10.php)
     * **License:** [Eclipse Public License v. 2.0](https://www.eclipse.org/org/documents/epl-2.0/EPL-2.0.txt)
     * **License:** [GNU General Public License, version 2 with the GNU Classpath Exception](https://www.gnu.org/software/classpath/license.html)

1.  **Group** : javax.annotation. **Name** : javax.annotation-api. **Version** : 1.3.2.
     * **Project URL:** [http://jcp.org/en/jsr/detail?id=250](http://jcp.org/en/jsr/detail?id=250)
     * **License:** [CDDL + GPLv2 with classpath exception](https://github.com/javaee/javax.annotation/blob/master/LICENSE)

1.  **Group** : junit. **Name** : junit. **Version** : 4.13.2.
     * **Project URL:** [http://junit.org](http://junit.org)
     * **License:** [Eclipse Public License 1.0](http://www.eclipse.org/legal/epl-v10.html)

1.  **Group** : kr.motd.maven. **Name** : os-maven-plugin. **Version** : 1.7.0.
     * **Project URL:** [https://github.com/trustin/os-maven-plugin/](https://github.com/trustin/os-maven-plugin/)
     * **License:** [Apache License, Version 2.0](http://www.apache.org/licenses/LICENSE-2.0)

1.  **Group** : net.java.dev.jna. **Name** : jna. **Version** : 5.6.0.
     * **Project URL:** [https://github.com/java-native-access/jna](https://github.com/java-native-access/jna)
     * **License:** [Apache License v2.0](http://www.apache.org/licenses/LICENSE-2.0.txt)
     * **License:** [LGPL, version 2.1](http://www.gnu.org/licenses/licenses.html)

1.  **Group** : net.ltgt.gradle. **Name** : gradle-errorprone-plugin. **Version** : 2.0.2.**No license information found**
1.  **Group** : org.apiguardian. **Name** : apiguardian-api. **Version** : 1.1.2.
     * **Project URL:** [https://github.com/apiguardian-team/apiguardian](https://github.com/apiguardian-team/apiguardian)
     * **License:** [The Apache License, Version 2.0](http://www.apache.org/licenses/LICENSE-2.0.txt)

1.  **Group** : org.checkerframework. **Name** : checker-compat-qual. **Version** : 2.5.3.
     * **Project URL:** [https://checkerframework.org](https://checkerframework.org)
     * **License:** [GNU General Public License, version 2 (GPL2), with the classpath exception](http://www.gnu.org/software/classpath/license.html)
     * **License:** [The MIT License](http://opensource.org/licenses/MIT)

1.  **Group** : org.checkerframework. **Name** : checker-qual. **Version** : 3.12.0.
     * **Project URL:** [https://checkerframework.org](https://checkerframework.org)
     * **License:** [The MIT License](http://opensource.org/licenses/MIT)

1.  **Group** : org.checkerframework. **Name** : checker-qual. **Version** : 3.13.0.
     * **Project URL:** [https://checkerframework.org](https://checkerframework.org)
     * **License:** [The MIT License](http://opensource.org/licenses/MIT)

1.  **Group** : org.checkerframework. **Name** : checker-qual. **Version** : 3.19.0.
     * **Project URL:** [https://checkerframework.org](https://checkerframework.org)
     * **License:** [The MIT License](http://opensource.org/licenses/MIT)

1.  **Group** : org.checkerframework. **Name** : checker-qual. **Version** : 3.21.3.
     * **Project URL:** [https://checkerframework.org](https://checkerframework.org)
     * **License:** [The MIT License](http://opensource.org/licenses/MIT)

1.  **Group** : org.checkerframework. **Name** : dataflow-errorprone. **Version** : 3.24.0.
     * **Project URL:** [https://checkerframework.org](https://checkerframework.org)
     * **License:** [GNU General Public License, version 2 (GPL2), with the classpath exception](http://www.gnu.org/software/classpath/license.html)

1.  **Group** : org.codehaus.mojo. **Name** : animal-sniffer-annotations. **Version** : 1.19.
     * **License:** [MIT license](http://www.opensource.org/licenses/mit-license.php)
     * **License:** [The Apache Software License, Version 2.0](http://www.apache.org/licenses/LICENSE-2.0.txt)

1.  **Group** : org.codehaus.woodstox. **Name** : stax2-api. **Version** : 4.2.1.
     * **Project URL:** [http://github.com/FasterXML/stax2-api](http://github.com/FasterXML/stax2-api)
     * **License:** [The Apache Software License, Version 2.0](http://www.apache.org/licenses/LICENSE-2.0.txt)
     * **License:** [The BSD License](http://www.opensource.org/licenses/bsd-license.php)

1.  **Group** : org.eclipse.jgit. **Name** : org.eclipse.jgit. **Version** : 4.4.1.201607150455-r.
     * **License:** Eclipse Distribution License (New BSD License)

1.  **Group** : org.freemarker. **Name** : freemarker. **Version** : 2.3.31.
     * **Project URL:** [https://freemarker.apache.org/](https://freemarker.apache.org/)
     * **License:** [Apache License, Version 2.0](http://www.apache.org/licenses/LICENSE-2.0.txt)

1.  **Group** : org.hamcrest. **Name** : hamcrest-core. **Version** : 1.3.
     * **License:** [New BSD License](http://www.opensource.org/licenses/bsd-license.php)

1.  **Group** : org.jacoco. **Name** : org.jacoco.agent. **Version** : 0.8.7.
     * **License:** [Eclipse Public License 2.0](https://www.eclipse.org/legal/epl-2.0/)

1.  **Group** : org.jacoco. **Name** : org.jacoco.ant. **Version** : 0.8.7.
     * **License:** [Eclipse Public License 2.0](https://www.eclipse.org/legal/epl-2.0/)

1.  **Group** : org.jacoco. **Name** : org.jacoco.core. **Version** : 0.8.7.
     * **License:** [Eclipse Public License 2.0](https://www.eclipse.org/legal/epl-2.0/)

1.  **Group** : org.jacoco. **Name** : org.jacoco.report. **Version** : 0.8.7.
     * **License:** [Eclipse Public License 2.0](https://www.eclipse.org/legal/epl-2.0/)

1.  **Group** : org.jetbrains. **Name** : annotations. **Version** : 13.0.
     * **Project URL:** [http://www.jetbrains.org](http://www.jetbrains.org)
     * **License:** [The Apache Software License, Version 2.0](http://www.apache.org/licenses/LICENSE-2.0.txt)

1.  **Group** : org.jetbrains. **Name** : markdown. **Version** : 0.3.1.**No license information found**
1.  **Group** : org.jetbrains. **Name** : markdown-jvm. **Version** : 0.3.1.
     * **Project URL:** [https://github.com/JetBrains/markdown](https://github.com/JetBrains/markdown)
     * **License:** [The Apache Software License, Version 2.0](http://www.apache.org/licenses/LICENSE-2.0.txt)

1.  **Group** : org.jetbrains.dokka. **Name** : dokka-analysis. **Version** : 1.7.20.
     * **Project URL:** [https://github.com/Kotlin/dokka](https://github.com/Kotlin/dokka)
     * **License:** [The Apache Software License, Version 2.0](http://www.apache.org/licenses/LICENSE-2.0.txt)

1.  **Group** : org.jetbrains.dokka. **Name** : dokka-base. **Version** : 1.7.20.
     * **Project URL:** [https://github.com/Kotlin/dokka](https://github.com/Kotlin/dokka)
     * **License:** [The Apache Software License, Version 2.0](http://www.apache.org/licenses/LICENSE-2.0.txt)

1.  **Group** : org.jetbrains.dokka. **Name** : dokka-core. **Version** : 1.7.20.
     * **Project URL:** [https://github.com/Kotlin/dokka](https://github.com/Kotlin/dokka)
     * **License:** [The Apache Software License, Version 2.0](http://www.apache.org/licenses/LICENSE-2.0.txt)

1.  **Group** : org.jetbrains.dokka. **Name** : javadoc-plugin. **Version** : 1.7.20.
     * **Project URL:** [https://github.com/Kotlin/dokka](https://github.com/Kotlin/dokka)
     * **License:** [The Apache Software License, Version 2.0](http://www.apache.org/licenses/LICENSE-2.0.txt)

1.  **Group** : org.jetbrains.dokka. **Name** : kotlin-analysis-compiler. **Version** : 1.7.20.
     * **Project URL:** [https://github.com/Kotlin/dokka](https://github.com/Kotlin/dokka)
     * **License:** [The Apache Software License, Version 2.0](http://www.apache.org/licenses/LICENSE-2.0.txt)

1.  **Group** : org.jetbrains.dokka. **Name** : kotlin-analysis-intellij. **Version** : 1.7.20.
     * **Project URL:** [https://github.com/Kotlin/dokka](https://github.com/Kotlin/dokka)
     * **License:** [The Apache Software License, Version 2.0](http://www.apache.org/licenses/LICENSE-2.0.txt)

1.  **Group** : org.jetbrains.dokka. **Name** : kotlin-as-java-plugin. **Version** : 1.7.20.
     * **Project URL:** [https://github.com/Kotlin/dokka](https://github.com/Kotlin/dokka)
     * **License:** [The Apache Software License, Version 2.0](http://www.apache.org/licenses/LICENSE-2.0.txt)

1.  **Group** : org.jetbrains.intellij.deps. **Name** : trove4j. **Version** : 1.0.20200330.
     * **Project URL:** [https://github.com/JetBrains/intellij-deps-trove4j](https://github.com/JetBrains/intellij-deps-trove4j)
     * **License:** [GNU LESSER GENERAL PUBLIC LICENSE 2.1](https://www.gnu.org/licenses/old-licenses/lgpl-2.1.en.html)

1.  **Group** : org.jetbrains.kotlin. **Name** : kotlin-compiler-embeddable. **Version** : 1.7.20.
     * **Project URL:** [https://kotlinlang.org/](https://kotlinlang.org/)
     * **License:** [The Apache License, Version 2.0](http://www.apache.org/licenses/LICENSE-2.0.txt)

1.  **Group** : org.jetbrains.kotlin. **Name** : kotlin-daemon-embeddable. **Version** : 1.7.20.
     * **Project URL:** [https://kotlinlang.org/](https://kotlinlang.org/)
     * **License:** [The Apache License, Version 2.0](http://www.apache.org/licenses/LICENSE-2.0.txt)

1.  **Group** : org.jetbrains.kotlin. **Name** : kotlin-klib-commonizer-embeddable. **Version** : 1.7.20.
     * **Project URL:** [https://kotlinlang.org/](https://kotlinlang.org/)
     * **License:** [The Apache License, Version 2.0](http://www.apache.org/licenses/LICENSE-2.0.txt)

1.  **Group** : org.jetbrains.kotlin. **Name** : kotlin-reflect. **Version** : 1.5.30.
     * **Project URL:** [https://kotlinlang.org/](https://kotlinlang.org/)
     * **License:** [The Apache License, Version 2.0](http://www.apache.org/licenses/LICENSE-2.0.txt)

1.  **Group** : org.jetbrains.kotlin. **Name** : kotlin-reflect. **Version** : 1.7.20.
     * **Project URL:** [https://kotlinlang.org/](https://kotlinlang.org/)
     * **License:** [The Apache License, Version 2.0](http://www.apache.org/licenses/LICENSE-2.0.txt)

1.  **Group** : org.jetbrains.kotlin. **Name** : kotlin-script-runtime. **Version** : 1.7.20.
     * **Project URL:** [https://kotlinlang.org/](https://kotlinlang.org/)
     * **License:** [The Apache License, Version 2.0](http://www.apache.org/licenses/LICENSE-2.0.txt)

1.  **Group** : org.jetbrains.kotlin. **Name** : kotlin-scripting-common. **Version** : 1.7.20.
     * **Project URL:** [https://kotlinlang.org/](https://kotlinlang.org/)
     * **License:** [The Apache License, Version 2.0](http://www.apache.org/licenses/LICENSE-2.0.txt)

1.  **Group** : org.jetbrains.kotlin. **Name** : kotlin-scripting-compiler-embeddable. **Version** : 1.7.20.
     * **Project URL:** [https://kotlinlang.org/](https://kotlinlang.org/)
     * **License:** [The Apache License, Version 2.0](http://www.apache.org/licenses/LICENSE-2.0.txt)

1.  **Group** : org.jetbrains.kotlin. **Name** : kotlin-scripting-compiler-impl-embeddable. **Version** : 1.7.20.
     * **Project URL:** [https://kotlinlang.org/](https://kotlinlang.org/)
     * **License:** [The Apache License, Version 2.0](http://www.apache.org/licenses/LICENSE-2.0.txt)

1.  **Group** : org.jetbrains.kotlin. **Name** : kotlin-scripting-jvm. **Version** : 1.7.20.
     * **Project URL:** [https://kotlinlang.org/](https://kotlinlang.org/)
     * **License:** [The Apache License, Version 2.0](http://www.apache.org/licenses/LICENSE-2.0.txt)

1.  **Group** : org.jetbrains.kotlin. **Name** : kotlin-stdlib. **Version** : 1.5.30.
     * **Project URL:** [https://kotlinlang.org/](https://kotlinlang.org/)
     * **License:** [The Apache License, Version 2.0](http://www.apache.org/licenses/LICENSE-2.0.txt)

1.  **Group** : org.jetbrains.kotlin. **Name** : kotlin-stdlib. **Version** : 1.7.20.
     * **Project URL:** [https://kotlinlang.org/](https://kotlinlang.org/)
     * **License:** [The Apache License, Version 2.0](http://www.apache.org/licenses/LICENSE-2.0.txt)

1.  **Group** : org.jetbrains.kotlin. **Name** : kotlin-stdlib-common. **Version** : 1.5.30.
     * **Project URL:** [https://kotlinlang.org/](https://kotlinlang.org/)
     * **License:** [The Apache License, Version 2.0](http://www.apache.org/licenses/LICENSE-2.0.txt)

1.  **Group** : org.jetbrains.kotlin. **Name** : kotlin-stdlib-common. **Version** : 1.7.20.
     * **Project URL:** [https://kotlinlang.org/](https://kotlinlang.org/)
     * **License:** [The Apache License, Version 2.0](http://www.apache.org/licenses/LICENSE-2.0.txt)

1.  **Group** : org.jetbrains.kotlin. **Name** : kotlin-stdlib-jdk7. **Version** : 1.7.20.
     * **Project URL:** [https://kotlinlang.org/](https://kotlinlang.org/)
     * **License:** [The Apache License, Version 2.0](http://www.apache.org/licenses/LICENSE-2.0.txt)

1.  **Group** : org.jetbrains.kotlin. **Name** : kotlin-stdlib-jdk8. **Version** : 1.7.20.
     * **Project URL:** [https://kotlinlang.org/](https://kotlinlang.org/)
     * **License:** [The Apache License, Version 2.0](http://www.apache.org/licenses/LICENSE-2.0.txt)

1.  **Group** : org.jetbrains.kotlin. **Name** : kotlin-test. **Version** : 1.7.20.
     * **Project URL:** [https://kotlinlang.org/](https://kotlinlang.org/)
     * **License:** [The Apache License, Version 2.0](http://www.apache.org/licenses/LICENSE-2.0.txt)

1.  **Group** : org.jetbrains.kotlin. **Name** : kotlin-test-annotations-common. **Version** : 1.7.20.
     * **Project URL:** [https://kotlinlang.org/](https://kotlinlang.org/)
     * **License:** [The Apache License, Version 2.0](http://www.apache.org/licenses/LICENSE-2.0.txt)

1.  **Group** : org.jetbrains.kotlin. **Name** : kotlin-test-common. **Version** : 1.7.20.
     * **Project URL:** [https://kotlinlang.org/](https://kotlinlang.org/)
     * **License:** [The Apache License, Version 2.0](http://www.apache.org/licenses/LICENSE-2.0.txt)

1.  **Group** : org.jetbrains.kotlin. **Name** : kotlin-test-junit5. **Version** : 1.7.20.
     * **Project URL:** [https://kotlinlang.org/](https://kotlinlang.org/)
     * **License:** [The Apache License, Version 2.0](http://www.apache.org/licenses/LICENSE-2.0.txt)

1.  **Group** : org.jetbrains.kotlinx. **Name** : kotlinx-coroutines-bom. **Version** : 1.6.3.**No license information found**
1.  **Group** : org.jetbrains.kotlinx. **Name** : kotlinx-coroutines-core. **Version** : 1.6.3.**No license information found**
1.  **Group** : org.jetbrains.kotlinx. **Name** : kotlinx-coroutines-core-jvm. **Version** : 1.6.3.
     * **Project URL:** [https://github.com/Kotlin/kotlinx.coroutines](https://github.com/Kotlin/kotlinx.coroutines)
     * **License:** [The Apache Software License, Version 2.0](https://www.apache.org/licenses/LICENSE-2.0.txt)

1.  **Group** : org.jetbrains.kotlinx. **Name** : kotlinx-html-jvm. **Version** : 0.7.5.
     * **Project URL:** [https://github.com/Kotlin/kotlinx.html](https://github.com/Kotlin/kotlinx.html)
     * **License:** [The Apache License, Version 2.0](https://www.apache.org/licenses/LICENSE-2.0.txt)

1.  **Group** : org.jsoup. **Name** : jsoup. **Version** : 1.14.3.
     * **Project URL:** [https://jsoup.org/](https://jsoup.org/)
     * **License:** [The MIT License](https://jsoup.org/license)

1.  **Group** : org.junit. **Name** : junit-bom. **Version** : 5.9.1.**No license information found**
1.  **Group** : org.junit.jupiter. **Name** : junit-jupiter-api. **Version** : 5.9.1.
     * **Project URL:** [https://junit.org/junit5/](https://junit.org/junit5/)
     * **License:** [Eclipse Public License v2.0](https://www.eclipse.org/legal/epl-v20.html)

1.  **Group** : org.junit.jupiter. **Name** : junit-jupiter-engine. **Version** : 5.9.1.
     * **Project URL:** [https://junit.org/junit5/](https://junit.org/junit5/)
     * **License:** [Eclipse Public License v2.0](https://www.eclipse.org/legal/epl-v20.html)

1.  **Group** : org.junit.jupiter. **Name** : junit-jupiter-params. **Version** : 5.9.1.
     * **Project URL:** [https://junit.org/junit5/](https://junit.org/junit5/)
     * **License:** [Eclipse Public License v2.0](https://www.eclipse.org/legal/epl-v20.html)

1.  **Group** : org.junit.platform. **Name** : junit-platform-commons. **Version** : 1.9.1.
     * **Project URL:** [https://junit.org/junit5/](https://junit.org/junit5/)
     * **License:** [Eclipse Public License v2.0](https://www.eclipse.org/legal/epl-v20.html)

1.  **Group** : org.junit.platform. **Name** : junit-platform-engine. **Version** : 1.9.1.
     * **Project URL:** [https://junit.org/junit5/](https://junit.org/junit5/)
     * **License:** [Eclipse Public License v2.0](https://www.eclipse.org/legal/epl-v20.html)

1.  **Group** : org.opentest4j. **Name** : opentest4j. **Version** : 1.2.0.
     * **Project URL:** [https://github.com/ota4j-team/opentest4j](https://github.com/ota4j-team/opentest4j)
     * **License:** [The Apache License, Version 2.0](http://www.apache.org/licenses/LICENSE-2.0.txt)

1.  **Group** : org.ow2.asm. **Name** : asm. **Version** : 9.1.
     * **Project URL:** [http://asm.ow2.io/](http://asm.ow2.io/)
     * **License:** [BSD-3-Clause](https://asm.ow2.io/license.html)
     * **License:** [The Apache Software License, Version 2.0](http://www.apache.org/licenses/LICENSE-2.0.txt)

1.  **Group** : org.ow2.asm. **Name** : asm-analysis. **Version** : 9.1.
     * **Project URL:** [http://asm.ow2.io/](http://asm.ow2.io/)
     * **License:** [BSD-3-Clause](https://asm.ow2.io/license.html)
     * **License:** [The Apache Software License, Version 2.0](http://www.apache.org/licenses/LICENSE-2.0.txt)

1.  **Group** : org.ow2.asm. **Name** : asm-commons. **Version** : 9.1.
     * **Project URL:** [http://asm.ow2.io/](http://asm.ow2.io/)
     * **License:** [BSD-3-Clause](https://asm.ow2.io/license.html)
     * **License:** [The Apache Software License, Version 2.0](http://www.apache.org/licenses/LICENSE-2.0.txt)

1.  **Group** : org.ow2.asm. **Name** : asm-tree. **Version** : 9.1.
     * **Project URL:** [http://asm.ow2.io/](http://asm.ow2.io/)
     * **License:** [BSD-3-Clause](https://asm.ow2.io/license.html)
     * **License:** [The Apache Software License, Version 2.0](http://www.apache.org/licenses/LICENSE-2.0.txt)

1.  **Group** : org.pcollections. **Name** : pcollections. **Version** : 3.1.4.
     * **Project URL:** [https://github.com/hrldcpr/pcollections](https://github.com/hrldcpr/pcollections)
     * **License:** [The MIT License](https://opensource.org/licenses/mit-license.php)

1.  **Group** : org.yaml. **Name** : snakeyaml. **Version** : 1.31.
     * **Project URL:** [https://bitbucket.org/snakeyaml/snakeyaml](https://bitbucket.org/snakeyaml/snakeyaml)
     * **License:** [Apache License, Version 2.0](http://www.apache.org/licenses/LICENSE-2.0.txt)


The dependencies distributed under several licenses, are used according their commercial-use-friendly license.

<<<<<<< HEAD
This report was generated on **Sat Oct 22 10:28:52 TRT 2022** using [Gradle-License-Report plugin](https://github.com/jk1/Gradle-License-Report) by Evgeny Naumenko, licensed under [Apache 2.0 License](https://github.com/jk1/Gradle-License-Report/blob/master/LICENSE).
=======
This report was generated on **Tue Oct 25 13:53:20 TRT 2022** using [Gradle-License-Report plugin](https://github.com/jk1/Gradle-License-Report) by Evgeny Naumenko, licensed under [Apache 2.0 License](https://github.com/jk1/Gradle-License-Report/blob/master/LICENSE).
>>>>>>> dbbf1cdd




# Dependencies of `io.spine.protodata:protodata-gradle-api:0.2.21`

## Runtime
1.  **Group** : org.jetbrains. **Name** : annotations. **Version** : 13.0.
     * **Project URL:** [http://www.jetbrains.org](http://www.jetbrains.org)
     * **License:** [The Apache Software License, Version 2.0](http://www.apache.org/licenses/LICENSE-2.0.txt)

1.  **Group** : org.jetbrains.kotlin. **Name** : kotlin-stdlib. **Version** : 1.7.20.
     * **Project URL:** [https://kotlinlang.org/](https://kotlinlang.org/)
     * **License:** [The Apache License, Version 2.0](http://www.apache.org/licenses/LICENSE-2.0.txt)

1.  **Group** : org.jetbrains.kotlin. **Name** : kotlin-stdlib-common. **Version** : 1.7.20.
     * **Project URL:** [https://kotlinlang.org/](https://kotlinlang.org/)
     * **License:** [The Apache License, Version 2.0](http://www.apache.org/licenses/LICENSE-2.0.txt)

1.  **Group** : org.jetbrains.kotlin. **Name** : kotlin-stdlib-jdk7. **Version** : 1.7.20.
     * **Project URL:** [https://kotlinlang.org/](https://kotlinlang.org/)
     * **License:** [The Apache License, Version 2.0](http://www.apache.org/licenses/LICENSE-2.0.txt)

1.  **Group** : org.jetbrains.kotlin. **Name** : kotlin-stdlib-jdk8. **Version** : 1.7.20.
     * **Project URL:** [https://kotlinlang.org/](https://kotlinlang.org/)
     * **License:** [The Apache License, Version 2.0](http://www.apache.org/licenses/LICENSE-2.0.txt)

## Compile, tests, and tooling
1.  **Group** : com.fasterxml.jackson. **Name** : jackson-bom. **Version** : 2.12.7.**No license information found**
1.  **Group** : com.fasterxml.jackson.core. **Name** : jackson-annotations. **Version** : 2.12.7.
     * **Project URL:** [http://github.com/FasterXML/jackson](http://github.com/FasterXML/jackson)
     * **License:** [The Apache Software License, Version 2.0](http://www.apache.org/licenses/LICENSE-2.0.txt)

1.  **Group** : com.fasterxml.jackson.core. **Name** : jackson-core. **Version** : 2.12.7.
     * **Project URL:** [https://github.com/FasterXML/jackson-core](https://github.com/FasterXML/jackson-core)
     * **License:** [Apache License, Version 2.0](http://www.apache.org/licenses/LICENSE-2.0.txt)
     * **License:** [The Apache Software License, Version 2.0](http://www.apache.org/licenses/LICENSE-2.0.txt)

1.  **Group** : com.fasterxml.jackson.core. **Name** : jackson-databind. **Version** : 2.12.7.
     * **Project URL:** [http://github.com/FasterXML/jackson](http://github.com/FasterXML/jackson)
     * **License:** [Apache License, Version 2.0](http://www.apache.org/licenses/LICENSE-2.0.txt)
     * **License:** [The Apache Software License, Version 2.0](http://www.apache.org/licenses/LICENSE-2.0.txt)

1.  **Group** : com.fasterxml.jackson.dataformat. **Name** : jackson-dataformat-xml. **Version** : 2.12.7.
     * **Project URL:** [https://github.com/FasterXML/jackson-dataformat-xml](https://github.com/FasterXML/jackson-dataformat-xml)
     * **License:** [Apache License, Version 2.0](http://www.apache.org/licenses/LICENSE-2.0.txt)
     * **License:** [The Apache Software License, Version 2.0](http://www.apache.org/licenses/LICENSE-2.0.txt)

1.  **Group** : com.fasterxml.jackson.module. **Name** : jackson-module-jaxb-annotations. **Version** : 2.12.7.
     * **Project URL:** [https://github.com/FasterXML/jackson-modules-base](https://github.com/FasterXML/jackson-modules-base)
     * **License:** [Apache License, Version 2.0](http://www.apache.org/licenses/LICENSE-2.0.txt)
     * **License:** [The Apache Software License, Version 2.0](http://www.apache.org/licenses/LICENSE-2.0.txt)

1.  **Group** : com.fasterxml.jackson.module. **Name** : jackson-module-kotlin. **Version** : 2.12.7.
     * **Project URL:** [https://github.com/FasterXML/jackson-module-kotlin](https://github.com/FasterXML/jackson-module-kotlin)
     * **License:** [Apache License, Version 2.0](http://www.apache.org/licenses/LICENSE-2.0.txt)
     * **License:** [The Apache Software License, Version 2.0](http://www.apache.org/licenses/LICENSE-2.0.txt)

1.  **Group** : com.fasterxml.woodstox. **Name** : woodstox-core. **Version** : 6.2.4.
     * **Project URL:** [https://github.com/FasterXML/woodstox](https://github.com/FasterXML/woodstox)
     * **License:** [The Apache License, Version 2.0](http://www.apache.org/licenses/LICENSE-2.0.txt)
     * **License:** [The Apache Software License, Version 2.0](http://www.apache.org/licenses/LICENSE-2.0.txt)

1.  **Group** : com.github.ben-manes.caffeine. **Name** : caffeine. **Version** : 3.0.5.
     * **Project URL:** [https://github.com/ben-manes/caffeine](https://github.com/ben-manes/caffeine)
     * **License:** [Apache License, Version 2.0](https://www.apache.org/licenses/LICENSE-2.0.txt)

1.  **Group** : com.github.kevinstern. **Name** : software-and-algorithms. **Version** : 1.0.
     * **Project URL:** [https://www.github.com/KevinStern/software-and-algorithms](https://www.github.com/KevinStern/software-and-algorithms)
     * **License:** [MIT License](http://www.opensource.org/licenses/mit-license.php)

1.  **Group** : com.google.android. **Name** : annotations. **Version** : 4.1.1.4.
     * **Project URL:** [http://source.android.com/](http://source.android.com/)
     * **License:** [Apache 2.0](http://www.apache.org/licenses/LICENSE-2.0)

1.  **Group** : com.google.api.grpc. **Name** : proto-google-common-protos. **Version** : 2.0.1.
     * **Project URL:** [https://github.com/googleapis/java-iam/proto-google-common-protos](https://github.com/googleapis/java-iam/proto-google-common-protos)
     * **License:** [Apache-2.0](https://www.apache.org/licenses/LICENSE-2.0.txt)

1.  **Group** : com.google.auto. **Name** : auto-common. **Version** : 1.2.1.
     * **Project URL:** [https://github.com/google/auto/tree/master/common](https://github.com/google/auto/tree/master/common)
     * **License:** [Apache 2.0](http://www.apache.org/licenses/LICENSE-2.0.txt)

1.  **Group** : com.google.auto.service. **Name** : auto-service-annotations. **Version** : 1.0.1.
     * **Project URL:** [https://github.com/google/auto/tree/master/service](https://github.com/google/auto/tree/master/service)
     * **License:** [Apache 2.0](http://www.apache.org/licenses/LICENSE-2.0.txt)

1.  **Group** : com.google.auto.value. **Name** : auto-value-annotations. **Version** : 1.8.1.
     * **Project URL:** [https://github.com/google/auto/tree/master/value](https://github.com/google/auto/tree/master/value)
     * **License:** [Apache 2.0](http://www.apache.org/licenses/LICENSE-2.0.txt)

1.  **Group** : com.google.auto.value. **Name** : auto-value-annotations. **Version** : 1.9.
     * **Project URL:** [https://github.com/google/auto/tree/master/value](https://github.com/google/auto/tree/master/value)
     * **License:** [Apache 2.0](http://www.apache.org/licenses/LICENSE-2.0.txt)

1.  **Group** : com.google.code.findbugs. **Name** : jsr305. **Version** : 3.0.2.
     * **Project URL:** [http://findbugs.sourceforge.net/](http://findbugs.sourceforge.net/)
     * **License:** [The Apache Software License, Version 2.0](http://www.apache.org/licenses/LICENSE-2.0.txt)

1.  **Group** : com.google.code.gson. **Name** : gson. **Version** : 2.8.6.
     * **License:** [Apache 2.0](http://www.apache.org/licenses/LICENSE-2.0.txt)

1.  **Group** : com.google.code.gson. **Name** : gson. **Version** : 2.8.9.
     * **Project URL:** [https://github.com/google/gson/gson](https://github.com/google/gson/gson)
     * **License:** [Apache-2.0](https://www.apache.org/licenses/LICENSE-2.0.txt)

1.  **Group** : com.google.errorprone. **Name** : error_prone_annotation. **Version** : 2.16.
     * **License:** [Apache 2.0](http://www.apache.org/licenses/LICENSE-2.0.txt)

1.  **Group** : com.google.errorprone. **Name** : error_prone_annotations. **Version** : 2.11.0.
     * **License:** [Apache 2.0](http://www.apache.org/licenses/LICENSE-2.0.txt)

1.  **Group** : com.google.errorprone. **Name** : error_prone_annotations. **Version** : 2.16.
     * **License:** [Apache 2.0](http://www.apache.org/licenses/LICENSE-2.0.txt)

<<<<<<< HEAD
1.  **Group** : com.google.errorprone. **Name** : error_prone_annotations. **Version** : 2.16.
     * **License:** [Apache 2.0](http://www.apache.org/licenses/LICENSE-2.0.txt)

1.  **Group** : com.google.errorprone. **Name** : error_prone_check_api. **Version** : 2.16.
     * **License:** [Apache 2.0](http://www.apache.org/licenses/LICENSE-2.0.txt)

=======
1.  **Group** : com.google.errorprone. **Name** : error_prone_check_api. **Version** : 2.16.
     * **License:** [Apache 2.0](http://www.apache.org/licenses/LICENSE-2.0.txt)

>>>>>>> dbbf1cdd
1.  **Group** : com.google.errorprone. **Name** : error_prone_core. **Version** : 2.16.
     * **License:** [Apache 2.0](http://www.apache.org/licenses/LICENSE-2.0.txt)

1.  **Group** : com.google.errorprone. **Name** : error_prone_type_annotations. **Version** : 2.16.
     * **License:** [Apache 2.0](http://www.apache.org/licenses/LICENSE-2.0.txt)

<<<<<<< HEAD
1.  **Group** : com.google.errorprone. **Name** : error_prone_type_annotations. **Version** : 2.16.
     * **License:** [Apache 2.0](http://www.apache.org/licenses/LICENSE-2.0.txt)
=======
1.  **Group** : com.google.errorprone. **Name** : javac. **Version** : 9+181-r4173-1.
     * **Project URL:** [https://github.com/google/error-prone-javac](https://github.com/google/error-prone-javac)
     * **License:** [GNU General Public License, version 2, with the Classpath Exception](http://openjdk.java.net/legal/gplv2+ce.html)
>>>>>>> dbbf1cdd

1.  **Group** : com.google.flogger. **Name** : flogger. **Version** : 0.7.4.
     * **Project URL:** [https://github.com/google/flogger](https://github.com/google/flogger)
     * **License:** [Apache 2.0](https://www.apache.org/licenses/LICENSE-2.0.txt)

1.  **Group** : com.google.flogger. **Name** : flogger-system-backend. **Version** : 0.7.4.
     * **Project URL:** [https://github.com/google/flogger](https://github.com/google/flogger)
     * **License:** [Apache 2.0](https://www.apache.org/licenses/LICENSE-2.0.txt)

1.  **Group** : com.google.guava. **Name** : failureaccess. **Version** : 1.0.1.
     * **Project URL:** [https://github.com/google/guava/](https://github.com/google/guava/)
     * **License:** [The Apache Software License, Version 2.0](http://www.apache.org/licenses/LICENSE-2.0.txt)

1.  **Group** : com.google.guava. **Name** : guava. **Version** : 31.0.1-jre.
     * **Project URL:** [https://github.com/google/guava](https://github.com/google/guava)
     * **License:** [Apache License, Version 2.0](http://www.apache.org/licenses/LICENSE-2.0.txt)

1.  **Group** : com.google.guava. **Name** : guava. **Version** : 31.1-jre.
     * **Project URL:** [https://github.com/google/guava](https://github.com/google/guava)
     * **License:** [Apache License, Version 2.0](http://www.apache.org/licenses/LICENSE-2.0.txt)

1.  **Group** : com.google.guava. **Name** : guava-testlib. **Version** : 31.1-jre.
     * **License:** [Apache License, Version 2.0](http://www.apache.org/licenses/LICENSE-2.0.txt)

1.  **Group** : com.google.guava. **Name** : listenablefuture. **Version** : 9999.0-empty-to-avoid-conflict-with-guava.
     * **License:** [The Apache Software License, Version 2.0](http://www.apache.org/licenses/LICENSE-2.0.txt)

1.  **Group** : com.google.j2objc. **Name** : j2objc-annotations. **Version** : 1.3.
     * **Project URL:** [https://github.com/google/j2objc/](https://github.com/google/j2objc/)
     * **License:** [The Apache Software License, Version 2.0](http://www.apache.org/licenses/LICENSE-2.0.txt)

1.  **Group** : com.google.protobuf. **Name** : protobuf-java. **Version** : 3.19.2.
     * **Project URL:** [https://developers.google.com/protocol-buffers/](https://developers.google.com/protocol-buffers/)
     * **License:** [3-Clause BSD License](https://opensource.org/licenses/BSD-3-Clause)

1.  **Group** : com.google.protobuf. **Name** : protobuf-java. **Version** : 3.19.6.
     * **Project URL:** [https://developers.google.com/protocol-buffers/](https://developers.google.com/protocol-buffers/)
     * **License:** [3-Clause BSD License](https://opensource.org/licenses/BSD-3-Clause)

1.  **Group** : com.google.protobuf. **Name** : protobuf-java-util. **Version** : 3.19.6.
     * **Project URL:** [https://developers.google.com/protocol-buffers/](https://developers.google.com/protocol-buffers/)
     * **License:** [3-Clause BSD License](https://opensource.org/licenses/BSD-3-Clause)

1.  **Group** : com.google.protobuf. **Name** : protobuf-kotlin. **Version** : 3.19.6.
     * **License:** [3-Clause BSD License](https://opensource.org/licenses/BSD-3-Clause)

1.  **Group** : com.google.protobuf. **Name** : protoc. **Version** : 3.19.6.
     * **Project URL:** [https://developers.google.com/protocol-buffers/](https://developers.google.com/protocol-buffers/)
     * **License:** [3-Clause BSD License](https://opensource.org/licenses/BSD-3-Clause)
     * **License:** [The Apache Software License, Version 2.0](http://www.apache.org/licenses/LICENSE-2.0.txt)

1.  **Group** : com.google.truth. **Name** : truth. **Version** : 1.1.3.
     * **License:** [The Apache Software License, Version 2.0](http://www.apache.org/licenses/LICENSE-2.0.txt)

1.  **Group** : com.google.truth.extensions. **Name** : truth-java8-extension. **Version** : 1.1.3.
     * **License:** [The Apache Software License, Version 2.0](http://www.apache.org/licenses/LICENSE-2.0.txt)

1.  **Group** : com.google.truth.extensions. **Name** : truth-liteproto-extension. **Version** : 1.1.3.
     * **License:** [The Apache Software License, Version 2.0](http://www.apache.org/licenses/LICENSE-2.0.txt)

1.  **Group** : com.google.truth.extensions. **Name** : truth-proto-extension. **Version** : 1.1.3.
     * **License:** [The Apache Software License, Version 2.0](http://www.apache.org/licenses/LICENSE-2.0.txt)

1.  **Group** : com.soywiz.korlibs.korte. **Name** : korte-jvm. **Version** : 2.7.0.
     * **Project URL:** [https://github.com/korlibs/korge-next](https://github.com/korlibs/korge-next)
     * **License:** [MIT](https://raw.githubusercontent.com/korlibs/korge-next/master/korge/LICENSE.txt)

1.  **Group** : io.github.java-diff-utils. **Name** : java-diff-utils. **Version** : 4.0.
     * **Project URL:** [https://github.com/java-diff-utils/java-diff-utils](https://github.com/java-diff-utils/java-diff-utils)
     * **License:** [The Apache Software License, Version 2.0](http://www.apache.org/licenses/LICENSE-2.0.txt)

1.  **Group** : io.grpc. **Name** : grpc-api. **Version** : 1.46.0.
     * **Project URL:** [https://github.com/grpc/grpc-java](https://github.com/grpc/grpc-java)
     * **License:** [Apache 2.0](https://opensource.org/licenses/Apache-2.0)

1.  **Group** : io.grpc. **Name** : grpc-context. **Version** : 1.46.0.
     * **Project URL:** [https://github.com/grpc/grpc-java](https://github.com/grpc/grpc-java)
     * **License:** [Apache 2.0](https://opensource.org/licenses/Apache-2.0)

1.  **Group** : io.grpc. **Name** : grpc-core. **Version** : 1.46.0.
     * **Project URL:** [https://github.com/grpc/grpc-java](https://github.com/grpc/grpc-java)
     * **License:** [Apache 2.0](https://opensource.org/licenses/Apache-2.0)

1.  **Group** : io.grpc. **Name** : grpc-protobuf. **Version** : 1.46.0.
     * **Project URL:** [https://github.com/grpc/grpc-java](https://github.com/grpc/grpc-java)
     * **License:** [Apache 2.0](https://opensource.org/licenses/Apache-2.0)

1.  **Group** : io.grpc. **Name** : grpc-protobuf-lite. **Version** : 1.46.0.
     * **Project URL:** [https://github.com/grpc/grpc-java](https://github.com/grpc/grpc-java)
     * **License:** [Apache 2.0](https://opensource.org/licenses/Apache-2.0)

1.  **Group** : io.grpc. **Name** : grpc-stub. **Version** : 1.46.0.
     * **Project URL:** [https://github.com/grpc/grpc-java](https://github.com/grpc/grpc-java)
     * **License:** [Apache 2.0](https://opensource.org/licenses/Apache-2.0)

1.  **Group** : io.perfmark. **Name** : perfmark-api. **Version** : 0.25.0.
     * **Project URL:** [https://github.com/perfmark/perfmark](https://github.com/perfmark/perfmark)
     * **License:** [Apache 2.0](https://opensource.org/licenses/Apache-2.0)

1.  **Group** : io.spine.validation. **Name** : spine-validation-java-runtime. **Version** : 2.0.0-SNAPSHOT.32.**No license information found**
1.  **Group** : jakarta.activation. **Name** : jakarta.activation-api. **Version** : 1.2.1.
     * **Project URL:** [https://www.eclipse.org](https://www.eclipse.org)
     * **License:** [EDL 1.0](http://www.eclipse.org/org/documents/edl-v10.php)
     * **License:** [Eclipse Public License v. 2.0](https://www.eclipse.org/org/documents/epl-2.0/EPL-2.0.txt)
     * **License:** [GNU General Public License, version 2 with the GNU Classpath Exception](https://www.gnu.org/software/classpath/license.html)

1.  **Group** : jakarta.xml.bind. **Name** : jakarta.xml.bind-api. **Version** : 2.3.2.
     * **Project URL:** [https://www.eclipse.org](https://www.eclipse.org)
     * **License:** [Eclipse Distribution License - v 1.0](http://www.eclipse.org/org/documents/edl-v10.php)
     * **License:** [Eclipse Public License v. 2.0](https://www.eclipse.org/org/documents/epl-2.0/EPL-2.0.txt)
     * **License:** [GNU General Public License, version 2 with the GNU Classpath Exception](https://www.gnu.org/software/classpath/license.html)

1.  **Group** : javax.annotation. **Name** : javax.annotation-api. **Version** : 1.3.2.
     * **Project URL:** [http://jcp.org/en/jsr/detail?id=250](http://jcp.org/en/jsr/detail?id=250)
     * **License:** [CDDL + GPLv2 with classpath exception](https://github.com/javaee/javax.annotation/blob/master/LICENSE)

1.  **Group** : junit. **Name** : junit. **Version** : 4.13.2.
     * **Project URL:** [http://junit.org](http://junit.org)
     * **License:** [Eclipse Public License 1.0](http://www.eclipse.org/legal/epl-v10.html)

1.  **Group** : net.java.dev.jna. **Name** : jna. **Version** : 5.6.0.
     * **Project URL:** [https://github.com/java-native-access/jna](https://github.com/java-native-access/jna)
     * **License:** [Apache License v2.0](http://www.apache.org/licenses/LICENSE-2.0.txt)
     * **License:** [LGPL, version 2.1](http://www.gnu.org/licenses/licenses.html)

1.  **Group** : org.apiguardian. **Name** : apiguardian-api. **Version** : 1.1.2.
     * **Project URL:** [https://github.com/apiguardian-team/apiguardian](https://github.com/apiguardian-team/apiguardian)
     * **License:** [The Apache License, Version 2.0](http://www.apache.org/licenses/LICENSE-2.0.txt)

1.  **Group** : org.checkerframework. **Name** : checker-compat-qual. **Version** : 2.5.3.
     * **Project URL:** [https://checkerframework.org](https://checkerframework.org)
     * **License:** [GNU General Public License, version 2 (GPL2), with the classpath exception](http://www.gnu.org/software/classpath/license.html)
     * **License:** [The MIT License](http://opensource.org/licenses/MIT)

1.  **Group** : org.checkerframework. **Name** : checker-qual. **Version** : 3.13.0.
     * **Project URL:** [https://checkerframework.org](https://checkerframework.org)
     * **License:** [The MIT License](http://opensource.org/licenses/MIT)

1.  **Group** : org.checkerframework. **Name** : checker-qual. **Version** : 3.19.0.
     * **Project URL:** [https://checkerframework.org](https://checkerframework.org)
     * **License:** [The MIT License](http://opensource.org/licenses/MIT)

1.  **Group** : org.checkerframework. **Name** : checker-qual. **Version** : 3.21.3.
     * **Project URL:** [https://checkerframework.org](https://checkerframework.org)
     * **License:** [The MIT License](http://opensource.org/licenses/MIT)

1.  **Group** : org.checkerframework. **Name** : dataflow-errorprone. **Version** : 3.24.0.
     * **Project URL:** [https://checkerframework.org](https://checkerframework.org)
     * **License:** [GNU General Public License, version 2 (GPL2), with the classpath exception](http://www.gnu.org/software/classpath/license.html)

1.  **Group** : org.codehaus.mojo. **Name** : animal-sniffer-annotations. **Version** : 1.19.
     * **License:** [MIT license](http://www.opensource.org/licenses/mit-license.php)
     * **License:** [The Apache Software License, Version 2.0](http://www.apache.org/licenses/LICENSE-2.0.txt)

1.  **Group** : org.codehaus.woodstox. **Name** : stax2-api. **Version** : 4.2.1.
     * **Project URL:** [http://github.com/FasterXML/stax2-api](http://github.com/FasterXML/stax2-api)
     * **License:** [The Apache Software License, Version 2.0](http://www.apache.org/licenses/LICENSE-2.0.txt)
     * **License:** [The BSD License](http://www.opensource.org/licenses/bsd-license.php)

1.  **Group** : org.eclipse.jgit. **Name** : org.eclipse.jgit. **Version** : 4.4.1.201607150455-r.
     * **License:** Eclipse Distribution License (New BSD License)

1.  **Group** : org.freemarker. **Name** : freemarker. **Version** : 2.3.31.
     * **Project URL:** [https://freemarker.apache.org/](https://freemarker.apache.org/)
     * **License:** [Apache License, Version 2.0](http://www.apache.org/licenses/LICENSE-2.0.txt)

1.  **Group** : org.hamcrest. **Name** : hamcrest-core. **Version** : 1.3.
     * **License:** [New BSD License](http://www.opensource.org/licenses/bsd-license.php)

1.  **Group** : org.jacoco. **Name** : org.jacoco.agent. **Version** : 0.8.7.
     * **License:** [Eclipse Public License 2.0](https://www.eclipse.org/legal/epl-2.0/)

1.  **Group** : org.jacoco. **Name** : org.jacoco.ant. **Version** : 0.8.7.
     * **License:** [Eclipse Public License 2.0](https://www.eclipse.org/legal/epl-2.0/)

1.  **Group** : org.jacoco. **Name** : org.jacoco.core. **Version** : 0.8.7.
     * **License:** [Eclipse Public License 2.0](https://www.eclipse.org/legal/epl-2.0/)

1.  **Group** : org.jacoco. **Name** : org.jacoco.report. **Version** : 0.8.7.
     * **License:** [Eclipse Public License 2.0](https://www.eclipse.org/legal/epl-2.0/)

1.  **Group** : org.jetbrains. **Name** : annotations. **Version** : 13.0.
     * **Project URL:** [http://www.jetbrains.org](http://www.jetbrains.org)
     * **License:** [The Apache Software License, Version 2.0](http://www.apache.org/licenses/LICENSE-2.0.txt)

1.  **Group** : org.jetbrains. **Name** : markdown. **Version** : 0.3.1.**No license information found**
1.  **Group** : org.jetbrains. **Name** : markdown-jvm. **Version** : 0.3.1.
     * **Project URL:** [https://github.com/JetBrains/markdown](https://github.com/JetBrains/markdown)
     * **License:** [The Apache Software License, Version 2.0](http://www.apache.org/licenses/LICENSE-2.0.txt)

1.  **Group** : org.jetbrains.dokka. **Name** : dokka-analysis. **Version** : 1.7.20.
     * **Project URL:** [https://github.com/Kotlin/dokka](https://github.com/Kotlin/dokka)
     * **License:** [The Apache Software License, Version 2.0](http://www.apache.org/licenses/LICENSE-2.0.txt)

1.  **Group** : org.jetbrains.dokka. **Name** : dokka-base. **Version** : 1.7.20.
     * **Project URL:** [https://github.com/Kotlin/dokka](https://github.com/Kotlin/dokka)
     * **License:** [The Apache Software License, Version 2.0](http://www.apache.org/licenses/LICENSE-2.0.txt)

1.  **Group** : org.jetbrains.dokka. **Name** : dokka-core. **Version** : 1.7.20.
     * **Project URL:** [https://github.com/Kotlin/dokka](https://github.com/Kotlin/dokka)
     * **License:** [The Apache Software License, Version 2.0](http://www.apache.org/licenses/LICENSE-2.0.txt)

1.  **Group** : org.jetbrains.dokka. **Name** : javadoc-plugin. **Version** : 1.7.20.
     * **Project URL:** [https://github.com/Kotlin/dokka](https://github.com/Kotlin/dokka)
     * **License:** [The Apache Software License, Version 2.0](http://www.apache.org/licenses/LICENSE-2.0.txt)

1.  **Group** : org.jetbrains.dokka. **Name** : kotlin-analysis-compiler. **Version** : 1.7.20.
     * **Project URL:** [https://github.com/Kotlin/dokka](https://github.com/Kotlin/dokka)
     * **License:** [The Apache Software License, Version 2.0](http://www.apache.org/licenses/LICENSE-2.0.txt)

1.  **Group** : org.jetbrains.dokka. **Name** : kotlin-analysis-intellij. **Version** : 1.7.20.
     * **Project URL:** [https://github.com/Kotlin/dokka](https://github.com/Kotlin/dokka)
     * **License:** [The Apache Software License, Version 2.0](http://www.apache.org/licenses/LICENSE-2.0.txt)

1.  **Group** : org.jetbrains.dokka. **Name** : kotlin-as-java-plugin. **Version** : 1.7.20.
     * **Project URL:** [https://github.com/Kotlin/dokka](https://github.com/Kotlin/dokka)
     * **License:** [The Apache Software License, Version 2.0](http://www.apache.org/licenses/LICENSE-2.0.txt)

1.  **Group** : org.jetbrains.intellij.deps. **Name** : trove4j. **Version** : 1.0.20200330.
     * **Project URL:** [https://github.com/JetBrains/intellij-deps-trove4j](https://github.com/JetBrains/intellij-deps-trove4j)
     * **License:** [GNU LESSER GENERAL PUBLIC LICENSE 2.1](https://www.gnu.org/licenses/old-licenses/lgpl-2.1.en.html)

1.  **Group** : org.jetbrains.kotlin. **Name** : kotlin-compiler-embeddable. **Version** : 1.7.20.
     * **Project URL:** [https://kotlinlang.org/](https://kotlinlang.org/)
     * **License:** [The Apache License, Version 2.0](http://www.apache.org/licenses/LICENSE-2.0.txt)

1.  **Group** : org.jetbrains.kotlin. **Name** : kotlin-daemon-embeddable. **Version** : 1.7.20.
     * **Project URL:** [https://kotlinlang.org/](https://kotlinlang.org/)
     * **License:** [The Apache License, Version 2.0](http://www.apache.org/licenses/LICENSE-2.0.txt)

1.  **Group** : org.jetbrains.kotlin. **Name** : kotlin-klib-commonizer-embeddable. **Version** : 1.7.20.
     * **Project URL:** [https://kotlinlang.org/](https://kotlinlang.org/)
     * **License:** [The Apache License, Version 2.0](http://www.apache.org/licenses/LICENSE-2.0.txt)

1.  **Group** : org.jetbrains.kotlin. **Name** : kotlin-reflect. **Version** : 1.7.20.
     * **Project URL:** [https://kotlinlang.org/](https://kotlinlang.org/)
     * **License:** [The Apache License, Version 2.0](http://www.apache.org/licenses/LICENSE-2.0.txt)

1.  **Group** : org.jetbrains.kotlin. **Name** : kotlin-script-runtime. **Version** : 1.7.20.
     * **Project URL:** [https://kotlinlang.org/](https://kotlinlang.org/)
     * **License:** [The Apache License, Version 2.0](http://www.apache.org/licenses/LICENSE-2.0.txt)

1.  **Group** : org.jetbrains.kotlin. **Name** : kotlin-scripting-common. **Version** : 1.7.20.
     * **Project URL:** [https://kotlinlang.org/](https://kotlinlang.org/)
     * **License:** [The Apache License, Version 2.0](http://www.apache.org/licenses/LICENSE-2.0.txt)

1.  **Group** : org.jetbrains.kotlin. **Name** : kotlin-scripting-compiler-embeddable. **Version** : 1.7.20.
     * **Project URL:** [https://kotlinlang.org/](https://kotlinlang.org/)
     * **License:** [The Apache License, Version 2.0](http://www.apache.org/licenses/LICENSE-2.0.txt)

1.  **Group** : org.jetbrains.kotlin. **Name** : kotlin-scripting-compiler-impl-embeddable. **Version** : 1.7.20.
     * **Project URL:** [https://kotlinlang.org/](https://kotlinlang.org/)
     * **License:** [The Apache License, Version 2.0](http://www.apache.org/licenses/LICENSE-2.0.txt)

1.  **Group** : org.jetbrains.kotlin. **Name** : kotlin-scripting-jvm. **Version** : 1.7.20.
     * **Project URL:** [https://kotlinlang.org/](https://kotlinlang.org/)
     * **License:** [The Apache License, Version 2.0](http://www.apache.org/licenses/LICENSE-2.0.txt)

1.  **Group** : org.jetbrains.kotlin. **Name** : kotlin-stdlib. **Version** : 1.7.20.
     * **Project URL:** [https://kotlinlang.org/](https://kotlinlang.org/)
     * **License:** [The Apache License, Version 2.0](http://www.apache.org/licenses/LICENSE-2.0.txt)

1.  **Group** : org.jetbrains.kotlin. **Name** : kotlin-stdlib-common. **Version** : 1.7.20.
     * **Project URL:** [https://kotlinlang.org/](https://kotlinlang.org/)
     * **License:** [The Apache License, Version 2.0](http://www.apache.org/licenses/LICENSE-2.0.txt)

1.  **Group** : org.jetbrains.kotlin. **Name** : kotlin-stdlib-jdk7. **Version** : 1.7.20.
     * **Project URL:** [https://kotlinlang.org/](https://kotlinlang.org/)
     * **License:** [The Apache License, Version 2.0](http://www.apache.org/licenses/LICENSE-2.0.txt)

1.  **Group** : org.jetbrains.kotlin. **Name** : kotlin-stdlib-jdk8. **Version** : 1.7.20.
     * **Project URL:** [https://kotlinlang.org/](https://kotlinlang.org/)
     * **License:** [The Apache License, Version 2.0](http://www.apache.org/licenses/LICENSE-2.0.txt)

1.  **Group** : org.jetbrains.kotlin. **Name** : kotlin-test. **Version** : 1.7.20.
     * **Project URL:** [https://kotlinlang.org/](https://kotlinlang.org/)
     * **License:** [The Apache License, Version 2.0](http://www.apache.org/licenses/LICENSE-2.0.txt)

1.  **Group** : org.jetbrains.kotlin. **Name** : kotlin-test-annotations-common. **Version** : 1.7.20.
     * **Project URL:** [https://kotlinlang.org/](https://kotlinlang.org/)
     * **License:** [The Apache License, Version 2.0](http://www.apache.org/licenses/LICENSE-2.0.txt)

1.  **Group** : org.jetbrains.kotlin. **Name** : kotlin-test-common. **Version** : 1.7.20.
     * **Project URL:** [https://kotlinlang.org/](https://kotlinlang.org/)
     * **License:** [The Apache License, Version 2.0](http://www.apache.org/licenses/LICENSE-2.0.txt)

1.  **Group** : org.jetbrains.kotlin. **Name** : kotlin-test-junit5. **Version** : 1.7.20.
     * **Project URL:** [https://kotlinlang.org/](https://kotlinlang.org/)
     * **License:** [The Apache License, Version 2.0](http://www.apache.org/licenses/LICENSE-2.0.txt)

1.  **Group** : org.jetbrains.kotlinx. **Name** : kotlinx-coroutines-bom. **Version** : 1.6.3.**No license information found**
1.  **Group** : org.jetbrains.kotlinx. **Name** : kotlinx-coroutines-core. **Version** : 1.6.3.**No license information found**
1.  **Group** : org.jetbrains.kotlinx. **Name** : kotlinx-coroutines-core-jvm. **Version** : 1.6.3.
     * **Project URL:** [https://github.com/Kotlin/kotlinx.coroutines](https://github.com/Kotlin/kotlinx.coroutines)
     * **License:** [The Apache Software License, Version 2.0](https://www.apache.org/licenses/LICENSE-2.0.txt)

1.  **Group** : org.jetbrains.kotlinx. **Name** : kotlinx-html-jvm. **Version** : 0.7.5.
     * **Project URL:** [https://github.com/Kotlin/kotlinx.html](https://github.com/Kotlin/kotlinx.html)
     * **License:** [The Apache License, Version 2.0](https://www.apache.org/licenses/LICENSE-2.0.txt)

1.  **Group** : org.jsoup. **Name** : jsoup. **Version** : 1.14.3.
     * **Project URL:** [https://jsoup.org/](https://jsoup.org/)
     * **License:** [The MIT License](https://jsoup.org/license)

1.  **Group** : org.junit. **Name** : junit-bom. **Version** : 5.9.1.**No license information found**
1.  **Group** : org.junit.jupiter. **Name** : junit-jupiter-api. **Version** : 5.9.1.
     * **Project URL:** [https://junit.org/junit5/](https://junit.org/junit5/)
     * **License:** [Eclipse Public License v2.0](https://www.eclipse.org/legal/epl-v20.html)

1.  **Group** : org.junit.jupiter. **Name** : junit-jupiter-engine. **Version** : 5.9.1.
     * **Project URL:** [https://junit.org/junit5/](https://junit.org/junit5/)
     * **License:** [Eclipse Public License v2.0](https://www.eclipse.org/legal/epl-v20.html)

1.  **Group** : org.junit.jupiter. **Name** : junit-jupiter-params. **Version** : 5.9.1.
     * **Project URL:** [https://junit.org/junit5/](https://junit.org/junit5/)
     * **License:** [Eclipse Public License v2.0](https://www.eclipse.org/legal/epl-v20.html)

1.  **Group** : org.junit.platform. **Name** : junit-platform-commons. **Version** : 1.9.1.
     * **Project URL:** [https://junit.org/junit5/](https://junit.org/junit5/)
     * **License:** [Eclipse Public License v2.0](https://www.eclipse.org/legal/epl-v20.html)

1.  **Group** : org.junit.platform. **Name** : junit-platform-engine. **Version** : 1.9.1.
     * **Project URL:** [https://junit.org/junit5/](https://junit.org/junit5/)
     * **License:** [Eclipse Public License v2.0](https://www.eclipse.org/legal/epl-v20.html)

1.  **Group** : org.opentest4j. **Name** : opentest4j. **Version** : 1.2.0.
     * **Project URL:** [https://github.com/ota4j-team/opentest4j](https://github.com/ota4j-team/opentest4j)
     * **License:** [The Apache License, Version 2.0](http://www.apache.org/licenses/LICENSE-2.0.txt)

1.  **Group** : org.ow2.asm. **Name** : asm. **Version** : 9.1.
     * **Project URL:** [http://asm.ow2.io/](http://asm.ow2.io/)
     * **License:** [BSD-3-Clause](https://asm.ow2.io/license.html)
     * **License:** [The Apache Software License, Version 2.0](http://www.apache.org/licenses/LICENSE-2.0.txt)

1.  **Group** : org.ow2.asm. **Name** : asm-analysis. **Version** : 9.1.
     * **Project URL:** [http://asm.ow2.io/](http://asm.ow2.io/)
     * **License:** [BSD-3-Clause](https://asm.ow2.io/license.html)
     * **License:** [The Apache Software License, Version 2.0](http://www.apache.org/licenses/LICENSE-2.0.txt)

1.  **Group** : org.ow2.asm. **Name** : asm-commons. **Version** : 9.1.
     * **Project URL:** [http://asm.ow2.io/](http://asm.ow2.io/)
     * **License:** [BSD-3-Clause](https://asm.ow2.io/license.html)
     * **License:** [The Apache Software License, Version 2.0](http://www.apache.org/licenses/LICENSE-2.0.txt)

1.  **Group** : org.ow2.asm. **Name** : asm-tree. **Version** : 9.1.
     * **Project URL:** [http://asm.ow2.io/](http://asm.ow2.io/)
     * **License:** [BSD-3-Clause](https://asm.ow2.io/license.html)
     * **License:** [The Apache Software License, Version 2.0](http://www.apache.org/licenses/LICENSE-2.0.txt)

1.  **Group** : org.pcollections. **Name** : pcollections. **Version** : 3.1.4.
     * **Project URL:** [https://github.com/hrldcpr/pcollections](https://github.com/hrldcpr/pcollections)
     * **License:** [The MIT License](https://opensource.org/licenses/mit-license.php)


The dependencies distributed under several licenses, are used according their commercial-use-friendly license.

<<<<<<< HEAD
This report was generated on **Sat Oct 22 10:28:53 TRT 2022** using [Gradle-License-Report plugin](https://github.com/jk1/Gradle-License-Report) by Evgeny Naumenko, licensed under [Apache 2.0 License](https://github.com/jk1/Gradle-License-Report/blob/master/LICENSE).
=======
This report was generated on **Tue Oct 25 13:53:21 TRT 2022** using [Gradle-License-Report plugin](https://github.com/jk1/Gradle-License-Report) by Evgeny Naumenko, licensed under [Apache 2.0 License](https://github.com/jk1/Gradle-License-Report/blob/master/LICENSE).
>>>>>>> dbbf1cdd




# Dependencies of `io.spine.protodata:protodata-gradle-plugin:0.2.21`

## Runtime
1.  **Group** : com.google.code.findbugs. **Name** : jsr305. **Version** : 3.0.2.
     * **Project URL:** [http://findbugs.sourceforge.net/](http://findbugs.sourceforge.net/)
     * **License:** [The Apache Software License, Version 2.0](http://www.apache.org/licenses/LICENSE-2.0.txt)

1.  **Group** : com.google.code.gson. **Name** : gson. **Version** : 2.8.6.
     * **License:** [Apache 2.0](http://www.apache.org/licenses/LICENSE-2.0.txt)

1.  **Group** : com.google.errorprone. **Name** : error_prone_annotations. **Version** : 2.11.0.
     * **License:** [Apache 2.0](http://www.apache.org/licenses/LICENSE-2.0.txt)

1.  **Group** : com.google.flogger. **Name** : flogger. **Version** : 0.7.4.
     * **Project URL:** [https://github.com/google/flogger](https://github.com/google/flogger)
     * **License:** [Apache 2.0](https://www.apache.org/licenses/LICENSE-2.0.txt)

1.  **Group** : com.google.flogger. **Name** : flogger-system-backend. **Version** : 0.7.4.
     * **Project URL:** [https://github.com/google/flogger](https://github.com/google/flogger)
     * **License:** [Apache 2.0](https://www.apache.org/licenses/LICENSE-2.0.txt)

1.  **Group** : com.google.guava. **Name** : failureaccess. **Version** : 1.0.1.
     * **Project URL:** [https://github.com/google/guava/](https://github.com/google/guava/)
     * **License:** [The Apache Software License, Version 2.0](http://www.apache.org/licenses/LICENSE-2.0.txt)

1.  **Group** : com.google.guava. **Name** : guava. **Version** : 31.1-jre.
     * **Project URL:** [https://github.com/google/guava](https://github.com/google/guava)
     * **License:** [Apache License, Version 2.0](http://www.apache.org/licenses/LICENSE-2.0.txt)

1.  **Group** : com.google.guava. **Name** : listenablefuture. **Version** : 9999.0-empty-to-avoid-conflict-with-guava.
     * **License:** [The Apache Software License, Version 2.0](http://www.apache.org/licenses/LICENSE-2.0.txt)

1.  **Group** : com.google.j2objc. **Name** : j2objc-annotations. **Version** : 1.3.
     * **Project URL:** [https://github.com/google/j2objc/](https://github.com/google/j2objc/)
     * **License:** [The Apache Software License, Version 2.0](http://www.apache.org/licenses/LICENSE-2.0.txt)

1.  **Group** : com.google.protobuf. **Name** : protobuf-java. **Version** : 3.19.6.
     * **Project URL:** [https://developers.google.com/protocol-buffers/](https://developers.google.com/protocol-buffers/)
     * **License:** [3-Clause BSD License](https://opensource.org/licenses/BSD-3-Clause)

1.  **Group** : com.google.protobuf. **Name** : protobuf-java-util. **Version** : 3.19.6.
     * **Project URL:** [https://developers.google.com/protocol-buffers/](https://developers.google.com/protocol-buffers/)
     * **License:** [3-Clause BSD License](https://opensource.org/licenses/BSD-3-Clause)

1.  **Group** : com.google.protobuf. **Name** : protobuf-kotlin. **Version** : 3.19.6.
     * **License:** [3-Clause BSD License](https://opensource.org/licenses/BSD-3-Clause)

1.  **Group** : com.squareup. **Name** : javapoet. **Version** : 1.13.0.
     * **Project URL:** [http://github.com/square/javapoet/](http://github.com/square/javapoet/)
     * **License:** [Apache 2.0](http://www.apache.org/licenses/LICENSE-2.0.txt)

1.  **Group** : io.spine.validation. **Name** : spine-validation-java-runtime. **Version** : 2.0.0-SNAPSHOT.32.**No license information found**
1.  **Group** : javax.annotation. **Name** : javax.annotation-api. **Version** : 1.3.2.
     * **Project URL:** [http://jcp.org/en/jsr/detail?id=250](http://jcp.org/en/jsr/detail?id=250)
     * **License:** [CDDL + GPLv2 with classpath exception](https://github.com/javaee/javax.annotation/blob/master/LICENSE)

1.  **Group** : org.checkerframework. **Name** : checker-compat-qual. **Version** : 2.5.3.
     * **Project URL:** [https://checkerframework.org](https://checkerframework.org)
     * **License:** [GNU General Public License, version 2 (GPL2), with the classpath exception](http://www.gnu.org/software/classpath/license.html)
     * **License:** [The MIT License](http://opensource.org/licenses/MIT)

1.  **Group** : org.checkerframework. **Name** : checker-qual. **Version** : 3.12.0.
     * **Project URL:** [https://checkerframework.org](https://checkerframework.org)
     * **License:** [The MIT License](http://opensource.org/licenses/MIT)

1.  **Group** : org.jetbrains. **Name** : annotations. **Version** : 13.0.
     * **Project URL:** [http://www.jetbrains.org](http://www.jetbrains.org)
     * **License:** [The Apache Software License, Version 2.0](http://www.apache.org/licenses/LICENSE-2.0.txt)

1.  **Group** : org.jetbrains.kotlin. **Name** : kotlin-gradle-plugin-api. **Version** : 1.7.20.
     * **Project URL:** [https://kotlinlang.org/](https://kotlinlang.org/)
     * **License:** [The Apache License, Version 2.0](http://www.apache.org/licenses/LICENSE-2.0.txt)

1.  **Group** : org.jetbrains.kotlin. **Name** : kotlin-native-utils. **Version** : 1.7.20.
     * **Project URL:** [https://kotlinlang.org/](https://kotlinlang.org/)
     * **License:** [The Apache License, Version 2.0](http://www.apache.org/licenses/LICENSE-2.0.txt)

1.  **Group** : org.jetbrains.kotlin. **Name** : kotlin-project-model. **Version** : 1.7.20.
     * **Project URL:** [https://kotlinlang.org/](https://kotlinlang.org/)
     * **License:** [The Apache License, Version 2.0](http://www.apache.org/licenses/LICENSE-2.0.txt)

1.  **Group** : org.jetbrains.kotlin. **Name** : kotlin-reflect. **Version** : 1.7.20.
     * **Project URL:** [https://kotlinlang.org/](https://kotlinlang.org/)
     * **License:** [The Apache License, Version 2.0](http://www.apache.org/licenses/LICENSE-2.0.txt)

1.  **Group** : org.jetbrains.kotlin. **Name** : kotlin-stdlib. **Version** : 1.7.20.
     * **Project URL:** [https://kotlinlang.org/](https://kotlinlang.org/)
     * **License:** [The Apache License, Version 2.0](http://www.apache.org/licenses/LICENSE-2.0.txt)

1.  **Group** : org.jetbrains.kotlin. **Name** : kotlin-stdlib-common. **Version** : 1.7.20.
     * **Project URL:** [https://kotlinlang.org/](https://kotlinlang.org/)
     * **License:** [The Apache License, Version 2.0](http://www.apache.org/licenses/LICENSE-2.0.txt)

1.  **Group** : org.jetbrains.kotlin. **Name** : kotlin-stdlib-jdk7. **Version** : 1.7.20.
     * **Project URL:** [https://kotlinlang.org/](https://kotlinlang.org/)
     * **License:** [The Apache License, Version 2.0](http://www.apache.org/licenses/LICENSE-2.0.txt)

1.  **Group** : org.jetbrains.kotlin. **Name** : kotlin-stdlib-jdk8. **Version** : 1.7.20.
     * **Project URL:** [https://kotlinlang.org/](https://kotlinlang.org/)
     * **License:** [The Apache License, Version 2.0](http://www.apache.org/licenses/LICENSE-2.0.txt)

1.  **Group** : org.jetbrains.kotlin. **Name** : kotlin-tooling-core. **Version** : 1.7.20.
     * **Project URL:** [https://kotlinlang.org/](https://kotlinlang.org/)
     * **License:** [The Apache License, Version 2.0](http://www.apache.org/licenses/LICENSE-2.0.txt)

1.  **Group** : org.jetbrains.kotlin. **Name** : kotlin-util-io. **Version** : 1.7.20.
     * **Project URL:** [https://kotlinlang.org/](https://kotlinlang.org/)
     * **License:** [The Apache License, Version 2.0](http://www.apache.org/licenses/LICENSE-2.0.txt)

## Compile, tests, and tooling
1.  **Group** : com.fasterxml.jackson. **Name** : jackson-bom. **Version** : 2.12.7.**No license information found**
1.  **Group** : com.fasterxml.jackson.core. **Name** : jackson-annotations. **Version** : 2.12.7.
     * **Project URL:** [http://github.com/FasterXML/jackson](http://github.com/FasterXML/jackson)
     * **License:** [The Apache Software License, Version 2.0](http://www.apache.org/licenses/LICENSE-2.0.txt)

1.  **Group** : com.fasterxml.jackson.core. **Name** : jackson-core. **Version** : 2.12.7.
     * **Project URL:** [https://github.com/FasterXML/jackson-core](https://github.com/FasterXML/jackson-core)
     * **License:** [Apache License, Version 2.0](http://www.apache.org/licenses/LICENSE-2.0.txt)
     * **License:** [The Apache Software License, Version 2.0](http://www.apache.org/licenses/LICENSE-2.0.txt)

1.  **Group** : com.fasterxml.jackson.core. **Name** : jackson-databind. **Version** : 2.12.7.
     * **Project URL:** [http://github.com/FasterXML/jackson](http://github.com/FasterXML/jackson)
     * **License:** [Apache License, Version 2.0](http://www.apache.org/licenses/LICENSE-2.0.txt)
     * **License:** [The Apache Software License, Version 2.0](http://www.apache.org/licenses/LICENSE-2.0.txt)

1.  **Group** : com.fasterxml.jackson.dataformat. **Name** : jackson-dataformat-xml. **Version** : 2.12.7.
     * **Project URL:** [https://github.com/FasterXML/jackson-dataformat-xml](https://github.com/FasterXML/jackson-dataformat-xml)
     * **License:** [Apache License, Version 2.0](http://www.apache.org/licenses/LICENSE-2.0.txt)
     * **License:** [The Apache Software License, Version 2.0](http://www.apache.org/licenses/LICENSE-2.0.txt)

1.  **Group** : com.fasterxml.jackson.module. **Name** : jackson-module-jaxb-annotations. **Version** : 2.12.7.
     * **Project URL:** [https://github.com/FasterXML/jackson-modules-base](https://github.com/FasterXML/jackson-modules-base)
     * **License:** [Apache License, Version 2.0](http://www.apache.org/licenses/LICENSE-2.0.txt)
     * **License:** [The Apache Software License, Version 2.0](http://www.apache.org/licenses/LICENSE-2.0.txt)

1.  **Group** : com.fasterxml.jackson.module. **Name** : jackson-module-kotlin. **Version** : 2.12.7.
     * **Project URL:** [https://github.com/FasterXML/jackson-module-kotlin](https://github.com/FasterXML/jackson-module-kotlin)
     * **License:** [Apache License, Version 2.0](http://www.apache.org/licenses/LICENSE-2.0.txt)
     * **License:** [The Apache Software License, Version 2.0](http://www.apache.org/licenses/LICENSE-2.0.txt)

1.  **Group** : com.fasterxml.woodstox. **Name** : woodstox-core. **Version** : 6.2.4.
     * **Project URL:** [https://github.com/FasterXML/woodstox](https://github.com/FasterXML/woodstox)
     * **License:** [The Apache License, Version 2.0](http://www.apache.org/licenses/LICENSE-2.0.txt)
     * **License:** [The Apache Software License, Version 2.0](http://www.apache.org/licenses/LICENSE-2.0.txt)

1.  **Group** : com.github.ben-manes.caffeine. **Name** : caffeine. **Version** : 3.0.5.
     * **Project URL:** [https://github.com/ben-manes/caffeine](https://github.com/ben-manes/caffeine)
     * **License:** [Apache License, Version 2.0](https://www.apache.org/licenses/LICENSE-2.0.txt)

1.  **Group** : com.github.kevinstern. **Name** : software-and-algorithms. **Version** : 1.0.
     * **Project URL:** [https://www.github.com/KevinStern/software-and-algorithms](https://www.github.com/KevinStern/software-and-algorithms)
     * **License:** [MIT License](http://www.opensource.org/licenses/mit-license.php)

1.  **Group** : com.google.android. **Name** : annotations. **Version** : 4.1.1.4.
     * **Project URL:** [http://source.android.com/](http://source.android.com/)
     * **License:** [Apache 2.0](http://www.apache.org/licenses/LICENSE-2.0)

1.  **Group** : com.google.api.grpc. **Name** : proto-google-common-protos. **Version** : 2.0.1.
     * **Project URL:** [https://github.com/googleapis/java-iam/proto-google-common-protos](https://github.com/googleapis/java-iam/proto-google-common-protos)
     * **License:** [Apache-2.0](https://www.apache.org/licenses/LICENSE-2.0.txt)

1.  **Group** : com.google.auto. **Name** : auto-common. **Version** : 1.2.1.
     * **Project URL:** [https://github.com/google/auto/tree/master/common](https://github.com/google/auto/tree/master/common)
     * **License:** [Apache 2.0](http://www.apache.org/licenses/LICENSE-2.0.txt)

1.  **Group** : com.google.auto.service. **Name** : auto-service-annotations. **Version** : 1.0.1.
     * **Project URL:** [https://github.com/google/auto/tree/master/service](https://github.com/google/auto/tree/master/service)
     * **License:** [Apache 2.0](http://www.apache.org/licenses/LICENSE-2.0.txt)

1.  **Group** : com.google.auto.value. **Name** : auto-value-annotations. **Version** : 1.8.1.
     * **Project URL:** [https://github.com/google/auto/tree/master/value](https://github.com/google/auto/tree/master/value)
     * **License:** [Apache 2.0](http://www.apache.org/licenses/LICENSE-2.0.txt)

1.  **Group** : com.google.auto.value. **Name** : auto-value-annotations. **Version** : 1.9.
     * **Project URL:** [https://github.com/google/auto/tree/master/value](https://github.com/google/auto/tree/master/value)
     * **License:** [Apache 2.0](http://www.apache.org/licenses/LICENSE-2.0.txt)

1.  **Group** : com.google.code.findbugs. **Name** : jsr305. **Version** : 3.0.2.
     * **Project URL:** [http://findbugs.sourceforge.net/](http://findbugs.sourceforge.net/)
     * **License:** [The Apache Software License, Version 2.0](http://www.apache.org/licenses/LICENSE-2.0.txt)

1.  **Group** : com.google.code.gson. **Name** : gson. **Version** : 2.8.6.
     * **License:** [Apache 2.0](http://www.apache.org/licenses/LICENSE-2.0.txt)

1.  **Group** : com.google.code.gson. **Name** : gson. **Version** : 2.8.9.
     * **Project URL:** [https://github.com/google/gson/gson](https://github.com/google/gson/gson)
     * **License:** [Apache-2.0](https://www.apache.org/licenses/LICENSE-2.0.txt)

1.  **Group** : com.google.errorprone. **Name** : error_prone_annotation. **Version** : 2.16.
     * **License:** [Apache 2.0](http://www.apache.org/licenses/LICENSE-2.0.txt)

1.  **Group** : com.google.errorprone. **Name** : error_prone_annotations. **Version** : 2.11.0.
     * **License:** [Apache 2.0](http://www.apache.org/licenses/LICENSE-2.0.txt)

1.  **Group** : com.google.errorprone. **Name** : error_prone_annotations. **Version** : 2.16.
     * **License:** [Apache 2.0](http://www.apache.org/licenses/LICENSE-2.0.txt)

<<<<<<< HEAD
1.  **Group** : com.google.errorprone. **Name** : error_prone_annotations. **Version** : 2.16.
     * **License:** [Apache 2.0](http://www.apache.org/licenses/LICENSE-2.0.txt)

1.  **Group** : com.google.errorprone. **Name** : error_prone_check_api. **Version** : 2.16.
     * **License:** [Apache 2.0](http://www.apache.org/licenses/LICENSE-2.0.txt)

=======
1.  **Group** : com.google.errorprone. **Name** : error_prone_check_api. **Version** : 2.16.
     * **License:** [Apache 2.0](http://www.apache.org/licenses/LICENSE-2.0.txt)

>>>>>>> dbbf1cdd
1.  **Group** : com.google.errorprone. **Name** : error_prone_core. **Version** : 2.16.
     * **License:** [Apache 2.0](http://www.apache.org/licenses/LICENSE-2.0.txt)

1.  **Group** : com.google.errorprone. **Name** : error_prone_type_annotations. **Version** : 2.16.
     * **License:** [Apache 2.0](http://www.apache.org/licenses/LICENSE-2.0.txt)

<<<<<<< HEAD
1.  **Group** : com.google.errorprone. **Name** : error_prone_type_annotations. **Version** : 2.16.
     * **License:** [Apache 2.0](http://www.apache.org/licenses/LICENSE-2.0.txt)
=======
1.  **Group** : com.google.errorprone. **Name** : javac. **Version** : 9+181-r4173-1.
     * **Project URL:** [https://github.com/google/error-prone-javac](https://github.com/google/error-prone-javac)
     * **License:** [GNU General Public License, version 2, with the Classpath Exception](http://openjdk.java.net/legal/gplv2+ce.html)
>>>>>>> dbbf1cdd

1.  **Group** : com.google.flogger. **Name** : flogger. **Version** : 0.7.4.
     * **Project URL:** [https://github.com/google/flogger](https://github.com/google/flogger)
     * **License:** [Apache 2.0](https://www.apache.org/licenses/LICENSE-2.0.txt)

1.  **Group** : com.google.flogger. **Name** : flogger-system-backend. **Version** : 0.7.4.
     * **Project URL:** [https://github.com/google/flogger](https://github.com/google/flogger)
     * **License:** [Apache 2.0](https://www.apache.org/licenses/LICENSE-2.0.txt)

1.  **Group** : com.google.gradle. **Name** : osdetector-gradle-plugin. **Version** : 1.7.0.
     * **Project URL:** [https://github.com/google/osdetector-gradle-plugin](https://github.com/google/osdetector-gradle-plugin)
     * **License:** [Apache License 2.0](http://opensource.org/licenses/Apache-2.0)

1.  **Group** : com.google.guava. **Name** : failureaccess. **Version** : 1.0.1.
     * **Project URL:** [https://github.com/google/guava/](https://github.com/google/guava/)
     * **License:** [The Apache Software License, Version 2.0](http://www.apache.org/licenses/LICENSE-2.0.txt)

1.  **Group** : com.google.guava. **Name** : guava. **Version** : 31.0.1-jre.
     * **Project URL:** [https://github.com/google/guava](https://github.com/google/guava)
     * **License:** [Apache License, Version 2.0](http://www.apache.org/licenses/LICENSE-2.0.txt)

1.  **Group** : com.google.guava. **Name** : guava. **Version** : 31.1-jre.
     * **Project URL:** [https://github.com/google/guava](https://github.com/google/guava)
     * **License:** [Apache License, Version 2.0](http://www.apache.org/licenses/LICENSE-2.0.txt)

1.  **Group** : com.google.guava. **Name** : guava-testlib. **Version** : 31.1-jre.
     * **License:** [Apache License, Version 2.0](http://www.apache.org/licenses/LICENSE-2.0.txt)

1.  **Group** : com.google.guava. **Name** : listenablefuture. **Version** : 9999.0-empty-to-avoid-conflict-with-guava.
     * **License:** [The Apache Software License, Version 2.0](http://www.apache.org/licenses/LICENSE-2.0.txt)

1.  **Group** : com.google.j2objc. **Name** : j2objc-annotations. **Version** : 1.3.
     * **Project URL:** [https://github.com/google/j2objc/](https://github.com/google/j2objc/)
     * **License:** [The Apache Software License, Version 2.0](http://www.apache.org/licenses/LICENSE-2.0.txt)

1.  **Group** : com.google.protobuf. **Name** : protobuf-gradle-plugin. **Version** : 0.8.19.
     * **Project URL:** [https://github.com/google/protobuf-gradle-plugin](https://github.com/google/protobuf-gradle-plugin)
     * **License:** [BSD 3-Clause](http://opensource.org/licenses/BSD-3-Clause)

1.  **Group** : com.google.protobuf. **Name** : protobuf-java. **Version** : 3.19.2.
     * **Project URL:** [https://developers.google.com/protocol-buffers/](https://developers.google.com/protocol-buffers/)
     * **License:** [3-Clause BSD License](https://opensource.org/licenses/BSD-3-Clause)

1.  **Group** : com.google.protobuf. **Name** : protobuf-java. **Version** : 3.19.6.
     * **Project URL:** [https://developers.google.com/protocol-buffers/](https://developers.google.com/protocol-buffers/)
     * **License:** [3-Clause BSD License](https://opensource.org/licenses/BSD-3-Clause)

1.  **Group** : com.google.protobuf. **Name** : protobuf-java-util. **Version** : 3.19.6.
     * **Project URL:** [https://developers.google.com/protocol-buffers/](https://developers.google.com/protocol-buffers/)
     * **License:** [3-Clause BSD License](https://opensource.org/licenses/BSD-3-Clause)

1.  **Group** : com.google.protobuf. **Name** : protobuf-kotlin. **Version** : 3.19.6.
     * **License:** [3-Clause BSD License](https://opensource.org/licenses/BSD-3-Clause)

1.  **Group** : com.google.protobuf. **Name** : protoc. **Version** : 3.19.6.
     * **Project URL:** [https://developers.google.com/protocol-buffers/](https://developers.google.com/protocol-buffers/)
     * **License:** [3-Clause BSD License](https://opensource.org/licenses/BSD-3-Clause)
     * **License:** [The Apache Software License, Version 2.0](http://www.apache.org/licenses/LICENSE-2.0.txt)

1.  **Group** : com.google.truth. **Name** : truth. **Version** : 1.1.3.
     * **License:** [The Apache Software License, Version 2.0](http://www.apache.org/licenses/LICENSE-2.0.txt)

1.  **Group** : com.google.truth.extensions. **Name** : truth-java8-extension. **Version** : 1.1.3.
     * **License:** [The Apache Software License, Version 2.0](http://www.apache.org/licenses/LICENSE-2.0.txt)

1.  **Group** : com.google.truth.extensions. **Name** : truth-liteproto-extension. **Version** : 1.1.3.
     * **License:** [The Apache Software License, Version 2.0](http://www.apache.org/licenses/LICENSE-2.0.txt)

1.  **Group** : com.google.truth.extensions. **Name** : truth-proto-extension. **Version** : 1.1.3.
     * **License:** [The Apache Software License, Version 2.0](http://www.apache.org/licenses/LICENSE-2.0.txt)

1.  **Group** : com.soywiz.korlibs.korte. **Name** : korte-jvm. **Version** : 2.7.0.
     * **Project URL:** [https://github.com/korlibs/korge-next](https://github.com/korlibs/korge-next)
     * **License:** [MIT](https://raw.githubusercontent.com/korlibs/korge-next/master/korge/LICENSE.txt)

1.  **Group** : com.squareup. **Name** : javapoet. **Version** : 1.13.0.
     * **Project URL:** [http://github.com/square/javapoet/](http://github.com/square/javapoet/)
     * **License:** [Apache 2.0](http://www.apache.org/licenses/LICENSE-2.0.txt)

1.  **Group** : commons-lang. **Name** : commons-lang. **Version** : 2.6.
     * **Project URL:** [http://commons.apache.org/lang/](http://commons.apache.org/lang/)
     * **License:** [The Apache Software License, Version 2.0](http://www.apache.org/licenses/LICENSE-2.0.txt)

1.  **Group** : io.github.java-diff-utils. **Name** : java-diff-utils. **Version** : 4.0.
     * **Project URL:** [https://github.com/java-diff-utils/java-diff-utils](https://github.com/java-diff-utils/java-diff-utils)
     * **License:** [The Apache Software License, Version 2.0](http://www.apache.org/licenses/LICENSE-2.0.txt)

1.  **Group** : io.grpc. **Name** : grpc-api. **Version** : 1.46.0.
     * **Project URL:** [https://github.com/grpc/grpc-java](https://github.com/grpc/grpc-java)
     * **License:** [Apache 2.0](https://opensource.org/licenses/Apache-2.0)

1.  **Group** : io.grpc. **Name** : grpc-context. **Version** : 1.46.0.
     * **Project URL:** [https://github.com/grpc/grpc-java](https://github.com/grpc/grpc-java)
     * **License:** [Apache 2.0](https://opensource.org/licenses/Apache-2.0)

1.  **Group** : io.grpc. **Name** : grpc-core. **Version** : 1.46.0.
     * **Project URL:** [https://github.com/grpc/grpc-java](https://github.com/grpc/grpc-java)
     * **License:** [Apache 2.0](https://opensource.org/licenses/Apache-2.0)

1.  **Group** : io.grpc. **Name** : grpc-protobuf. **Version** : 1.46.0.
     * **Project URL:** [https://github.com/grpc/grpc-java](https://github.com/grpc/grpc-java)
     * **License:** [Apache 2.0](https://opensource.org/licenses/Apache-2.0)

1.  **Group** : io.grpc. **Name** : grpc-protobuf-lite. **Version** : 1.46.0.
     * **Project URL:** [https://github.com/grpc/grpc-java](https://github.com/grpc/grpc-java)
     * **License:** [Apache 2.0](https://opensource.org/licenses/Apache-2.0)

1.  **Group** : io.grpc. **Name** : grpc-stub. **Version** : 1.46.0.
     * **Project URL:** [https://github.com/grpc/grpc-java](https://github.com/grpc/grpc-java)
     * **License:** [Apache 2.0](https://opensource.org/licenses/Apache-2.0)

1.  **Group** : io.perfmark. **Name** : perfmark-api. **Version** : 0.25.0.
     * **Project URL:** [https://github.com/perfmark/perfmark](https://github.com/perfmark/perfmark)
     * **License:** [Apache 2.0](https://opensource.org/licenses/Apache-2.0)

1.  **Group** : io.spine.validation. **Name** : spine-validation-java-runtime. **Version** : 2.0.0-SNAPSHOT.32.**No license information found**
1.  **Group** : jakarta.activation. **Name** : jakarta.activation-api. **Version** : 1.2.1.
     * **Project URL:** [https://www.eclipse.org](https://www.eclipse.org)
     * **License:** [EDL 1.0](http://www.eclipse.org/org/documents/edl-v10.php)
     * **License:** [Eclipse Public License v. 2.0](https://www.eclipse.org/org/documents/epl-2.0/EPL-2.0.txt)
     * **License:** [GNU General Public License, version 2 with the GNU Classpath Exception](https://www.gnu.org/software/classpath/license.html)

1.  **Group** : jakarta.xml.bind. **Name** : jakarta.xml.bind-api. **Version** : 2.3.2.
     * **Project URL:** [https://www.eclipse.org](https://www.eclipse.org)
     * **License:** [Eclipse Distribution License - v 1.0](http://www.eclipse.org/org/documents/edl-v10.php)
     * **License:** [Eclipse Public License v. 2.0](https://www.eclipse.org/org/documents/epl-2.0/EPL-2.0.txt)
     * **License:** [GNU General Public License, version 2 with the GNU Classpath Exception](https://www.gnu.org/software/classpath/license.html)

1.  **Group** : javax.annotation. **Name** : javax.annotation-api. **Version** : 1.3.2.
     * **Project URL:** [http://jcp.org/en/jsr/detail?id=250](http://jcp.org/en/jsr/detail?id=250)
     * **License:** [CDDL + GPLv2 with classpath exception](https://github.com/javaee/javax.annotation/blob/master/LICENSE)

1.  **Group** : junit. **Name** : junit. **Version** : 4.13.2.
     * **Project URL:** [http://junit.org](http://junit.org)
     * **License:** [Eclipse Public License 1.0](http://www.eclipse.org/legal/epl-v10.html)

1.  **Group** : kr.motd.maven. **Name** : os-maven-plugin. **Version** : 1.7.0.
     * **Project URL:** [https://github.com/trustin/os-maven-plugin/](https://github.com/trustin/os-maven-plugin/)
     * **License:** [Apache License, Version 2.0](http://www.apache.org/licenses/LICENSE-2.0)

1.  **Group** : net.java.dev.jna. **Name** : jna. **Version** : 5.6.0.
     * **Project URL:** [https://github.com/java-native-access/jna](https://github.com/java-native-access/jna)
     * **License:** [Apache License v2.0](http://www.apache.org/licenses/LICENSE-2.0.txt)
     * **License:** [LGPL, version 2.1](http://www.gnu.org/licenses/licenses.html)

1.  **Group** : org.apiguardian. **Name** : apiguardian-api. **Version** : 1.1.2.
     * **Project URL:** [https://github.com/apiguardian-team/apiguardian](https://github.com/apiguardian-team/apiguardian)
     * **License:** [The Apache License, Version 2.0](http://www.apache.org/licenses/LICENSE-2.0.txt)

1.  **Group** : org.checkerframework. **Name** : checker-compat-qual. **Version** : 2.5.3.
     * **Project URL:** [https://checkerframework.org](https://checkerframework.org)
     * **License:** [GNU General Public License, version 2 (GPL2), with the classpath exception](http://www.gnu.org/software/classpath/license.html)
     * **License:** [The MIT License](http://opensource.org/licenses/MIT)

1.  **Group** : org.checkerframework. **Name** : checker-qual. **Version** : 3.12.0.
     * **Project URL:** [https://checkerframework.org](https://checkerframework.org)
     * **License:** [The MIT License](http://opensource.org/licenses/MIT)

1.  **Group** : org.checkerframework. **Name** : checker-qual. **Version** : 3.13.0.
     * **Project URL:** [https://checkerframework.org](https://checkerframework.org)
     * **License:** [The MIT License](http://opensource.org/licenses/MIT)

1.  **Group** : org.checkerframework. **Name** : checker-qual. **Version** : 3.19.0.
     * **Project URL:** [https://checkerframework.org](https://checkerframework.org)
     * **License:** [The MIT License](http://opensource.org/licenses/MIT)

1.  **Group** : org.checkerframework. **Name** : checker-qual. **Version** : 3.21.3.
     * **Project URL:** [https://checkerframework.org](https://checkerframework.org)
     * **License:** [The MIT License](http://opensource.org/licenses/MIT)

1.  **Group** : org.checkerframework. **Name** : dataflow-errorprone. **Version** : 3.24.0.
     * **Project URL:** [https://checkerframework.org](https://checkerframework.org)
     * **License:** [GNU General Public License, version 2 (GPL2), with the classpath exception](http://www.gnu.org/software/classpath/license.html)

1.  **Group** : org.codehaus.mojo. **Name** : animal-sniffer-annotations. **Version** : 1.19.
     * **License:** [MIT license](http://www.opensource.org/licenses/mit-license.php)
     * **License:** [The Apache Software License, Version 2.0](http://www.apache.org/licenses/LICENSE-2.0.txt)

1.  **Group** : org.codehaus.woodstox. **Name** : stax2-api. **Version** : 4.2.1.
     * **Project URL:** [http://github.com/FasterXML/stax2-api](http://github.com/FasterXML/stax2-api)
     * **License:** [The Apache Software License, Version 2.0](http://www.apache.org/licenses/LICENSE-2.0.txt)
     * **License:** [The BSD License](http://www.opensource.org/licenses/bsd-license.php)

1.  **Group** : org.eclipse.jgit. **Name** : org.eclipse.jgit. **Version** : 4.4.1.201607150455-r.
     * **License:** Eclipse Distribution License (New BSD License)

1.  **Group** : org.freemarker. **Name** : freemarker. **Version** : 2.3.31.
     * **Project URL:** [https://freemarker.apache.org/](https://freemarker.apache.org/)
     * **License:** [Apache License, Version 2.0](http://www.apache.org/licenses/LICENSE-2.0.txt)

1.  **Group** : org.hamcrest. **Name** : hamcrest-core. **Version** : 1.3.
     * **License:** [New BSD License](http://www.opensource.org/licenses/bsd-license.php)

1.  **Group** : org.jacoco. **Name** : org.jacoco.agent. **Version** : 0.8.7.
     * **License:** [Eclipse Public License 2.0](https://www.eclipse.org/legal/epl-2.0/)

1.  **Group** : org.jacoco. **Name** : org.jacoco.ant. **Version** : 0.8.7.
     * **License:** [Eclipse Public License 2.0](https://www.eclipse.org/legal/epl-2.0/)

1.  **Group** : org.jacoco. **Name** : org.jacoco.core. **Version** : 0.8.7.
     * **License:** [Eclipse Public License 2.0](https://www.eclipse.org/legal/epl-2.0/)

1.  **Group** : org.jacoco. **Name** : org.jacoco.report. **Version** : 0.8.7.
     * **License:** [Eclipse Public License 2.0](https://www.eclipse.org/legal/epl-2.0/)

1.  **Group** : org.jetbrains. **Name** : annotations. **Version** : 13.0.
     * **Project URL:** [http://www.jetbrains.org](http://www.jetbrains.org)
     * **License:** [The Apache Software License, Version 2.0](http://www.apache.org/licenses/LICENSE-2.0.txt)

1.  **Group** : org.jetbrains. **Name** : markdown. **Version** : 0.3.1.**No license information found**
1.  **Group** : org.jetbrains. **Name** : markdown-jvm. **Version** : 0.3.1.
     * **Project URL:** [https://github.com/JetBrains/markdown](https://github.com/JetBrains/markdown)
     * **License:** [The Apache Software License, Version 2.0](http://www.apache.org/licenses/LICENSE-2.0.txt)

1.  **Group** : org.jetbrains.dokka. **Name** : dokka-analysis. **Version** : 1.7.20.
     * **Project URL:** [https://github.com/Kotlin/dokka](https://github.com/Kotlin/dokka)
     * **License:** [The Apache Software License, Version 2.0](http://www.apache.org/licenses/LICENSE-2.0.txt)

1.  **Group** : org.jetbrains.dokka. **Name** : dokka-base. **Version** : 1.7.20.
     * **Project URL:** [https://github.com/Kotlin/dokka](https://github.com/Kotlin/dokka)
     * **License:** [The Apache Software License, Version 2.0](http://www.apache.org/licenses/LICENSE-2.0.txt)

1.  **Group** : org.jetbrains.dokka. **Name** : dokka-core. **Version** : 1.7.20.
     * **Project URL:** [https://github.com/Kotlin/dokka](https://github.com/Kotlin/dokka)
     * **License:** [The Apache Software License, Version 2.0](http://www.apache.org/licenses/LICENSE-2.0.txt)

1.  **Group** : org.jetbrains.dokka. **Name** : javadoc-plugin. **Version** : 1.7.20.
     * **Project URL:** [https://github.com/Kotlin/dokka](https://github.com/Kotlin/dokka)
     * **License:** [The Apache Software License, Version 2.0](http://www.apache.org/licenses/LICENSE-2.0.txt)

1.  **Group** : org.jetbrains.dokka. **Name** : kotlin-analysis-compiler. **Version** : 1.7.20.
     * **Project URL:** [https://github.com/Kotlin/dokka](https://github.com/Kotlin/dokka)
     * **License:** [The Apache Software License, Version 2.0](http://www.apache.org/licenses/LICENSE-2.0.txt)

1.  **Group** : org.jetbrains.dokka. **Name** : kotlin-analysis-intellij. **Version** : 1.7.20.
     * **Project URL:** [https://github.com/Kotlin/dokka](https://github.com/Kotlin/dokka)
     * **License:** [The Apache Software License, Version 2.0](http://www.apache.org/licenses/LICENSE-2.0.txt)

1.  **Group** : org.jetbrains.dokka. **Name** : kotlin-as-java-plugin. **Version** : 1.7.20.
     * **Project URL:** [https://github.com/Kotlin/dokka](https://github.com/Kotlin/dokka)
     * **License:** [The Apache Software License, Version 2.0](http://www.apache.org/licenses/LICENSE-2.0.txt)

1.  **Group** : org.jetbrains.intellij.deps. **Name** : trove4j. **Version** : 1.0.20200330.
     * **Project URL:** [https://github.com/JetBrains/intellij-deps-trove4j](https://github.com/JetBrains/intellij-deps-trove4j)
     * **License:** [GNU LESSER GENERAL PUBLIC LICENSE 2.1](https://www.gnu.org/licenses/old-licenses/lgpl-2.1.en.html)

1.  **Group** : org.jetbrains.kotlin. **Name** : kotlin-android-extensions. **Version** : 1.7.20.
     * **Project URL:** [https://kotlinlang.org/](https://kotlinlang.org/)
     * **License:** [The Apache License, Version 2.0](http://www.apache.org/licenses/LICENSE-2.0.txt)

1.  **Group** : org.jetbrains.kotlin. **Name** : kotlin-annotation-processing-gradle. **Version** : 1.7.20.
     * **Project URL:** [https://kotlinlang.org/](https://kotlinlang.org/)
     * **License:** [The Apache License, Version 2.0](http://www.apache.org/licenses/LICENSE-2.0.txt)

1.  **Group** : org.jetbrains.kotlin. **Name** : kotlin-build-common. **Version** : 1.7.20.
     * **Project URL:** [https://kotlinlang.org/](https://kotlinlang.org/)
     * **License:** [The Apache License, Version 2.0](http://www.apache.org/licenses/LICENSE-2.0.txt)

1.  **Group** : org.jetbrains.kotlin. **Name** : kotlin-compiler-embeddable. **Version** : 1.7.20.
     * **Project URL:** [https://kotlinlang.org/](https://kotlinlang.org/)
     * **License:** [The Apache License, Version 2.0](http://www.apache.org/licenses/LICENSE-2.0.txt)

1.  **Group** : org.jetbrains.kotlin. **Name** : kotlin-compiler-runner. **Version** : 1.7.20.
     * **Project URL:** [https://kotlinlang.org/](https://kotlinlang.org/)
     * **License:** [The Apache License, Version 2.0](http://www.apache.org/licenses/LICENSE-2.0.txt)

1.  **Group** : org.jetbrains.kotlin. **Name** : kotlin-daemon-client. **Version** : 1.7.20.
     * **Project URL:** [https://kotlinlang.org/](https://kotlinlang.org/)
     * **License:** [The Apache License, Version 2.0](http://www.apache.org/licenses/LICENSE-2.0.txt)

1.  **Group** : org.jetbrains.kotlin. **Name** : kotlin-daemon-embeddable. **Version** : 1.7.20.
     * **Project URL:** [https://kotlinlang.org/](https://kotlinlang.org/)
     * **License:** [The Apache License, Version 2.0](http://www.apache.org/licenses/LICENSE-2.0.txt)

1.  **Group** : org.jetbrains.kotlin. **Name** : kotlin-gradle-plugin. **Version** : 1.7.20.
     * **Project URL:** [https://kotlinlang.org/](https://kotlinlang.org/)
     * **License:** [The Apache License, Version 2.0](http://www.apache.org/licenses/LICENSE-2.0.txt)

1.  **Group** : org.jetbrains.kotlin. **Name** : kotlin-gradle-plugin-api. **Version** : 1.7.20.
     * **Project URL:** [https://kotlinlang.org/](https://kotlinlang.org/)
     * **License:** [The Apache License, Version 2.0](http://www.apache.org/licenses/LICENSE-2.0.txt)

1.  **Group** : org.jetbrains.kotlin. **Name** : kotlin-gradle-plugin-idea. **Version** : 1.7.20.
     * **Project URL:** [https://kotlinlang.org/](https://kotlinlang.org/)
     * **License:** [The Apache License, Version 2.0](http://www.apache.org/licenses/LICENSE-2.0.txt)

1.  **Group** : org.jetbrains.kotlin. **Name** : kotlin-gradle-plugin-idea-proto. **Version** : 1.7.20.
     * **Project URL:** [https://kotlinlang.org/](https://kotlinlang.org/)
     * **License:** [The Apache License, Version 2.0](http://www.apache.org/licenses/LICENSE-2.0.txt)

1.  **Group** : org.jetbrains.kotlin. **Name** : kotlin-gradle-plugin-model. **Version** : 1.7.20.
     * **Project URL:** [https://kotlinlang.org/](https://kotlinlang.org/)
     * **License:** [The Apache License, Version 2.0](http://www.apache.org/licenses/LICENSE-2.0.txt)

1.  **Group** : org.jetbrains.kotlin. **Name** : kotlin-klib-commonizer-api. **Version** : 1.7.20.
     * **Project URL:** [https://kotlinlang.org/](https://kotlinlang.org/)
     * **License:** [The Apache License, Version 2.0](http://www.apache.org/licenses/LICENSE-2.0.txt)

1.  **Group** : org.jetbrains.kotlin. **Name** : kotlin-klib-commonizer-embeddable. **Version** : 1.7.20.
     * **Project URL:** [https://kotlinlang.org/](https://kotlinlang.org/)
     * **License:** [The Apache License, Version 2.0](http://www.apache.org/licenses/LICENSE-2.0.txt)

1.  **Group** : org.jetbrains.kotlin. **Name** : kotlin-native-utils. **Version** : 1.7.20.
     * **Project URL:** [https://kotlinlang.org/](https://kotlinlang.org/)
     * **License:** [The Apache License, Version 2.0](http://www.apache.org/licenses/LICENSE-2.0.txt)

1.  **Group** : org.jetbrains.kotlin. **Name** : kotlin-project-model. **Version** : 1.7.20.
     * **Project URL:** [https://kotlinlang.org/](https://kotlinlang.org/)
     * **License:** [The Apache License, Version 2.0](http://www.apache.org/licenses/LICENSE-2.0.txt)

1.  **Group** : org.jetbrains.kotlin. **Name** : kotlin-reflect. **Version** : 1.7.20.
     * **Project URL:** [https://kotlinlang.org/](https://kotlinlang.org/)
     * **License:** [The Apache License, Version 2.0](http://www.apache.org/licenses/LICENSE-2.0.txt)

1.  **Group** : org.jetbrains.kotlin. **Name** : kotlin-script-runtime. **Version** : 1.7.20.
     * **Project URL:** [https://kotlinlang.org/](https://kotlinlang.org/)
     * **License:** [The Apache License, Version 2.0](http://www.apache.org/licenses/LICENSE-2.0.txt)

1.  **Group** : org.jetbrains.kotlin. **Name** : kotlin-scripting-common. **Version** : 1.7.20.
     * **Project URL:** [https://kotlinlang.org/](https://kotlinlang.org/)
     * **License:** [The Apache License, Version 2.0](http://www.apache.org/licenses/LICENSE-2.0.txt)

1.  **Group** : org.jetbrains.kotlin. **Name** : kotlin-scripting-compiler-embeddable. **Version** : 1.7.20.
     * **Project URL:** [https://kotlinlang.org/](https://kotlinlang.org/)
     * **License:** [The Apache License, Version 2.0](http://www.apache.org/licenses/LICENSE-2.0.txt)

1.  **Group** : org.jetbrains.kotlin. **Name** : kotlin-scripting-compiler-impl-embeddable. **Version** : 1.7.20.
     * **Project URL:** [https://kotlinlang.org/](https://kotlinlang.org/)
     * **License:** [The Apache License, Version 2.0](http://www.apache.org/licenses/LICENSE-2.0.txt)

1.  **Group** : org.jetbrains.kotlin. **Name** : kotlin-scripting-jvm. **Version** : 1.7.20.
     * **Project URL:** [https://kotlinlang.org/](https://kotlinlang.org/)
     * **License:** [The Apache License, Version 2.0](http://www.apache.org/licenses/LICENSE-2.0.txt)

1.  **Group** : org.jetbrains.kotlin. **Name** : kotlin-stdlib. **Version** : 1.7.20.
     * **Project URL:** [https://kotlinlang.org/](https://kotlinlang.org/)
     * **License:** [The Apache License, Version 2.0](http://www.apache.org/licenses/LICENSE-2.0.txt)

1.  **Group** : org.jetbrains.kotlin. **Name** : kotlin-stdlib-common. **Version** : 1.7.20.
     * **Project URL:** [https://kotlinlang.org/](https://kotlinlang.org/)
     * **License:** [The Apache License, Version 2.0](http://www.apache.org/licenses/LICENSE-2.0.txt)

1.  **Group** : org.jetbrains.kotlin. **Name** : kotlin-stdlib-jdk7. **Version** : 1.7.20.
     * **Project URL:** [https://kotlinlang.org/](https://kotlinlang.org/)
     * **License:** [The Apache License, Version 2.0](http://www.apache.org/licenses/LICENSE-2.0.txt)

1.  **Group** : org.jetbrains.kotlin. **Name** : kotlin-stdlib-jdk8. **Version** : 1.7.20.
     * **Project URL:** [https://kotlinlang.org/](https://kotlinlang.org/)
     * **License:** [The Apache License, Version 2.0](http://www.apache.org/licenses/LICENSE-2.0.txt)

1.  **Group** : org.jetbrains.kotlin. **Name** : kotlin-test. **Version** : 1.7.20.
     * **Project URL:** [https://kotlinlang.org/](https://kotlinlang.org/)
     * **License:** [The Apache License, Version 2.0](http://www.apache.org/licenses/LICENSE-2.0.txt)

1.  **Group** : org.jetbrains.kotlin. **Name** : kotlin-test-annotations-common. **Version** : 1.7.20.
     * **Project URL:** [https://kotlinlang.org/](https://kotlinlang.org/)
     * **License:** [The Apache License, Version 2.0](http://www.apache.org/licenses/LICENSE-2.0.txt)

1.  **Group** : org.jetbrains.kotlin. **Name** : kotlin-test-common. **Version** : 1.7.20.
     * **Project URL:** [https://kotlinlang.org/](https://kotlinlang.org/)
     * **License:** [The Apache License, Version 2.0](http://www.apache.org/licenses/LICENSE-2.0.txt)

1.  **Group** : org.jetbrains.kotlin. **Name** : kotlin-test-junit5. **Version** : 1.7.20.
     * **Project URL:** [https://kotlinlang.org/](https://kotlinlang.org/)
     * **License:** [The Apache License, Version 2.0](http://www.apache.org/licenses/LICENSE-2.0.txt)

1.  **Group** : org.jetbrains.kotlin. **Name** : kotlin-tooling-core. **Version** : 1.7.20.
     * **Project URL:** [https://kotlinlang.org/](https://kotlinlang.org/)
     * **License:** [The Apache License, Version 2.0](http://www.apache.org/licenses/LICENSE-2.0.txt)

1.  **Group** : org.jetbrains.kotlin. **Name** : kotlin-util-io. **Version** : 1.7.20.
     * **Project URL:** [https://kotlinlang.org/](https://kotlinlang.org/)
     * **License:** [The Apache License, Version 2.0](http://www.apache.org/licenses/LICENSE-2.0.txt)

1.  **Group** : org.jetbrains.kotlin. **Name** : kotlin-util-klib. **Version** : 1.7.20.
     * **Project URL:** [https://kotlinlang.org/](https://kotlinlang.org/)
     * **License:** [The Apache License, Version 2.0](http://www.apache.org/licenses/LICENSE-2.0.txt)

1.  **Group** : org.jetbrains.kotlinx. **Name** : kotlinx-coroutines-bom. **Version** : 1.6.3.**No license information found**
1.  **Group** : org.jetbrains.kotlinx. **Name** : kotlinx-coroutines-core. **Version** : 1.6.3.**No license information found**
1.  **Group** : org.jetbrains.kotlinx. **Name** : kotlinx-coroutines-core-jvm. **Version** : 1.5.0.
     * **Project URL:** [https://github.com/Kotlin/kotlinx.coroutines](https://github.com/Kotlin/kotlinx.coroutines)
     * **License:** [The Apache Software License, Version 2.0](https://www.apache.org/licenses/LICENSE-2.0.txt)

1.  **Group** : org.jetbrains.kotlinx. **Name** : kotlinx-coroutines-core-jvm. **Version** : 1.6.3.
     * **Project URL:** [https://github.com/Kotlin/kotlinx.coroutines](https://github.com/Kotlin/kotlinx.coroutines)
     * **License:** [The Apache Software License, Version 2.0](https://www.apache.org/licenses/LICENSE-2.0.txt)

1.  **Group** : org.jetbrains.kotlinx. **Name** : kotlinx-html-jvm. **Version** : 0.7.5.
     * **Project URL:** [https://github.com/Kotlin/kotlinx.html](https://github.com/Kotlin/kotlinx.html)
     * **License:** [The Apache License, Version 2.0](https://www.apache.org/licenses/LICENSE-2.0.txt)

1.  **Group** : org.jsoup. **Name** : jsoup. **Version** : 1.14.3.
     * **Project URL:** [https://jsoup.org/](https://jsoup.org/)
     * **License:** [The MIT License](https://jsoup.org/license)

1.  **Group** : org.junit. **Name** : junit-bom. **Version** : 5.9.1.**No license information found**
1.  **Group** : org.junit.jupiter. **Name** : junit-jupiter. **Version** : 5.9.1.
     * **Project URL:** [https://junit.org/junit5/](https://junit.org/junit5/)
     * **License:** [Eclipse Public License v2.0](https://www.eclipse.org/legal/epl-v20.html)

1.  **Group** : org.junit.jupiter. **Name** : junit-jupiter-api. **Version** : 5.9.1.
     * **Project URL:** [https://junit.org/junit5/](https://junit.org/junit5/)
     * **License:** [Eclipse Public License v2.0](https://www.eclipse.org/legal/epl-v20.html)

1.  **Group** : org.junit.jupiter. **Name** : junit-jupiter-engine. **Version** : 5.9.1.
     * **Project URL:** [https://junit.org/junit5/](https://junit.org/junit5/)
     * **License:** [Eclipse Public License v2.0](https://www.eclipse.org/legal/epl-v20.html)

1.  **Group** : org.junit.jupiter. **Name** : junit-jupiter-params. **Version** : 5.9.1.
     * **Project URL:** [https://junit.org/junit5/](https://junit.org/junit5/)
     * **License:** [Eclipse Public License v2.0](https://www.eclipse.org/legal/epl-v20.html)

1.  **Group** : org.junit.platform. **Name** : junit-platform-commons. **Version** : 1.9.1.
     * **Project URL:** [https://junit.org/junit5/](https://junit.org/junit5/)
     * **License:** [Eclipse Public License v2.0](https://www.eclipse.org/legal/epl-v20.html)

1.  **Group** : org.junit.platform. **Name** : junit-platform-engine. **Version** : 1.9.1.
     * **Project URL:** [https://junit.org/junit5/](https://junit.org/junit5/)
     * **License:** [Eclipse Public License v2.0](https://www.eclipse.org/legal/epl-v20.html)

1.  **Group** : org.opentest4j. **Name** : opentest4j. **Version** : 1.2.0.
     * **Project URL:** [https://github.com/ota4j-team/opentest4j](https://github.com/ota4j-team/opentest4j)
     * **License:** [The Apache License, Version 2.0](http://www.apache.org/licenses/LICENSE-2.0.txt)

1.  **Group** : org.ow2.asm. **Name** : asm. **Version** : 9.1.
     * **Project URL:** [http://asm.ow2.io/](http://asm.ow2.io/)
     * **License:** [BSD-3-Clause](https://asm.ow2.io/license.html)
     * **License:** [The Apache Software License, Version 2.0](http://www.apache.org/licenses/LICENSE-2.0.txt)

1.  **Group** : org.ow2.asm. **Name** : asm-analysis. **Version** : 9.1.
     * **Project URL:** [http://asm.ow2.io/](http://asm.ow2.io/)
     * **License:** [BSD-3-Clause](https://asm.ow2.io/license.html)
     * **License:** [The Apache Software License, Version 2.0](http://www.apache.org/licenses/LICENSE-2.0.txt)

1.  **Group** : org.ow2.asm. **Name** : asm-commons. **Version** : 9.1.
     * **Project URL:** [http://asm.ow2.io/](http://asm.ow2.io/)
     * **License:** [BSD-3-Clause](https://asm.ow2.io/license.html)
     * **License:** [The Apache Software License, Version 2.0](http://www.apache.org/licenses/LICENSE-2.0.txt)

1.  **Group** : org.ow2.asm. **Name** : asm-tree. **Version** : 9.1.
     * **Project URL:** [http://asm.ow2.io/](http://asm.ow2.io/)
     * **License:** [BSD-3-Clause](https://asm.ow2.io/license.html)
     * **License:** [The Apache Software License, Version 2.0](http://www.apache.org/licenses/LICENSE-2.0.txt)

1.  **Group** : org.pcollections. **Name** : pcollections. **Version** : 3.1.4.
     * **Project URL:** [https://github.com/hrldcpr/pcollections](https://github.com/hrldcpr/pcollections)
     * **License:** [The MIT License](https://opensource.org/licenses/mit-license.php)


The dependencies distributed under several licenses, are used according their commercial-use-friendly license.

<<<<<<< HEAD
This report was generated on **Sat Oct 22 10:28:53 TRT 2022** using [Gradle-License-Report plugin](https://github.com/jk1/Gradle-License-Report) by Evgeny Naumenko, licensed under [Apache 2.0 License](https://github.com/jk1/Gradle-License-Report/blob/master/LICENSE).
=======
This report was generated on **Tue Oct 25 13:53:21 TRT 2022** using [Gradle-License-Report plugin](https://github.com/jk1/Gradle-License-Report) by Evgeny Naumenko, licensed under [Apache 2.0 License](https://github.com/jk1/Gradle-License-Report/blob/master/LICENSE).
>>>>>>> dbbf1cdd




# Dependencies of `io.spine.protodata:protodata-protoc:0.2.21`

## Runtime
1.  **Group** : com.google.code.findbugs. **Name** : jsr305. **Version** : 3.0.2.
     * **Project URL:** [http://findbugs.sourceforge.net/](http://findbugs.sourceforge.net/)
     * **License:** [The Apache Software License, Version 2.0](http://www.apache.org/licenses/LICENSE-2.0.txt)

1.  **Group** : com.google.code.gson. **Name** : gson. **Version** : 2.8.6.
     * **License:** [Apache 2.0](http://www.apache.org/licenses/LICENSE-2.0.txt)

1.  **Group** : com.google.errorprone. **Name** : error_prone_annotations. **Version** : 2.5.1.
     * **License:** [Apache 2.0](http://www.apache.org/licenses/LICENSE-2.0.txt)

1.  **Group** : com.google.guava. **Name** : failureaccess. **Version** : 1.0.1.
     * **Project URL:** [https://github.com/google/guava/](https://github.com/google/guava/)
     * **License:** [The Apache Software License, Version 2.0](http://www.apache.org/licenses/LICENSE-2.0.txt)

1.  **Group** : com.google.guava. **Name** : guava. **Version** : 30.1.1-android.
     * **Project URL:** [https://github.com/google/guava/](https://github.com/google/guava/)
     * **License:** [Apache License, Version 2.0](http://www.apache.org/licenses/LICENSE-2.0.txt)

1.  **Group** : com.google.guava. **Name** : listenablefuture. **Version** : 9999.0-empty-to-avoid-conflict-with-guava.
     * **License:** [The Apache Software License, Version 2.0](http://www.apache.org/licenses/LICENSE-2.0.txt)

1.  **Group** : com.google.j2objc. **Name** : j2objc-annotations. **Version** : 1.3.
     * **Project URL:** [https://github.com/google/j2objc/](https://github.com/google/j2objc/)
     * **License:** [The Apache Software License, Version 2.0](http://www.apache.org/licenses/LICENSE-2.0.txt)

1.  **Group** : com.google.protobuf. **Name** : protobuf-java. **Version** : 3.19.6.
     * **Project URL:** [https://developers.google.com/protocol-buffers/](https://developers.google.com/protocol-buffers/)
     * **License:** [3-Clause BSD License](https://opensource.org/licenses/BSD-3-Clause)

1.  **Group** : com.google.protobuf. **Name** : protobuf-java-util. **Version** : 3.19.6.
     * **Project URL:** [https://developers.google.com/protocol-buffers/](https://developers.google.com/protocol-buffers/)
     * **License:** [3-Clause BSD License](https://opensource.org/licenses/BSD-3-Clause)

1.  **Group** : com.google.protobuf. **Name** : protobuf-kotlin. **Version** : 3.19.6.
     * **License:** [3-Clause BSD License](https://opensource.org/licenses/BSD-3-Clause)

1.  **Group** : org.checkerframework. **Name** : checker-compat-qual. **Version** : 2.5.5.
     * **Project URL:** [https://checkerframework.org](https://checkerframework.org)
     * **License:** [GNU General Public License, version 2 (GPL2), with the classpath exception](http://www.gnu.org/software/classpath/license.html)
     * **License:** [The MIT License](http://opensource.org/licenses/MIT)

1.  **Group** : org.jetbrains. **Name** : annotations. **Version** : 13.0.
     * **Project URL:** [http://www.jetbrains.org](http://www.jetbrains.org)
     * **License:** [The Apache Software License, Version 2.0](http://www.apache.org/licenses/LICENSE-2.0.txt)

1.  **Group** : org.jetbrains.kotlin. **Name** : kotlin-stdlib. **Version** : 1.7.20.
     * **Project URL:** [https://kotlinlang.org/](https://kotlinlang.org/)
     * **License:** [The Apache License, Version 2.0](http://www.apache.org/licenses/LICENSE-2.0.txt)

1.  **Group** : org.jetbrains.kotlin. **Name** : kotlin-stdlib-common. **Version** : 1.7.20.
     * **Project URL:** [https://kotlinlang.org/](https://kotlinlang.org/)
     * **License:** [The Apache License, Version 2.0](http://www.apache.org/licenses/LICENSE-2.0.txt)

1.  **Group** : org.jetbrains.kotlin. **Name** : kotlin-stdlib-jdk7. **Version** : 1.7.20.
     * **Project URL:** [https://kotlinlang.org/](https://kotlinlang.org/)
     * **License:** [The Apache License, Version 2.0](http://www.apache.org/licenses/LICENSE-2.0.txt)

1.  **Group** : org.jetbrains.kotlin. **Name** : kotlin-stdlib-jdk8. **Version** : 1.7.20.
     * **Project URL:** [https://kotlinlang.org/](https://kotlinlang.org/)
     * **License:** [The Apache License, Version 2.0](http://www.apache.org/licenses/LICENSE-2.0.txt)

## Compile, tests, and tooling
1.  **Group** : com.fasterxml.jackson. **Name** : jackson-bom. **Version** : 2.12.7.**No license information found**
1.  **Group** : com.fasterxml.jackson.core. **Name** : jackson-annotations. **Version** : 2.12.7.
     * **Project URL:** [http://github.com/FasterXML/jackson](http://github.com/FasterXML/jackson)
     * **License:** [The Apache Software License, Version 2.0](http://www.apache.org/licenses/LICENSE-2.0.txt)

1.  **Group** : com.fasterxml.jackson.core. **Name** : jackson-core. **Version** : 2.12.7.
     * **Project URL:** [https://github.com/FasterXML/jackson-core](https://github.com/FasterXML/jackson-core)
     * **License:** [Apache License, Version 2.0](http://www.apache.org/licenses/LICENSE-2.0.txt)
     * **License:** [The Apache Software License, Version 2.0](http://www.apache.org/licenses/LICENSE-2.0.txt)

1.  **Group** : com.fasterxml.jackson.core. **Name** : jackson-databind. **Version** : 2.12.7.
     * **Project URL:** [http://github.com/FasterXML/jackson](http://github.com/FasterXML/jackson)
     * **License:** [Apache License, Version 2.0](http://www.apache.org/licenses/LICENSE-2.0.txt)
     * **License:** [The Apache Software License, Version 2.0](http://www.apache.org/licenses/LICENSE-2.0.txt)

1.  **Group** : com.fasterxml.jackson.dataformat. **Name** : jackson-dataformat-xml. **Version** : 2.12.7.
     * **Project URL:** [https://github.com/FasterXML/jackson-dataformat-xml](https://github.com/FasterXML/jackson-dataformat-xml)
     * **License:** [Apache License, Version 2.0](http://www.apache.org/licenses/LICENSE-2.0.txt)
     * **License:** [The Apache Software License, Version 2.0](http://www.apache.org/licenses/LICENSE-2.0.txt)

1.  **Group** : com.fasterxml.jackson.module. **Name** : jackson-module-jaxb-annotations. **Version** : 2.12.7.
     * **Project URL:** [https://github.com/FasterXML/jackson-modules-base](https://github.com/FasterXML/jackson-modules-base)
     * **License:** [Apache License, Version 2.0](http://www.apache.org/licenses/LICENSE-2.0.txt)
     * **License:** [The Apache Software License, Version 2.0](http://www.apache.org/licenses/LICENSE-2.0.txt)

1.  **Group** : com.fasterxml.jackson.module. **Name** : jackson-module-kotlin. **Version** : 2.12.7.
     * **Project URL:** [https://github.com/FasterXML/jackson-module-kotlin](https://github.com/FasterXML/jackson-module-kotlin)
     * **License:** [Apache License, Version 2.0](http://www.apache.org/licenses/LICENSE-2.0.txt)
     * **License:** [The Apache Software License, Version 2.0](http://www.apache.org/licenses/LICENSE-2.0.txt)

1.  **Group** : com.fasterxml.woodstox. **Name** : woodstox-core. **Version** : 6.2.4.
     * **Project URL:** [https://github.com/FasterXML/woodstox](https://github.com/FasterXML/woodstox)
     * **License:** [The Apache License, Version 2.0](http://www.apache.org/licenses/LICENSE-2.0.txt)
     * **License:** [The Apache Software License, Version 2.0](http://www.apache.org/licenses/LICENSE-2.0.txt)

1.  **Group** : com.github.ben-manes.caffeine. **Name** : caffeine. **Version** : 3.0.5.
     * **Project URL:** [https://github.com/ben-manes/caffeine](https://github.com/ben-manes/caffeine)
     * **License:** [Apache License, Version 2.0](https://www.apache.org/licenses/LICENSE-2.0.txt)

1.  **Group** : com.github.kevinstern. **Name** : software-and-algorithms. **Version** : 1.0.
     * **Project URL:** [https://www.github.com/KevinStern/software-and-algorithms](https://www.github.com/KevinStern/software-and-algorithms)
     * **License:** [MIT License](http://www.opensource.org/licenses/mit-license.php)

1.  **Group** : com.google.android. **Name** : annotations. **Version** : 4.1.1.4.
     * **Project URL:** [http://source.android.com/](http://source.android.com/)
     * **License:** [Apache 2.0](http://www.apache.org/licenses/LICENSE-2.0)

1.  **Group** : com.google.api.grpc. **Name** : proto-google-common-protos. **Version** : 2.0.1.
     * **Project URL:** [https://github.com/googleapis/java-iam/proto-google-common-protos](https://github.com/googleapis/java-iam/proto-google-common-protos)
     * **License:** [Apache-2.0](https://www.apache.org/licenses/LICENSE-2.0.txt)

1.  **Group** : com.google.auto. **Name** : auto-common. **Version** : 1.2.1.
     * **Project URL:** [https://github.com/google/auto/tree/master/common](https://github.com/google/auto/tree/master/common)
     * **License:** [Apache 2.0](http://www.apache.org/licenses/LICENSE-2.0.txt)

1.  **Group** : com.google.auto.service. **Name** : auto-service-annotations. **Version** : 1.0.1.
     * **Project URL:** [https://github.com/google/auto/tree/master/service](https://github.com/google/auto/tree/master/service)
     * **License:** [Apache 2.0](http://www.apache.org/licenses/LICENSE-2.0.txt)

1.  **Group** : com.google.auto.value. **Name** : auto-value-annotations. **Version** : 1.8.1.
     * **Project URL:** [https://github.com/google/auto/tree/master/value](https://github.com/google/auto/tree/master/value)
     * **License:** [Apache 2.0](http://www.apache.org/licenses/LICENSE-2.0.txt)

1.  **Group** : com.google.auto.value. **Name** : auto-value-annotations. **Version** : 1.9.
     * **Project URL:** [https://github.com/google/auto/tree/master/value](https://github.com/google/auto/tree/master/value)
     * **License:** [Apache 2.0](http://www.apache.org/licenses/LICENSE-2.0.txt)

1.  **Group** : com.google.code.findbugs. **Name** : jsr305. **Version** : 3.0.2.
     * **Project URL:** [http://findbugs.sourceforge.net/](http://findbugs.sourceforge.net/)
     * **License:** [The Apache Software License, Version 2.0](http://www.apache.org/licenses/LICENSE-2.0.txt)

1.  **Group** : com.google.code.gson. **Name** : gson. **Version** : 2.8.6.
     * **License:** [Apache 2.0](http://www.apache.org/licenses/LICENSE-2.0.txt)

1.  **Group** : com.google.code.gson. **Name** : gson. **Version** : 2.8.9.
     * **Project URL:** [https://github.com/google/gson/gson](https://github.com/google/gson/gson)
     * **License:** [Apache-2.0](https://www.apache.org/licenses/LICENSE-2.0.txt)

1.  **Group** : com.google.errorprone. **Name** : error_prone_annotation. **Version** : 2.16.
     * **License:** [Apache 2.0](http://www.apache.org/licenses/LICENSE-2.0.txt)

1.  **Group** : com.google.errorprone. **Name** : error_prone_annotations. **Version** : 2.11.0.
     * **License:** [Apache 2.0](http://www.apache.org/licenses/LICENSE-2.0.txt)

1.  **Group** : com.google.errorprone. **Name** : error_prone_annotations. **Version** : 2.16.
     * **License:** [Apache 2.0](http://www.apache.org/licenses/LICENSE-2.0.txt)

1.  **Group** : com.google.errorprone. **Name** : error_prone_annotations. **Version** : 2.16.
     * **License:** [Apache 2.0](http://www.apache.org/licenses/LICENSE-2.0.txt)

1.  **Group** : com.google.errorprone. **Name** : error_prone_annotations. **Version** : 2.5.1.
     * **License:** [Apache 2.0](http://www.apache.org/licenses/LICENSE-2.0.txt)

1.  **Group** : com.google.errorprone. **Name** : error_prone_check_api. **Version** : 2.16.
     * **License:** [Apache 2.0](http://www.apache.org/licenses/LICENSE-2.0.txt)

1.  **Group** : com.google.errorprone. **Name** : error_prone_core. **Version** : 2.16.
     * **License:** [Apache 2.0](http://www.apache.org/licenses/LICENSE-2.0.txt)

1.  **Group** : com.google.errorprone. **Name** : error_prone_type_annotations. **Version** : 2.16.
     * **License:** [Apache 2.0](http://www.apache.org/licenses/LICENSE-2.0.txt)

<<<<<<< HEAD
1.  **Group** : com.google.errorprone. **Name** : error_prone_type_annotations. **Version** : 2.16.
     * **License:** [Apache 2.0](http://www.apache.org/licenses/LICENSE-2.0.txt)
=======
1.  **Group** : com.google.errorprone. **Name** : javac. **Version** : 9+181-r4173-1.
     * **Project URL:** [https://github.com/google/error-prone-javac](https://github.com/google/error-prone-javac)
     * **License:** [GNU General Public License, version 2, with the Classpath Exception](http://openjdk.java.net/legal/gplv2+ce.html)
>>>>>>> dbbf1cdd

1.  **Group** : com.google.flogger. **Name** : flogger. **Version** : 0.7.4.
     * **Project URL:** [https://github.com/google/flogger](https://github.com/google/flogger)
     * **License:** [Apache 2.0](https://www.apache.org/licenses/LICENSE-2.0.txt)

1.  **Group** : com.google.flogger. **Name** : flogger-system-backend. **Version** : 0.7.4.
     * **Project URL:** [https://github.com/google/flogger](https://github.com/google/flogger)
     * **License:** [Apache 2.0](https://www.apache.org/licenses/LICENSE-2.0.txt)

1.  **Group** : com.google.guava. **Name** : failureaccess. **Version** : 1.0.1.
     * **Project URL:** [https://github.com/google/guava/](https://github.com/google/guava/)
     * **License:** [The Apache Software License, Version 2.0](http://www.apache.org/licenses/LICENSE-2.0.txt)

1.  **Group** : com.google.guava. **Name** : guava. **Version** : 30.1.1-android.
     * **Project URL:** [https://github.com/google/guava/](https://github.com/google/guava/)
     * **License:** [Apache License, Version 2.0](http://www.apache.org/licenses/LICENSE-2.0.txt)

1.  **Group** : com.google.guava. **Name** : guava. **Version** : 31.0.1-jre.
     * **Project URL:** [https://github.com/google/guava](https://github.com/google/guava)
     * **License:** [Apache License, Version 2.0](http://www.apache.org/licenses/LICENSE-2.0.txt)

1.  **Group** : com.google.guava. **Name** : guava. **Version** : 31.1-jre.
     * **Project URL:** [https://github.com/google/guava](https://github.com/google/guava)
     * **License:** [Apache License, Version 2.0](http://www.apache.org/licenses/LICENSE-2.0.txt)

1.  **Group** : com.google.guava. **Name** : guava-testlib. **Version** : 31.1-jre.
     * **License:** [Apache License, Version 2.0](http://www.apache.org/licenses/LICENSE-2.0.txt)

1.  **Group** : com.google.guava. **Name** : listenablefuture. **Version** : 9999.0-empty-to-avoid-conflict-with-guava.
     * **License:** [The Apache Software License, Version 2.0](http://www.apache.org/licenses/LICENSE-2.0.txt)

1.  **Group** : com.google.j2objc. **Name** : j2objc-annotations. **Version** : 1.3.
     * **Project URL:** [https://github.com/google/j2objc/](https://github.com/google/j2objc/)
     * **License:** [The Apache Software License, Version 2.0](http://www.apache.org/licenses/LICENSE-2.0.txt)

1.  **Group** : com.google.protobuf. **Name** : protobuf-java. **Version** : 3.19.2.
     * **Project URL:** [https://developers.google.com/protocol-buffers/](https://developers.google.com/protocol-buffers/)
     * **License:** [3-Clause BSD License](https://opensource.org/licenses/BSD-3-Clause)

1.  **Group** : com.google.protobuf. **Name** : protobuf-java. **Version** : 3.19.6.
     * **Project URL:** [https://developers.google.com/protocol-buffers/](https://developers.google.com/protocol-buffers/)
     * **License:** [3-Clause BSD License](https://opensource.org/licenses/BSD-3-Clause)

1.  **Group** : com.google.protobuf. **Name** : protobuf-java-util. **Version** : 3.19.6.
     * **Project URL:** [https://developers.google.com/protocol-buffers/](https://developers.google.com/protocol-buffers/)
     * **License:** [3-Clause BSD License](https://opensource.org/licenses/BSD-3-Clause)

1.  **Group** : com.google.protobuf. **Name** : protobuf-kotlin. **Version** : 3.19.6.
     * **License:** [3-Clause BSD License](https://opensource.org/licenses/BSD-3-Clause)

1.  **Group** : com.google.protobuf. **Name** : protoc. **Version** : 3.19.6.
     * **Project URL:** [https://developers.google.com/protocol-buffers/](https://developers.google.com/protocol-buffers/)
     * **License:** [3-Clause BSD License](https://opensource.org/licenses/BSD-3-Clause)
     * **License:** [The Apache Software License, Version 2.0](http://www.apache.org/licenses/LICENSE-2.0.txt)

1.  **Group** : com.google.truth. **Name** : truth. **Version** : 1.1.3.
     * **License:** [The Apache Software License, Version 2.0](http://www.apache.org/licenses/LICENSE-2.0.txt)

1.  **Group** : com.google.truth.extensions. **Name** : truth-java8-extension. **Version** : 1.1.3.
     * **License:** [The Apache Software License, Version 2.0](http://www.apache.org/licenses/LICENSE-2.0.txt)

1.  **Group** : com.google.truth.extensions. **Name** : truth-liteproto-extension. **Version** : 1.1.3.
     * **License:** [The Apache Software License, Version 2.0](http://www.apache.org/licenses/LICENSE-2.0.txt)

1.  **Group** : com.google.truth.extensions. **Name** : truth-proto-extension. **Version** : 1.1.3.
     * **License:** [The Apache Software License, Version 2.0](http://www.apache.org/licenses/LICENSE-2.0.txt)

1.  **Group** : com.soywiz.korlibs.korte. **Name** : korte-jvm. **Version** : 2.7.0.
     * **Project URL:** [https://github.com/korlibs/korge-next](https://github.com/korlibs/korge-next)
     * **License:** [MIT](https://raw.githubusercontent.com/korlibs/korge-next/master/korge/LICENSE.txt)

1.  **Group** : io.github.java-diff-utils. **Name** : java-diff-utils. **Version** : 4.0.
     * **Project URL:** [https://github.com/java-diff-utils/java-diff-utils](https://github.com/java-diff-utils/java-diff-utils)
     * **License:** [The Apache Software License, Version 2.0](http://www.apache.org/licenses/LICENSE-2.0.txt)

1.  **Group** : io.grpc. **Name** : grpc-api. **Version** : 1.46.0.
     * **Project URL:** [https://github.com/grpc/grpc-java](https://github.com/grpc/grpc-java)
     * **License:** [Apache 2.0](https://opensource.org/licenses/Apache-2.0)

1.  **Group** : io.grpc. **Name** : grpc-context. **Version** : 1.46.0.
     * **Project URL:** [https://github.com/grpc/grpc-java](https://github.com/grpc/grpc-java)
     * **License:** [Apache 2.0](https://opensource.org/licenses/Apache-2.0)

1.  **Group** : io.grpc. **Name** : grpc-core. **Version** : 1.46.0.
     * **Project URL:** [https://github.com/grpc/grpc-java](https://github.com/grpc/grpc-java)
     * **License:** [Apache 2.0](https://opensource.org/licenses/Apache-2.0)

1.  **Group** : io.grpc. **Name** : grpc-protobuf. **Version** : 1.46.0.
     * **Project URL:** [https://github.com/grpc/grpc-java](https://github.com/grpc/grpc-java)
     * **License:** [Apache 2.0](https://opensource.org/licenses/Apache-2.0)

1.  **Group** : io.grpc. **Name** : grpc-protobuf-lite. **Version** : 1.46.0.
     * **Project URL:** [https://github.com/grpc/grpc-java](https://github.com/grpc/grpc-java)
     * **License:** [Apache 2.0](https://opensource.org/licenses/Apache-2.0)

1.  **Group** : io.grpc. **Name** : grpc-stub. **Version** : 1.46.0.
     * **Project URL:** [https://github.com/grpc/grpc-java](https://github.com/grpc/grpc-java)
     * **License:** [Apache 2.0](https://opensource.org/licenses/Apache-2.0)

1.  **Group** : io.perfmark. **Name** : perfmark-api. **Version** : 0.25.0.
     * **Project URL:** [https://github.com/perfmark/perfmark](https://github.com/perfmark/perfmark)
     * **License:** [Apache 2.0](https://opensource.org/licenses/Apache-2.0)

1.  **Group** : io.spine.validation. **Name** : spine-validation-java-runtime. **Version** : 2.0.0-SNAPSHOT.32.**No license information found**
1.  **Group** : jakarta.activation. **Name** : jakarta.activation-api. **Version** : 1.2.1.
     * **Project URL:** [https://www.eclipse.org](https://www.eclipse.org)
     * **License:** [EDL 1.0](http://www.eclipse.org/org/documents/edl-v10.php)
     * **License:** [Eclipse Public License v. 2.0](https://www.eclipse.org/org/documents/epl-2.0/EPL-2.0.txt)
     * **License:** [GNU General Public License, version 2 with the GNU Classpath Exception](https://www.gnu.org/software/classpath/license.html)

1.  **Group** : jakarta.xml.bind. **Name** : jakarta.xml.bind-api. **Version** : 2.3.2.
     * **Project URL:** [https://www.eclipse.org](https://www.eclipse.org)
     * **License:** [Eclipse Distribution License - v 1.0](http://www.eclipse.org/org/documents/edl-v10.php)
     * **License:** [Eclipse Public License v. 2.0](https://www.eclipse.org/org/documents/epl-2.0/EPL-2.0.txt)
     * **License:** [GNU General Public License, version 2 with the GNU Classpath Exception](https://www.gnu.org/software/classpath/license.html)

1.  **Group** : javax.annotation. **Name** : javax.annotation-api. **Version** : 1.3.2.
     * **Project URL:** [http://jcp.org/en/jsr/detail?id=250](http://jcp.org/en/jsr/detail?id=250)
     * **License:** [CDDL + GPLv2 with classpath exception](https://github.com/javaee/javax.annotation/blob/master/LICENSE)

1.  **Group** : junit. **Name** : junit. **Version** : 4.13.2.
     * **Project URL:** [http://junit.org](http://junit.org)
     * **License:** [Eclipse Public License 1.0](http://www.eclipse.org/legal/epl-v10.html)

1.  **Group** : net.java.dev.jna. **Name** : jna. **Version** : 5.6.0.
     * **Project URL:** [https://github.com/java-native-access/jna](https://github.com/java-native-access/jna)
     * **License:** [Apache License v2.0](http://www.apache.org/licenses/LICENSE-2.0.txt)
     * **License:** [LGPL, version 2.1](http://www.gnu.org/licenses/licenses.html)

1.  **Group** : org.apiguardian. **Name** : apiguardian-api. **Version** : 1.1.2.
     * **Project URL:** [https://github.com/apiguardian-team/apiguardian](https://github.com/apiguardian-team/apiguardian)
     * **License:** [The Apache License, Version 2.0](http://www.apache.org/licenses/LICENSE-2.0.txt)

1.  **Group** : org.checkerframework. **Name** : checker-compat-qual. **Version** : 2.5.3.
     * **Project URL:** [https://checkerframework.org](https://checkerframework.org)
     * **License:** [GNU General Public License, version 2 (GPL2), with the classpath exception](http://www.gnu.org/software/classpath/license.html)
     * **License:** [The MIT License](http://opensource.org/licenses/MIT)

1.  **Group** : org.checkerframework. **Name** : checker-compat-qual. **Version** : 2.5.5.
     * **Project URL:** [https://checkerframework.org](https://checkerframework.org)
     * **License:** [GNU General Public License, version 2 (GPL2), with the classpath exception](http://www.gnu.org/software/classpath/license.html)
     * **License:** [The MIT License](http://opensource.org/licenses/MIT)

1.  **Group** : org.checkerframework. **Name** : checker-qual. **Version** : 3.13.0.
     * **Project URL:** [https://checkerframework.org](https://checkerframework.org)
     * **License:** [The MIT License](http://opensource.org/licenses/MIT)

1.  **Group** : org.checkerframework. **Name** : checker-qual. **Version** : 3.19.0.
     * **Project URL:** [https://checkerframework.org](https://checkerframework.org)
     * **License:** [The MIT License](http://opensource.org/licenses/MIT)

1.  **Group** : org.checkerframework. **Name** : checker-qual. **Version** : 3.21.3.
     * **Project URL:** [https://checkerframework.org](https://checkerframework.org)
     * **License:** [The MIT License](http://opensource.org/licenses/MIT)

1.  **Group** : org.checkerframework. **Name** : dataflow-errorprone. **Version** : 3.24.0.
     * **Project URL:** [https://checkerframework.org](https://checkerframework.org)
     * **License:** [GNU General Public License, version 2 (GPL2), with the classpath exception](http://www.gnu.org/software/classpath/license.html)

1.  **Group** : org.codehaus.mojo. **Name** : animal-sniffer-annotations. **Version** : 1.19.
     * **License:** [MIT license](http://www.opensource.org/licenses/mit-license.php)
     * **License:** [The Apache Software License, Version 2.0](http://www.apache.org/licenses/LICENSE-2.0.txt)

1.  **Group** : org.codehaus.woodstox. **Name** : stax2-api. **Version** : 4.2.1.
     * **Project URL:** [http://github.com/FasterXML/stax2-api](http://github.com/FasterXML/stax2-api)
     * **License:** [The Apache Software License, Version 2.0](http://www.apache.org/licenses/LICENSE-2.0.txt)
     * **License:** [The BSD License](http://www.opensource.org/licenses/bsd-license.php)

1.  **Group** : org.eclipse.jgit. **Name** : org.eclipse.jgit. **Version** : 4.4.1.201607150455-r.
     * **License:** Eclipse Distribution License (New BSD License)

1.  **Group** : org.freemarker. **Name** : freemarker. **Version** : 2.3.31.
     * **Project URL:** [https://freemarker.apache.org/](https://freemarker.apache.org/)
     * **License:** [Apache License, Version 2.0](http://www.apache.org/licenses/LICENSE-2.0.txt)

1.  **Group** : org.hamcrest. **Name** : hamcrest-core. **Version** : 1.3.
     * **License:** [New BSD License](http://www.opensource.org/licenses/bsd-license.php)

1.  **Group** : org.jacoco. **Name** : org.jacoco.agent. **Version** : 0.8.7.
     * **License:** [Eclipse Public License 2.0](https://www.eclipse.org/legal/epl-2.0/)

1.  **Group** : org.jacoco. **Name** : org.jacoco.ant. **Version** : 0.8.7.
     * **License:** [Eclipse Public License 2.0](https://www.eclipse.org/legal/epl-2.0/)

1.  **Group** : org.jacoco. **Name** : org.jacoco.core. **Version** : 0.8.7.
     * **License:** [Eclipse Public License 2.0](https://www.eclipse.org/legal/epl-2.0/)

1.  **Group** : org.jacoco. **Name** : org.jacoco.report. **Version** : 0.8.7.
     * **License:** [Eclipse Public License 2.0](https://www.eclipse.org/legal/epl-2.0/)

1.  **Group** : org.jetbrains. **Name** : annotations. **Version** : 13.0.
     * **Project URL:** [http://www.jetbrains.org](http://www.jetbrains.org)
     * **License:** [The Apache Software License, Version 2.0](http://www.apache.org/licenses/LICENSE-2.0.txt)

1.  **Group** : org.jetbrains. **Name** : markdown. **Version** : 0.3.1.**No license information found**
1.  **Group** : org.jetbrains. **Name** : markdown-jvm. **Version** : 0.3.1.
     * **Project URL:** [https://github.com/JetBrains/markdown](https://github.com/JetBrains/markdown)
     * **License:** [The Apache Software License, Version 2.0](http://www.apache.org/licenses/LICENSE-2.0.txt)

1.  **Group** : org.jetbrains.dokka. **Name** : dokka-analysis. **Version** : 1.7.20.
     * **Project URL:** [https://github.com/Kotlin/dokka](https://github.com/Kotlin/dokka)
     * **License:** [The Apache Software License, Version 2.0](http://www.apache.org/licenses/LICENSE-2.0.txt)

1.  **Group** : org.jetbrains.dokka. **Name** : dokka-base. **Version** : 1.7.20.
     * **Project URL:** [https://github.com/Kotlin/dokka](https://github.com/Kotlin/dokka)
     * **License:** [The Apache Software License, Version 2.0](http://www.apache.org/licenses/LICENSE-2.0.txt)

1.  **Group** : org.jetbrains.dokka. **Name** : dokka-core. **Version** : 1.7.20.
     * **Project URL:** [https://github.com/Kotlin/dokka](https://github.com/Kotlin/dokka)
     * **License:** [The Apache Software License, Version 2.0](http://www.apache.org/licenses/LICENSE-2.0.txt)

1.  **Group** : org.jetbrains.dokka. **Name** : javadoc-plugin. **Version** : 1.7.20.
     * **Project URL:** [https://github.com/Kotlin/dokka](https://github.com/Kotlin/dokka)
     * **License:** [The Apache Software License, Version 2.0](http://www.apache.org/licenses/LICENSE-2.0.txt)

1.  **Group** : org.jetbrains.dokka. **Name** : kotlin-analysis-compiler. **Version** : 1.7.20.
     * **Project URL:** [https://github.com/Kotlin/dokka](https://github.com/Kotlin/dokka)
     * **License:** [The Apache Software License, Version 2.0](http://www.apache.org/licenses/LICENSE-2.0.txt)

1.  **Group** : org.jetbrains.dokka. **Name** : kotlin-analysis-intellij. **Version** : 1.7.20.
     * **Project URL:** [https://github.com/Kotlin/dokka](https://github.com/Kotlin/dokka)
     * **License:** [The Apache Software License, Version 2.0](http://www.apache.org/licenses/LICENSE-2.0.txt)

1.  **Group** : org.jetbrains.dokka. **Name** : kotlin-as-java-plugin. **Version** : 1.7.20.
     * **Project URL:** [https://github.com/Kotlin/dokka](https://github.com/Kotlin/dokka)
     * **License:** [The Apache Software License, Version 2.0](http://www.apache.org/licenses/LICENSE-2.0.txt)

1.  **Group** : org.jetbrains.intellij.deps. **Name** : trove4j. **Version** : 1.0.20200330.
     * **Project URL:** [https://github.com/JetBrains/intellij-deps-trove4j](https://github.com/JetBrains/intellij-deps-trove4j)
     * **License:** [GNU LESSER GENERAL PUBLIC LICENSE 2.1](https://www.gnu.org/licenses/old-licenses/lgpl-2.1.en.html)

1.  **Group** : org.jetbrains.kotlin. **Name** : kotlin-compiler-embeddable. **Version** : 1.7.20.
     * **Project URL:** [https://kotlinlang.org/](https://kotlinlang.org/)
     * **License:** [The Apache License, Version 2.0](http://www.apache.org/licenses/LICENSE-2.0.txt)

1.  **Group** : org.jetbrains.kotlin. **Name** : kotlin-daemon-embeddable. **Version** : 1.7.20.
     * **Project URL:** [https://kotlinlang.org/](https://kotlinlang.org/)
     * **License:** [The Apache License, Version 2.0](http://www.apache.org/licenses/LICENSE-2.0.txt)

1.  **Group** : org.jetbrains.kotlin. **Name** : kotlin-klib-commonizer-embeddable. **Version** : 1.7.20.
     * **Project URL:** [https://kotlinlang.org/](https://kotlinlang.org/)
     * **License:** [The Apache License, Version 2.0](http://www.apache.org/licenses/LICENSE-2.0.txt)

1.  **Group** : org.jetbrains.kotlin. **Name** : kotlin-reflect. **Version** : 1.7.20.
     * **Project URL:** [https://kotlinlang.org/](https://kotlinlang.org/)
     * **License:** [The Apache License, Version 2.0](http://www.apache.org/licenses/LICENSE-2.0.txt)

1.  **Group** : org.jetbrains.kotlin. **Name** : kotlin-script-runtime. **Version** : 1.7.20.
     * **Project URL:** [https://kotlinlang.org/](https://kotlinlang.org/)
     * **License:** [The Apache License, Version 2.0](http://www.apache.org/licenses/LICENSE-2.0.txt)

1.  **Group** : org.jetbrains.kotlin. **Name** : kotlin-scripting-common. **Version** : 1.7.20.
     * **Project URL:** [https://kotlinlang.org/](https://kotlinlang.org/)
     * **License:** [The Apache License, Version 2.0](http://www.apache.org/licenses/LICENSE-2.0.txt)

1.  **Group** : org.jetbrains.kotlin. **Name** : kotlin-scripting-compiler-embeddable. **Version** : 1.7.20.
     * **Project URL:** [https://kotlinlang.org/](https://kotlinlang.org/)
     * **License:** [The Apache License, Version 2.0](http://www.apache.org/licenses/LICENSE-2.0.txt)

1.  **Group** : org.jetbrains.kotlin. **Name** : kotlin-scripting-compiler-impl-embeddable. **Version** : 1.7.20.
     * **Project URL:** [https://kotlinlang.org/](https://kotlinlang.org/)
     * **License:** [The Apache License, Version 2.0](http://www.apache.org/licenses/LICENSE-2.0.txt)

1.  **Group** : org.jetbrains.kotlin. **Name** : kotlin-scripting-jvm. **Version** : 1.7.20.
     * **Project URL:** [https://kotlinlang.org/](https://kotlinlang.org/)
     * **License:** [The Apache License, Version 2.0](http://www.apache.org/licenses/LICENSE-2.0.txt)

1.  **Group** : org.jetbrains.kotlin. **Name** : kotlin-stdlib. **Version** : 1.7.20.
     * **Project URL:** [https://kotlinlang.org/](https://kotlinlang.org/)
     * **License:** [The Apache License, Version 2.0](http://www.apache.org/licenses/LICENSE-2.0.txt)

1.  **Group** : org.jetbrains.kotlin. **Name** : kotlin-stdlib-common. **Version** : 1.7.20.
     * **Project URL:** [https://kotlinlang.org/](https://kotlinlang.org/)
     * **License:** [The Apache License, Version 2.0](http://www.apache.org/licenses/LICENSE-2.0.txt)

1.  **Group** : org.jetbrains.kotlin. **Name** : kotlin-stdlib-jdk7. **Version** : 1.7.20.
     * **Project URL:** [https://kotlinlang.org/](https://kotlinlang.org/)
     * **License:** [The Apache License, Version 2.0](http://www.apache.org/licenses/LICENSE-2.0.txt)

1.  **Group** : org.jetbrains.kotlin. **Name** : kotlin-stdlib-jdk8. **Version** : 1.7.20.
     * **Project URL:** [https://kotlinlang.org/](https://kotlinlang.org/)
     * **License:** [The Apache License, Version 2.0](http://www.apache.org/licenses/LICENSE-2.0.txt)

1.  **Group** : org.jetbrains.kotlin. **Name** : kotlin-test. **Version** : 1.7.20.
     * **Project URL:** [https://kotlinlang.org/](https://kotlinlang.org/)
     * **License:** [The Apache License, Version 2.0](http://www.apache.org/licenses/LICENSE-2.0.txt)

1.  **Group** : org.jetbrains.kotlin. **Name** : kotlin-test-annotations-common. **Version** : 1.7.20.
     * **Project URL:** [https://kotlinlang.org/](https://kotlinlang.org/)
     * **License:** [The Apache License, Version 2.0](http://www.apache.org/licenses/LICENSE-2.0.txt)

1.  **Group** : org.jetbrains.kotlin. **Name** : kotlin-test-common. **Version** : 1.7.20.
     * **Project URL:** [https://kotlinlang.org/](https://kotlinlang.org/)
     * **License:** [The Apache License, Version 2.0](http://www.apache.org/licenses/LICENSE-2.0.txt)

1.  **Group** : org.jetbrains.kotlin. **Name** : kotlin-test-junit5. **Version** : 1.7.20.
     * **Project URL:** [https://kotlinlang.org/](https://kotlinlang.org/)
     * **License:** [The Apache License, Version 2.0](http://www.apache.org/licenses/LICENSE-2.0.txt)

1.  **Group** : org.jetbrains.kotlinx. **Name** : kotlinx-coroutines-bom. **Version** : 1.6.3.**No license information found**
1.  **Group** : org.jetbrains.kotlinx. **Name** : kotlinx-coroutines-core. **Version** : 1.6.3.**No license information found**
1.  **Group** : org.jetbrains.kotlinx. **Name** : kotlinx-coroutines-core-jvm. **Version** : 1.6.3.
     * **Project URL:** [https://github.com/Kotlin/kotlinx.coroutines](https://github.com/Kotlin/kotlinx.coroutines)
     * **License:** [The Apache Software License, Version 2.0](https://www.apache.org/licenses/LICENSE-2.0.txt)

1.  **Group** : org.jetbrains.kotlinx. **Name** : kotlinx-html-jvm. **Version** : 0.7.5.
     * **Project URL:** [https://github.com/Kotlin/kotlinx.html](https://github.com/Kotlin/kotlinx.html)
     * **License:** [The Apache License, Version 2.0](https://www.apache.org/licenses/LICENSE-2.0.txt)

1.  **Group** : org.jsoup. **Name** : jsoup. **Version** : 1.14.3.
     * **Project URL:** [https://jsoup.org/](https://jsoup.org/)
     * **License:** [The MIT License](https://jsoup.org/license)

1.  **Group** : org.junit. **Name** : junit-bom. **Version** : 5.9.1.**No license information found**
1.  **Group** : org.junit.jupiter. **Name** : junit-jupiter-api. **Version** : 5.9.1.
     * **Project URL:** [https://junit.org/junit5/](https://junit.org/junit5/)
     * **License:** [Eclipse Public License v2.0](https://www.eclipse.org/legal/epl-v20.html)

1.  **Group** : org.junit.jupiter. **Name** : junit-jupiter-engine. **Version** : 5.9.1.
     * **Project URL:** [https://junit.org/junit5/](https://junit.org/junit5/)
     * **License:** [Eclipse Public License v2.0](https://www.eclipse.org/legal/epl-v20.html)

1.  **Group** : org.junit.jupiter. **Name** : junit-jupiter-params. **Version** : 5.9.1.
     * **Project URL:** [https://junit.org/junit5/](https://junit.org/junit5/)
     * **License:** [Eclipse Public License v2.0](https://www.eclipse.org/legal/epl-v20.html)

1.  **Group** : org.junit.platform. **Name** : junit-platform-commons. **Version** : 1.9.1.
     * **Project URL:** [https://junit.org/junit5/](https://junit.org/junit5/)
     * **License:** [Eclipse Public License v2.0](https://www.eclipse.org/legal/epl-v20.html)

1.  **Group** : org.junit.platform. **Name** : junit-platform-engine. **Version** : 1.9.1.
     * **Project URL:** [https://junit.org/junit5/](https://junit.org/junit5/)
     * **License:** [Eclipse Public License v2.0](https://www.eclipse.org/legal/epl-v20.html)

1.  **Group** : org.opentest4j. **Name** : opentest4j. **Version** : 1.2.0.
     * **Project URL:** [https://github.com/ota4j-team/opentest4j](https://github.com/ota4j-team/opentest4j)
     * **License:** [The Apache License, Version 2.0](http://www.apache.org/licenses/LICENSE-2.0.txt)

1.  **Group** : org.ow2.asm. **Name** : asm. **Version** : 9.1.
     * **Project URL:** [http://asm.ow2.io/](http://asm.ow2.io/)
     * **License:** [BSD-3-Clause](https://asm.ow2.io/license.html)
     * **License:** [The Apache Software License, Version 2.0](http://www.apache.org/licenses/LICENSE-2.0.txt)

1.  **Group** : org.ow2.asm. **Name** : asm-analysis. **Version** : 9.1.
     * **Project URL:** [http://asm.ow2.io/](http://asm.ow2.io/)
     * **License:** [BSD-3-Clause](https://asm.ow2.io/license.html)
     * **License:** [The Apache Software License, Version 2.0](http://www.apache.org/licenses/LICENSE-2.0.txt)

1.  **Group** : org.ow2.asm. **Name** : asm-commons. **Version** : 9.1.
     * **Project URL:** [http://asm.ow2.io/](http://asm.ow2.io/)
     * **License:** [BSD-3-Clause](https://asm.ow2.io/license.html)
     * **License:** [The Apache Software License, Version 2.0](http://www.apache.org/licenses/LICENSE-2.0.txt)

1.  **Group** : org.ow2.asm. **Name** : asm-tree. **Version** : 9.1.
     * **Project URL:** [http://asm.ow2.io/](http://asm.ow2.io/)
     * **License:** [BSD-3-Clause](https://asm.ow2.io/license.html)
     * **License:** [The Apache Software License, Version 2.0](http://www.apache.org/licenses/LICENSE-2.0.txt)

1.  **Group** : org.pcollections. **Name** : pcollections. **Version** : 3.1.4.
     * **Project URL:** [https://github.com/hrldcpr/pcollections](https://github.com/hrldcpr/pcollections)
     * **License:** [The MIT License](https://opensource.org/licenses/mit-license.php)


The dependencies distributed under several licenses, are used according their commercial-use-friendly license.

<<<<<<< HEAD
This report was generated on **Sat Oct 22 10:28:53 TRT 2022** using [Gradle-License-Report plugin](https://github.com/jk1/Gradle-License-Report) by Evgeny Naumenko, licensed under [Apache 2.0 License](https://github.com/jk1/Gradle-License-Report/blob/master/LICENSE).
=======
This report was generated on **Tue Oct 25 13:53:21 TRT 2022** using [Gradle-License-Report plugin](https://github.com/jk1/Gradle-License-Report) by Evgeny Naumenko, licensed under [Apache 2.0 License](https://github.com/jk1/Gradle-License-Report/blob/master/LICENSE).
>>>>>>> dbbf1cdd




# Dependencies of `io.spine.protodata:protodata-test-env:0.2.21`

## Runtime
1.  **Group** : com.fasterxml.jackson. **Name** : jackson-bom. **Version** : 2.13.4.**No license information found**
1.  **Group** : com.fasterxml.jackson.core. **Name** : jackson-annotations. **Version** : 2.13.4.
     * **Project URL:** [http://github.com/FasterXML/jackson](http://github.com/FasterXML/jackson)
     * **License:** [The Apache Software License, Version 2.0](http://www.apache.org/licenses/LICENSE-2.0.txt)

1.  **Group** : com.fasterxml.jackson.core. **Name** : jackson-core. **Version** : 2.13.4.
     * **Project URL:** [https://github.com/FasterXML/jackson-core](https://github.com/FasterXML/jackson-core)
     * **License:** [Apache License, Version 2.0](http://www.apache.org/licenses/LICENSE-2.0.txt)
     * **License:** [The Apache Software License, Version 2.0](http://www.apache.org/licenses/LICENSE-2.0.txt)

1.  **Group** : com.fasterxml.jackson.core. **Name** : jackson-databind. **Version** : 2.13.4.2.
     * **Project URL:** [http://github.com/FasterXML/jackson](http://github.com/FasterXML/jackson)
     * **License:** [Apache License, Version 2.0](http://www.apache.org/licenses/LICENSE-2.0.txt)
     * **License:** [The Apache Software License, Version 2.0](http://www.apache.org/licenses/LICENSE-2.0.txt)

1.  **Group** : com.fasterxml.jackson.dataformat. **Name** : jackson-dataformat-yaml. **Version** : 2.13.4.
     * **Project URL:** [https://github.com/FasterXML/jackson-dataformats-text](https://github.com/FasterXML/jackson-dataformats-text)
     * **License:** [Apache License, Version 2.0](http://www.apache.org/licenses/LICENSE-2.0.txt)
     * **License:** [The Apache Software License, Version 2.0](http://www.apache.org/licenses/LICENSE-2.0.txt)

1.  **Group** : com.fasterxml.jackson.module. **Name** : jackson-module-kotlin. **Version** : 2.13.4.
     * **Project URL:** [https://github.com/FasterXML/jackson-module-kotlin](https://github.com/FasterXML/jackson-module-kotlin)
     * **License:** [Apache License, Version 2.0](http://www.apache.org/licenses/LICENSE-2.0.txt)
     * **License:** [The Apache Software License, Version 2.0](http://www.apache.org/licenses/LICENSE-2.0.txt)

1.  **Group** : com.google.android. **Name** : annotations. **Version** : 4.1.1.4.
     * **Project URL:** [http://source.android.com/](http://source.android.com/)
     * **License:** [Apache 2.0](http://www.apache.org/licenses/LICENSE-2.0)

1.  **Group** : com.google.api.grpc. **Name** : proto-google-common-protos. **Version** : 2.0.1.
     * **Project URL:** [https://github.com/googleapis/java-iam/proto-google-common-protos](https://github.com/googleapis/java-iam/proto-google-common-protos)
     * **License:** [Apache-2.0](https://www.apache.org/licenses/LICENSE-2.0.txt)

1.  **Group** : com.google.code.findbugs. **Name** : jsr305. **Version** : 3.0.2.
     * **Project URL:** [http://findbugs.sourceforge.net/](http://findbugs.sourceforge.net/)
     * **License:** [The Apache Software License, Version 2.0](http://www.apache.org/licenses/LICENSE-2.0.txt)

1.  **Group** : com.google.code.gson. **Name** : gson. **Version** : 2.8.9.
     * **Project URL:** [https://github.com/google/gson/gson](https://github.com/google/gson/gson)
     * **License:** [Apache-2.0](https://www.apache.org/licenses/LICENSE-2.0.txt)

1.  **Group** : com.google.errorprone. **Name** : error_prone_annotations. **Version** : 2.11.0.
     * **License:** [Apache 2.0](http://www.apache.org/licenses/LICENSE-2.0.txt)

1.  **Group** : com.google.flogger. **Name** : flogger. **Version** : 0.7.4.
     * **Project URL:** [https://github.com/google/flogger](https://github.com/google/flogger)
     * **License:** [Apache 2.0](https://www.apache.org/licenses/LICENSE-2.0.txt)

1.  **Group** : com.google.flogger. **Name** : flogger-system-backend. **Version** : 0.7.4.
     * **Project URL:** [https://github.com/google/flogger](https://github.com/google/flogger)
     * **License:** [Apache 2.0](https://www.apache.org/licenses/LICENSE-2.0.txt)

1.  **Group** : com.google.guava. **Name** : failureaccess. **Version** : 1.0.1.
     * **Project URL:** [https://github.com/google/guava/](https://github.com/google/guava/)
     * **License:** [The Apache Software License, Version 2.0](http://www.apache.org/licenses/LICENSE-2.0.txt)

1.  **Group** : com.google.guava. **Name** : guava. **Version** : 31.1-jre.
     * **Project URL:** [https://github.com/google/guava](https://github.com/google/guava)
     * **License:** [Apache License, Version 2.0](http://www.apache.org/licenses/LICENSE-2.0.txt)

1.  **Group** : com.google.guava. **Name** : listenablefuture. **Version** : 9999.0-empty-to-avoid-conflict-with-guava.
     * **License:** [The Apache Software License, Version 2.0](http://www.apache.org/licenses/LICENSE-2.0.txt)

1.  **Group** : com.google.j2objc. **Name** : j2objc-annotations. **Version** : 1.3.
     * **Project URL:** [https://github.com/google/j2objc/](https://github.com/google/j2objc/)
     * **License:** [The Apache Software License, Version 2.0](http://www.apache.org/licenses/LICENSE-2.0.txt)

1.  **Group** : com.google.protobuf. **Name** : protobuf-java. **Version** : 3.19.6.
     * **Project URL:** [https://developers.google.com/protocol-buffers/](https://developers.google.com/protocol-buffers/)
     * **License:** [3-Clause BSD License](https://opensource.org/licenses/BSD-3-Clause)

1.  **Group** : com.google.protobuf. **Name** : protobuf-java-util. **Version** : 3.19.6.
     * **Project URL:** [https://developers.google.com/protocol-buffers/](https://developers.google.com/protocol-buffers/)
     * **License:** [3-Clause BSD License](https://opensource.org/licenses/BSD-3-Clause)

1.  **Group** : com.google.protobuf. **Name** : protobuf-kotlin. **Version** : 3.19.6.
     * **License:** [3-Clause BSD License](https://opensource.org/licenses/BSD-3-Clause)

1.  **Group** : com.squareup. **Name** : javapoet. **Version** : 1.13.0.
     * **Project URL:** [http://github.com/square/javapoet/](http://github.com/square/javapoet/)
     * **License:** [Apache 2.0](http://www.apache.org/licenses/LICENSE-2.0.txt)

1.  **Group** : io.grpc. **Name** : grpc-api. **Version** : 1.46.0.
     * **Project URL:** [https://github.com/grpc/grpc-java](https://github.com/grpc/grpc-java)
     * **License:** [Apache 2.0](https://opensource.org/licenses/Apache-2.0)

1.  **Group** : io.grpc. **Name** : grpc-context. **Version** : 1.46.0.
     * **Project URL:** [https://github.com/grpc/grpc-java](https://github.com/grpc/grpc-java)
     * **License:** [Apache 2.0](https://opensource.org/licenses/Apache-2.0)

1.  **Group** : io.grpc. **Name** : grpc-core. **Version** : 1.46.0.
     * **Project URL:** [https://github.com/grpc/grpc-java](https://github.com/grpc/grpc-java)
     * **License:** [Apache 2.0](https://opensource.org/licenses/Apache-2.0)

1.  **Group** : io.grpc. **Name** : grpc-protobuf. **Version** : 1.46.0.
     * **Project URL:** [https://github.com/grpc/grpc-java](https://github.com/grpc/grpc-java)
     * **License:** [Apache 2.0](https://opensource.org/licenses/Apache-2.0)

1.  **Group** : io.grpc. **Name** : grpc-protobuf-lite. **Version** : 1.46.0.
     * **Project URL:** [https://github.com/grpc/grpc-java](https://github.com/grpc/grpc-java)
     * **License:** [Apache 2.0](https://opensource.org/licenses/Apache-2.0)

1.  **Group** : io.grpc. **Name** : grpc-stub. **Version** : 1.46.0.
     * **Project URL:** [https://github.com/grpc/grpc-java](https://github.com/grpc/grpc-java)
     * **License:** [Apache 2.0](https://opensource.org/licenses/Apache-2.0)

1.  **Group** : io.perfmark. **Name** : perfmark-api. **Version** : 0.25.0.
     * **Project URL:** [https://github.com/perfmark/perfmark](https://github.com/perfmark/perfmark)
     * **License:** [Apache 2.0](https://opensource.org/licenses/Apache-2.0)

1.  **Group** : io.spine.validation. **Name** : spine-validation-java-runtime. **Version** : 2.0.0-SNAPSHOT.32.**No license information found**
1.  **Group** : javax.annotation. **Name** : javax.annotation-api. **Version** : 1.3.2.
     * **Project URL:** [http://jcp.org/en/jsr/detail?id=250](http://jcp.org/en/jsr/detail?id=250)
     * **License:** [CDDL + GPLv2 with classpath exception](https://github.com/javaee/javax.annotation/blob/master/LICENSE)

1.  **Group** : org.checkerframework. **Name** : checker-compat-qual. **Version** : 2.5.3.
     * **Project URL:** [https://checkerframework.org](https://checkerframework.org)
     * **License:** [GNU General Public License, version 2 (GPL2), with the classpath exception](http://www.gnu.org/software/classpath/license.html)
     * **License:** [The MIT License](http://opensource.org/licenses/MIT)

1.  **Group** : org.checkerframework. **Name** : checker-qual. **Version** : 3.12.0.
     * **Project URL:** [https://checkerframework.org](https://checkerframework.org)
     * **License:** [The MIT License](http://opensource.org/licenses/MIT)

1.  **Group** : org.codehaus.mojo. **Name** : animal-sniffer-annotations. **Version** : 1.19.
     * **License:** [MIT license](http://www.opensource.org/licenses/mit-license.php)
     * **License:** [The Apache Software License, Version 2.0](http://www.apache.org/licenses/LICENSE-2.0.txt)

1.  **Group** : org.jetbrains. **Name** : annotations. **Version** : 13.0.
     * **Project URL:** [http://www.jetbrains.org](http://www.jetbrains.org)
     * **License:** [The Apache Software License, Version 2.0](http://www.apache.org/licenses/LICENSE-2.0.txt)

1.  **Group** : org.jetbrains.kotlin. **Name** : kotlin-reflect. **Version** : 1.7.20.
     * **Project URL:** [https://kotlinlang.org/](https://kotlinlang.org/)
     * **License:** [The Apache License, Version 2.0](http://www.apache.org/licenses/LICENSE-2.0.txt)

1.  **Group** : org.jetbrains.kotlin. **Name** : kotlin-stdlib. **Version** : 1.7.20.
     * **Project URL:** [https://kotlinlang.org/](https://kotlinlang.org/)
     * **License:** [The Apache License, Version 2.0](http://www.apache.org/licenses/LICENSE-2.0.txt)

1.  **Group** : org.jetbrains.kotlin. **Name** : kotlin-stdlib-common. **Version** : 1.7.20.
     * **Project URL:** [https://kotlinlang.org/](https://kotlinlang.org/)
     * **License:** [The Apache License, Version 2.0](http://www.apache.org/licenses/LICENSE-2.0.txt)

1.  **Group** : org.jetbrains.kotlin. **Name** : kotlin-stdlib-jdk7. **Version** : 1.7.20.
     * **Project URL:** [https://kotlinlang.org/](https://kotlinlang.org/)
     * **License:** [The Apache License, Version 2.0](http://www.apache.org/licenses/LICENSE-2.0.txt)

1.  **Group** : org.jetbrains.kotlin. **Name** : kotlin-stdlib-jdk8. **Version** : 1.7.20.
     * **Project URL:** [https://kotlinlang.org/](https://kotlinlang.org/)
     * **License:** [The Apache License, Version 2.0](http://www.apache.org/licenses/LICENSE-2.0.txt)

1.  **Group** : org.yaml. **Name** : snakeyaml. **Version** : 1.31.
     * **Project URL:** [https://bitbucket.org/snakeyaml/snakeyaml](https://bitbucket.org/snakeyaml/snakeyaml)
     * **License:** [Apache License, Version 2.0](http://www.apache.org/licenses/LICENSE-2.0.txt)

## Compile, tests, and tooling
1.  **Group** : com.fasterxml.jackson. **Name** : jackson-bom. **Version** : 2.12.7.**No license information found**
1.  **Group** : com.fasterxml.jackson. **Name** : jackson-bom. **Version** : 2.13.4.**No license information found**
1.  **Group** : com.fasterxml.jackson.core. **Name** : jackson-annotations. **Version** : 2.12.7.
     * **Project URL:** [http://github.com/FasterXML/jackson](http://github.com/FasterXML/jackson)
     * **License:** [The Apache Software License, Version 2.0](http://www.apache.org/licenses/LICENSE-2.0.txt)

1.  **Group** : com.fasterxml.jackson.core. **Name** : jackson-annotations. **Version** : 2.13.4.
     * **Project URL:** [http://github.com/FasterXML/jackson](http://github.com/FasterXML/jackson)
     * **License:** [The Apache Software License, Version 2.0](http://www.apache.org/licenses/LICENSE-2.0.txt)

1.  **Group** : com.fasterxml.jackson.core. **Name** : jackson-core. **Version** : 2.12.7.
     * **Project URL:** [https://github.com/FasterXML/jackson-core](https://github.com/FasterXML/jackson-core)
     * **License:** [Apache License, Version 2.0](http://www.apache.org/licenses/LICENSE-2.0.txt)
     * **License:** [The Apache Software License, Version 2.0](http://www.apache.org/licenses/LICENSE-2.0.txt)

1.  **Group** : com.fasterxml.jackson.core. **Name** : jackson-core. **Version** : 2.13.4.
     * **Project URL:** [https://github.com/FasterXML/jackson-core](https://github.com/FasterXML/jackson-core)
     * **License:** [Apache License, Version 2.0](http://www.apache.org/licenses/LICENSE-2.0.txt)
     * **License:** [The Apache Software License, Version 2.0](http://www.apache.org/licenses/LICENSE-2.0.txt)

1.  **Group** : com.fasterxml.jackson.core. **Name** : jackson-databind. **Version** : 2.12.7.
     * **Project URL:** [http://github.com/FasterXML/jackson](http://github.com/FasterXML/jackson)
     * **License:** [Apache License, Version 2.0](http://www.apache.org/licenses/LICENSE-2.0.txt)
     * **License:** [The Apache Software License, Version 2.0](http://www.apache.org/licenses/LICENSE-2.0.txt)

1.  **Group** : com.fasterxml.jackson.core. **Name** : jackson-databind. **Version** : 2.13.4.2.
     * **Project URL:** [http://github.com/FasterXML/jackson](http://github.com/FasterXML/jackson)
     * **License:** [Apache License, Version 2.0](http://www.apache.org/licenses/LICENSE-2.0.txt)
     * **License:** [The Apache Software License, Version 2.0](http://www.apache.org/licenses/LICENSE-2.0.txt)

1.  **Group** : com.fasterxml.jackson.dataformat. **Name** : jackson-dataformat-xml. **Version** : 2.12.7.
     * **Project URL:** [https://github.com/FasterXML/jackson-dataformat-xml](https://github.com/FasterXML/jackson-dataformat-xml)
     * **License:** [Apache License, Version 2.0](http://www.apache.org/licenses/LICENSE-2.0.txt)
     * **License:** [The Apache Software License, Version 2.0](http://www.apache.org/licenses/LICENSE-2.0.txt)

1.  **Group** : com.fasterxml.jackson.dataformat. **Name** : jackson-dataformat-yaml. **Version** : 2.13.4.
     * **Project URL:** [https://github.com/FasterXML/jackson-dataformats-text](https://github.com/FasterXML/jackson-dataformats-text)
     * **License:** [Apache License, Version 2.0](http://www.apache.org/licenses/LICENSE-2.0.txt)
     * **License:** [The Apache Software License, Version 2.0](http://www.apache.org/licenses/LICENSE-2.0.txt)

1.  **Group** : com.fasterxml.jackson.module. **Name** : jackson-module-jaxb-annotations. **Version** : 2.12.7.
     * **Project URL:** [https://github.com/FasterXML/jackson-modules-base](https://github.com/FasterXML/jackson-modules-base)
     * **License:** [Apache License, Version 2.0](http://www.apache.org/licenses/LICENSE-2.0.txt)
     * **License:** [The Apache Software License, Version 2.0](http://www.apache.org/licenses/LICENSE-2.0.txt)

1.  **Group** : com.fasterxml.jackson.module. **Name** : jackson-module-kotlin. **Version** : 2.12.7.
     * **Project URL:** [https://github.com/FasterXML/jackson-module-kotlin](https://github.com/FasterXML/jackson-module-kotlin)
     * **License:** [Apache License, Version 2.0](http://www.apache.org/licenses/LICENSE-2.0.txt)
     * **License:** [The Apache Software License, Version 2.0](http://www.apache.org/licenses/LICENSE-2.0.txt)

1.  **Group** : com.fasterxml.jackson.module. **Name** : jackson-module-kotlin. **Version** : 2.13.4.
     * **Project URL:** [https://github.com/FasterXML/jackson-module-kotlin](https://github.com/FasterXML/jackson-module-kotlin)
     * **License:** [Apache License, Version 2.0](http://www.apache.org/licenses/LICENSE-2.0.txt)
     * **License:** [The Apache Software License, Version 2.0](http://www.apache.org/licenses/LICENSE-2.0.txt)

1.  **Group** : com.fasterxml.woodstox. **Name** : woodstox-core. **Version** : 6.2.4.
     * **Project URL:** [https://github.com/FasterXML/woodstox](https://github.com/FasterXML/woodstox)
     * **License:** [The Apache License, Version 2.0](http://www.apache.org/licenses/LICENSE-2.0.txt)
     * **License:** [The Apache Software License, Version 2.0](http://www.apache.org/licenses/LICENSE-2.0.txt)

1.  **Group** : com.github.ben-manes.caffeine. **Name** : caffeine. **Version** : 3.0.5.
     * **Project URL:** [https://github.com/ben-manes/caffeine](https://github.com/ben-manes/caffeine)
     * **License:** [Apache License, Version 2.0](https://www.apache.org/licenses/LICENSE-2.0.txt)

1.  **Group** : com.github.kevinstern. **Name** : software-and-algorithms. **Version** : 1.0.
     * **Project URL:** [https://www.github.com/KevinStern/software-and-algorithms](https://www.github.com/KevinStern/software-and-algorithms)
     * **License:** [MIT License](http://www.opensource.org/licenses/mit-license.php)

1.  **Group** : com.google.android. **Name** : annotations. **Version** : 4.1.1.4.
     * **Project URL:** [http://source.android.com/](http://source.android.com/)
     * **License:** [Apache 2.0](http://www.apache.org/licenses/LICENSE-2.0)

1.  **Group** : com.google.api.grpc. **Name** : proto-google-common-protos. **Version** : 2.0.1.
     * **Project URL:** [https://github.com/googleapis/java-iam/proto-google-common-protos](https://github.com/googleapis/java-iam/proto-google-common-protos)
     * **License:** [Apache-2.0](https://www.apache.org/licenses/LICENSE-2.0.txt)

1.  **Group** : com.google.auto. **Name** : auto-common. **Version** : 1.2.1.
     * **Project URL:** [https://github.com/google/auto/tree/master/common](https://github.com/google/auto/tree/master/common)
     * **License:** [Apache 2.0](http://www.apache.org/licenses/LICENSE-2.0.txt)

1.  **Group** : com.google.auto.service. **Name** : auto-service-annotations. **Version** : 1.0.1.
     * **Project URL:** [https://github.com/google/auto/tree/master/service](https://github.com/google/auto/tree/master/service)
     * **License:** [Apache 2.0](http://www.apache.org/licenses/LICENSE-2.0.txt)

1.  **Group** : com.google.auto.value. **Name** : auto-value-annotations. **Version** : 1.8.1.
     * **Project URL:** [https://github.com/google/auto/tree/master/value](https://github.com/google/auto/tree/master/value)
     * **License:** [Apache 2.0](http://www.apache.org/licenses/LICENSE-2.0.txt)

1.  **Group** : com.google.auto.value. **Name** : auto-value-annotations. **Version** : 1.9.
     * **Project URL:** [https://github.com/google/auto/tree/master/value](https://github.com/google/auto/tree/master/value)
     * **License:** [Apache 2.0](http://www.apache.org/licenses/LICENSE-2.0.txt)

1.  **Group** : com.google.code.findbugs. **Name** : jsr305. **Version** : 3.0.2.
     * **Project URL:** [http://findbugs.sourceforge.net/](http://findbugs.sourceforge.net/)
     * **License:** [The Apache Software License, Version 2.0](http://www.apache.org/licenses/LICENSE-2.0.txt)

1.  **Group** : com.google.code.gson. **Name** : gson. **Version** : 2.8.6.
     * **License:** [Apache 2.0](http://www.apache.org/licenses/LICENSE-2.0.txt)

1.  **Group** : com.google.code.gson. **Name** : gson. **Version** : 2.8.9.
     * **Project URL:** [https://github.com/google/gson/gson](https://github.com/google/gson/gson)
     * **License:** [Apache-2.0](https://www.apache.org/licenses/LICENSE-2.0.txt)

1.  **Group** : com.google.errorprone. **Name** : error_prone_annotation. **Version** : 2.16.
     * **License:** [Apache 2.0](http://www.apache.org/licenses/LICENSE-2.0.txt)

1.  **Group** : com.google.errorprone. **Name** : error_prone_annotations. **Version** : 2.11.0.
     * **License:** [Apache 2.0](http://www.apache.org/licenses/LICENSE-2.0.txt)

1.  **Group** : com.google.errorprone. **Name** : error_prone_annotations. **Version** : 2.16.
     * **License:** [Apache 2.0](http://www.apache.org/licenses/LICENSE-2.0.txt)

1.  **Group** : com.google.errorprone. **Name** : error_prone_annotations. **Version** : 2.16.
     * **License:** [Apache 2.0](http://www.apache.org/licenses/LICENSE-2.0.txt)

1.  **Group** : com.google.errorprone. **Name** : error_prone_annotations. **Version** : 2.5.1.
     * **License:** [Apache 2.0](http://www.apache.org/licenses/LICENSE-2.0.txt)

1.  **Group** : com.google.errorprone. **Name** : error_prone_check_api. **Version** : 2.16.
     * **License:** [Apache 2.0](http://www.apache.org/licenses/LICENSE-2.0.txt)

1.  **Group** : com.google.errorprone. **Name** : error_prone_core. **Version** : 2.16.
     * **License:** [Apache 2.0](http://www.apache.org/licenses/LICENSE-2.0.txt)

1.  **Group** : com.google.errorprone. **Name** : error_prone_type_annotations. **Version** : 2.16.
     * **License:** [Apache 2.0](http://www.apache.org/licenses/LICENSE-2.0.txt)

<<<<<<< HEAD
1.  **Group** : com.google.errorprone. **Name** : error_prone_type_annotations. **Version** : 2.16.
     * **License:** [Apache 2.0](http://www.apache.org/licenses/LICENSE-2.0.txt)
=======
1.  **Group** : com.google.errorprone. **Name** : javac. **Version** : 9+181-r4173-1.
     * **Project URL:** [https://github.com/google/error-prone-javac](https://github.com/google/error-prone-javac)
     * **License:** [GNU General Public License, version 2, with the Classpath Exception](http://openjdk.java.net/legal/gplv2+ce.html)
>>>>>>> dbbf1cdd

1.  **Group** : com.google.flogger. **Name** : flogger. **Version** : 0.7.4.
     * **Project URL:** [https://github.com/google/flogger](https://github.com/google/flogger)
     * **License:** [Apache 2.0](https://www.apache.org/licenses/LICENSE-2.0.txt)

1.  **Group** : com.google.flogger. **Name** : flogger-system-backend. **Version** : 0.7.4.
     * **Project URL:** [https://github.com/google/flogger](https://github.com/google/flogger)
     * **License:** [Apache 2.0](https://www.apache.org/licenses/LICENSE-2.0.txt)

1.  **Group** : com.google.gradle. **Name** : osdetector-gradle-plugin. **Version** : 1.7.0.
     * **Project URL:** [https://github.com/google/osdetector-gradle-plugin](https://github.com/google/osdetector-gradle-plugin)
     * **License:** [Apache License 2.0](http://opensource.org/licenses/Apache-2.0)

1.  **Group** : com.google.guava. **Name** : failureaccess. **Version** : 1.0.1.
     * **Project URL:** [https://github.com/google/guava/](https://github.com/google/guava/)
     * **License:** [The Apache Software License, Version 2.0](http://www.apache.org/licenses/LICENSE-2.0.txt)

1.  **Group** : com.google.guava. **Name** : guava. **Version** : 30.1.1-android.
     * **Project URL:** [https://github.com/google/guava/](https://github.com/google/guava/)
     * **License:** [Apache License, Version 2.0](http://www.apache.org/licenses/LICENSE-2.0.txt)

1.  **Group** : com.google.guava. **Name** : guava. **Version** : 31.0.1-jre.
     * **Project URL:** [https://github.com/google/guava](https://github.com/google/guava)
     * **License:** [Apache License, Version 2.0](http://www.apache.org/licenses/LICENSE-2.0.txt)

1.  **Group** : com.google.guava. **Name** : guava. **Version** : 31.1-jre.
     * **Project URL:** [https://github.com/google/guava](https://github.com/google/guava)
     * **License:** [Apache License, Version 2.0](http://www.apache.org/licenses/LICENSE-2.0.txt)

1.  **Group** : com.google.guava. **Name** : guava-testlib. **Version** : 31.1-jre.
     * **License:** [Apache License, Version 2.0](http://www.apache.org/licenses/LICENSE-2.0.txt)

1.  **Group** : com.google.guava. **Name** : listenablefuture. **Version** : 9999.0-empty-to-avoid-conflict-with-guava.
     * **License:** [The Apache Software License, Version 2.0](http://www.apache.org/licenses/LICENSE-2.0.txt)

1.  **Group** : com.google.j2objc. **Name** : j2objc-annotations. **Version** : 1.3.
     * **Project URL:** [https://github.com/google/j2objc/](https://github.com/google/j2objc/)
     * **License:** [The Apache Software License, Version 2.0](http://www.apache.org/licenses/LICENSE-2.0.txt)

1.  **Group** : com.google.protobuf. **Name** : protobuf-gradle-plugin. **Version** : 0.8.18.
     * **Project URL:** [https://github.com/google/protobuf-gradle-plugin](https://github.com/google/protobuf-gradle-plugin)
     * **License:** [BSD 3-Clause](http://opensource.org/licenses/BSD-3-Clause)

1.  **Group** : com.google.protobuf. **Name** : protobuf-java. **Version** : 3.19.2.
     * **Project URL:** [https://developers.google.com/protocol-buffers/](https://developers.google.com/protocol-buffers/)
     * **License:** [3-Clause BSD License](https://opensource.org/licenses/BSD-3-Clause)

1.  **Group** : com.google.protobuf. **Name** : protobuf-java. **Version** : 3.19.6.
     * **Project URL:** [https://developers.google.com/protocol-buffers/](https://developers.google.com/protocol-buffers/)
     * **License:** [3-Clause BSD License](https://opensource.org/licenses/BSD-3-Clause)

1.  **Group** : com.google.protobuf. **Name** : protobuf-java-util. **Version** : 3.19.6.
     * **Project URL:** [https://developers.google.com/protocol-buffers/](https://developers.google.com/protocol-buffers/)
     * **License:** [3-Clause BSD License](https://opensource.org/licenses/BSD-3-Clause)

1.  **Group** : com.google.protobuf. **Name** : protobuf-kotlin. **Version** : 3.19.6.
     * **License:** [3-Clause BSD License](https://opensource.org/licenses/BSD-3-Clause)

1.  **Group** : com.google.protobuf. **Name** : protoc. **Version** : 3.19.6.
     * **Project URL:** [https://developers.google.com/protocol-buffers/](https://developers.google.com/protocol-buffers/)
     * **License:** [3-Clause BSD License](https://opensource.org/licenses/BSD-3-Clause)
     * **License:** [The Apache Software License, Version 2.0](http://www.apache.org/licenses/LICENSE-2.0.txt)

1.  **Group** : com.google.truth. **Name** : truth. **Version** : 1.1.3.
     * **License:** [The Apache Software License, Version 2.0](http://www.apache.org/licenses/LICENSE-2.0.txt)

1.  **Group** : com.google.truth.extensions. **Name** : truth-java8-extension. **Version** : 1.1.3.
     * **License:** [The Apache Software License, Version 2.0](http://www.apache.org/licenses/LICENSE-2.0.txt)

1.  **Group** : com.google.truth.extensions. **Name** : truth-liteproto-extension. **Version** : 1.1.3.
     * **License:** [The Apache Software License, Version 2.0](http://www.apache.org/licenses/LICENSE-2.0.txt)

1.  **Group** : com.google.truth.extensions. **Name** : truth-proto-extension. **Version** : 1.1.3.
     * **License:** [The Apache Software License, Version 2.0](http://www.apache.org/licenses/LICENSE-2.0.txt)

1.  **Group** : com.soywiz.korlibs.korte. **Name** : korte-jvm. **Version** : 2.7.0.
     * **Project URL:** [https://github.com/korlibs/korge-next](https://github.com/korlibs/korge-next)
     * **License:** [MIT](https://raw.githubusercontent.com/korlibs/korge-next/master/korge/LICENSE.txt)

1.  **Group** : com.squareup. **Name** : javapoet. **Version** : 1.13.0.
     * **Project URL:** [http://github.com/square/javapoet/](http://github.com/square/javapoet/)
     * **License:** [Apache 2.0](http://www.apache.org/licenses/LICENSE-2.0.txt)

1.  **Group** : commons-lang. **Name** : commons-lang. **Version** : 2.6.
     * **Project URL:** [http://commons.apache.org/lang/](http://commons.apache.org/lang/)
     * **License:** [The Apache Software License, Version 2.0](http://www.apache.org/licenses/LICENSE-2.0.txt)

1.  **Group** : io.github.java-diff-utils. **Name** : java-diff-utils. **Version** : 4.0.
     * **Project URL:** [https://github.com/java-diff-utils/java-diff-utils](https://github.com/java-diff-utils/java-diff-utils)
     * **License:** [The Apache Software License, Version 2.0](http://www.apache.org/licenses/LICENSE-2.0.txt)

1.  **Group** : io.grpc. **Name** : grpc-api. **Version** : 1.46.0.
     * **Project URL:** [https://github.com/grpc/grpc-java](https://github.com/grpc/grpc-java)
     * **License:** [Apache 2.0](https://opensource.org/licenses/Apache-2.0)

1.  **Group** : io.grpc. **Name** : grpc-context. **Version** : 1.46.0.
     * **Project URL:** [https://github.com/grpc/grpc-java](https://github.com/grpc/grpc-java)
     * **License:** [Apache 2.0](https://opensource.org/licenses/Apache-2.0)

1.  **Group** : io.grpc. **Name** : grpc-core. **Version** : 1.46.0.
     * **Project URL:** [https://github.com/grpc/grpc-java](https://github.com/grpc/grpc-java)
     * **License:** [Apache 2.0](https://opensource.org/licenses/Apache-2.0)

1.  **Group** : io.grpc. **Name** : grpc-protobuf. **Version** : 1.46.0.
     * **Project URL:** [https://github.com/grpc/grpc-java](https://github.com/grpc/grpc-java)
     * **License:** [Apache 2.0](https://opensource.org/licenses/Apache-2.0)

1.  **Group** : io.grpc. **Name** : grpc-protobuf-lite. **Version** : 1.46.0.
     * **Project URL:** [https://github.com/grpc/grpc-java](https://github.com/grpc/grpc-java)
     * **License:** [Apache 2.0](https://opensource.org/licenses/Apache-2.0)

1.  **Group** : io.grpc. **Name** : grpc-stub. **Version** : 1.46.0.
     * **Project URL:** [https://github.com/grpc/grpc-java](https://github.com/grpc/grpc-java)
     * **License:** [Apache 2.0](https://opensource.org/licenses/Apache-2.0)

1.  **Group** : io.grpc. **Name** : protoc-gen-grpc-java. **Version** : 1.46.0.
     * **Project URL:** [https://github.com/grpc/grpc-java](https://github.com/grpc/grpc-java)
     * **License:** [Apache 2.0](https://opensource.org/licenses/Apache-2.0)

1.  **Group** : io.perfmark. **Name** : perfmark-api. **Version** : 0.25.0.
     * **Project URL:** [https://github.com/perfmark/perfmark](https://github.com/perfmark/perfmark)
     * **License:** [Apache 2.0](https://opensource.org/licenses/Apache-2.0)

1.  **Group** : io.spine.validation. **Name** : spine-validation-java-extensions. **Version** : 2.0.0-SNAPSHOT.32.**No license information found**
1.  **Group** : io.spine.validation. **Name** : spine-validation-java-runtime. **Version** : 2.0.0-SNAPSHOT.32.**No license information found**
1.  **Group** : jakarta.activation. **Name** : jakarta.activation-api. **Version** : 1.2.1.
     * **Project URL:** [https://www.eclipse.org](https://www.eclipse.org)
     * **License:** [EDL 1.0](http://www.eclipse.org/org/documents/edl-v10.php)
     * **License:** [Eclipse Public License v. 2.0](https://www.eclipse.org/org/documents/epl-2.0/EPL-2.0.txt)
     * **License:** [GNU General Public License, version 2 with the GNU Classpath Exception](https://www.gnu.org/software/classpath/license.html)

1.  **Group** : jakarta.xml.bind. **Name** : jakarta.xml.bind-api. **Version** : 2.3.2.
     * **Project URL:** [https://www.eclipse.org](https://www.eclipse.org)
     * **License:** [Eclipse Distribution License - v 1.0](http://www.eclipse.org/org/documents/edl-v10.php)
     * **License:** [Eclipse Public License v. 2.0](https://www.eclipse.org/org/documents/epl-2.0/EPL-2.0.txt)
     * **License:** [GNU General Public License, version 2 with the GNU Classpath Exception](https://www.gnu.org/software/classpath/license.html)

1.  **Group** : javax.annotation. **Name** : javax.annotation-api. **Version** : 1.3.2.
     * **Project URL:** [http://jcp.org/en/jsr/detail?id=250](http://jcp.org/en/jsr/detail?id=250)
     * **License:** [CDDL + GPLv2 with classpath exception](https://github.com/javaee/javax.annotation/blob/master/LICENSE)

1.  **Group** : junit. **Name** : junit. **Version** : 4.13.2.
     * **Project URL:** [http://junit.org](http://junit.org)
     * **License:** [Eclipse Public License 1.0](http://www.eclipse.org/legal/epl-v10.html)

1.  **Group** : kr.motd.maven. **Name** : os-maven-plugin. **Version** : 1.7.0.
     * **Project URL:** [https://github.com/trustin/os-maven-plugin/](https://github.com/trustin/os-maven-plugin/)
     * **License:** [Apache License, Version 2.0](http://www.apache.org/licenses/LICENSE-2.0)

1.  **Group** : net.java.dev.jna. **Name** : jna. **Version** : 5.6.0.
     * **Project URL:** [https://github.com/java-native-access/jna](https://github.com/java-native-access/jna)
     * **License:** [Apache License v2.0](http://www.apache.org/licenses/LICENSE-2.0.txt)
     * **License:** [LGPL, version 2.1](http://www.gnu.org/licenses/licenses.html)

1.  **Group** : net.ltgt.gradle. **Name** : gradle-errorprone-plugin. **Version** : 2.0.2.**No license information found**
1.  **Group** : org.apiguardian. **Name** : apiguardian-api. **Version** : 1.1.2.
     * **Project URL:** [https://github.com/apiguardian-team/apiguardian](https://github.com/apiguardian-team/apiguardian)
     * **License:** [The Apache License, Version 2.0](http://www.apache.org/licenses/LICENSE-2.0.txt)

1.  **Group** : org.checkerframework. **Name** : checker-compat-qual. **Version** : 2.5.3.
     * **Project URL:** [https://checkerframework.org](https://checkerframework.org)
     * **License:** [GNU General Public License, version 2 (GPL2), with the classpath exception](http://www.gnu.org/software/classpath/license.html)
     * **License:** [The MIT License](http://opensource.org/licenses/MIT)

1.  **Group** : org.checkerframework. **Name** : checker-compat-qual. **Version** : 2.5.5.
     * **Project URL:** [https://checkerframework.org](https://checkerframework.org)
     * **License:** [GNU General Public License, version 2 (GPL2), with the classpath exception](http://www.gnu.org/software/classpath/license.html)
     * **License:** [The MIT License](http://opensource.org/licenses/MIT)

1.  **Group** : org.checkerframework. **Name** : checker-qual. **Version** : 3.12.0.
     * **Project URL:** [https://checkerframework.org](https://checkerframework.org)
     * **License:** [The MIT License](http://opensource.org/licenses/MIT)

1.  **Group** : org.checkerframework. **Name** : checker-qual. **Version** : 3.13.0.
     * **Project URL:** [https://checkerframework.org](https://checkerframework.org)
     * **License:** [The MIT License](http://opensource.org/licenses/MIT)

1.  **Group** : org.checkerframework. **Name** : checker-qual. **Version** : 3.19.0.
     * **Project URL:** [https://checkerframework.org](https://checkerframework.org)
     * **License:** [The MIT License](http://opensource.org/licenses/MIT)

1.  **Group** : org.checkerframework. **Name** : checker-qual. **Version** : 3.21.3.
     * **Project URL:** [https://checkerframework.org](https://checkerframework.org)
     * **License:** [The MIT License](http://opensource.org/licenses/MIT)

1.  **Group** : org.checkerframework. **Name** : dataflow-errorprone. **Version** : 3.24.0.
     * **Project URL:** [https://checkerframework.org](https://checkerframework.org)
     * **License:** [GNU General Public License, version 2 (GPL2), with the classpath exception](http://www.gnu.org/software/classpath/license.html)

1.  **Group** : org.codehaus.mojo. **Name** : animal-sniffer-annotations. **Version** : 1.19.
     * **License:** [MIT license](http://www.opensource.org/licenses/mit-license.php)
     * **License:** [The Apache Software License, Version 2.0](http://www.apache.org/licenses/LICENSE-2.0.txt)

1.  **Group** : org.codehaus.woodstox. **Name** : stax2-api. **Version** : 4.2.1.
     * **Project URL:** [http://github.com/FasterXML/stax2-api](http://github.com/FasterXML/stax2-api)
     * **License:** [The Apache Software License, Version 2.0](http://www.apache.org/licenses/LICENSE-2.0.txt)
     * **License:** [The BSD License](http://www.opensource.org/licenses/bsd-license.php)

1.  **Group** : org.eclipse.jgit. **Name** : org.eclipse.jgit. **Version** : 4.4.1.201607150455-r.
     * **License:** Eclipse Distribution License (New BSD License)

1.  **Group** : org.freemarker. **Name** : freemarker. **Version** : 2.3.31.
     * **Project URL:** [https://freemarker.apache.org/](https://freemarker.apache.org/)
     * **License:** [Apache License, Version 2.0](http://www.apache.org/licenses/LICENSE-2.0.txt)

1.  **Group** : org.hamcrest. **Name** : hamcrest-core. **Version** : 1.3.
     * **License:** [New BSD License](http://www.opensource.org/licenses/bsd-license.php)

1.  **Group** : org.jacoco. **Name** : org.jacoco.agent. **Version** : 0.8.7.
     * **License:** [Eclipse Public License 2.0](https://www.eclipse.org/legal/epl-2.0/)

1.  **Group** : org.jacoco. **Name** : org.jacoco.ant. **Version** : 0.8.7.
     * **License:** [Eclipse Public License 2.0](https://www.eclipse.org/legal/epl-2.0/)

1.  **Group** : org.jacoco. **Name** : org.jacoco.core. **Version** : 0.8.7.
     * **License:** [Eclipse Public License 2.0](https://www.eclipse.org/legal/epl-2.0/)

1.  **Group** : org.jacoco. **Name** : org.jacoco.report. **Version** : 0.8.7.
     * **License:** [Eclipse Public License 2.0](https://www.eclipse.org/legal/epl-2.0/)

1.  **Group** : org.jetbrains. **Name** : annotations. **Version** : 13.0.
     * **Project URL:** [http://www.jetbrains.org](http://www.jetbrains.org)
     * **License:** [The Apache Software License, Version 2.0](http://www.apache.org/licenses/LICENSE-2.0.txt)

1.  **Group** : org.jetbrains. **Name** : markdown. **Version** : 0.3.1.**No license information found**
1.  **Group** : org.jetbrains. **Name** : markdown-jvm. **Version** : 0.3.1.
     * **Project URL:** [https://github.com/JetBrains/markdown](https://github.com/JetBrains/markdown)
     * **License:** [The Apache Software License, Version 2.0](http://www.apache.org/licenses/LICENSE-2.0.txt)

1.  **Group** : org.jetbrains.dokka. **Name** : dokka-analysis. **Version** : 1.7.20.
     * **Project URL:** [https://github.com/Kotlin/dokka](https://github.com/Kotlin/dokka)
     * **License:** [The Apache Software License, Version 2.0](http://www.apache.org/licenses/LICENSE-2.0.txt)

1.  **Group** : org.jetbrains.dokka. **Name** : dokka-base. **Version** : 1.7.20.
     * **Project URL:** [https://github.com/Kotlin/dokka](https://github.com/Kotlin/dokka)
     * **License:** [The Apache Software License, Version 2.0](http://www.apache.org/licenses/LICENSE-2.0.txt)

1.  **Group** : org.jetbrains.dokka. **Name** : dokka-core. **Version** : 1.7.20.
     * **Project URL:** [https://github.com/Kotlin/dokka](https://github.com/Kotlin/dokka)
     * **License:** [The Apache Software License, Version 2.0](http://www.apache.org/licenses/LICENSE-2.0.txt)

1.  **Group** : org.jetbrains.dokka. **Name** : javadoc-plugin. **Version** : 1.7.20.
     * **Project URL:** [https://github.com/Kotlin/dokka](https://github.com/Kotlin/dokka)
     * **License:** [The Apache Software License, Version 2.0](http://www.apache.org/licenses/LICENSE-2.0.txt)

1.  **Group** : org.jetbrains.dokka. **Name** : kotlin-analysis-compiler. **Version** : 1.7.20.
     * **Project URL:** [https://github.com/Kotlin/dokka](https://github.com/Kotlin/dokka)
     * **License:** [The Apache Software License, Version 2.0](http://www.apache.org/licenses/LICENSE-2.0.txt)

1.  **Group** : org.jetbrains.dokka. **Name** : kotlin-analysis-intellij. **Version** : 1.7.20.
     * **Project URL:** [https://github.com/Kotlin/dokka](https://github.com/Kotlin/dokka)
     * **License:** [The Apache Software License, Version 2.0](http://www.apache.org/licenses/LICENSE-2.0.txt)

1.  **Group** : org.jetbrains.dokka. **Name** : kotlin-as-java-plugin. **Version** : 1.7.20.
     * **Project URL:** [https://github.com/Kotlin/dokka](https://github.com/Kotlin/dokka)
     * **License:** [The Apache Software License, Version 2.0](http://www.apache.org/licenses/LICENSE-2.0.txt)

1.  **Group** : org.jetbrains.intellij.deps. **Name** : trove4j. **Version** : 1.0.20200330.
     * **Project URL:** [https://github.com/JetBrains/intellij-deps-trove4j](https://github.com/JetBrains/intellij-deps-trove4j)
     * **License:** [GNU LESSER GENERAL PUBLIC LICENSE 2.1](https://www.gnu.org/licenses/old-licenses/lgpl-2.1.en.html)

1.  **Group** : org.jetbrains.kotlin. **Name** : kotlin-compiler-embeddable. **Version** : 1.7.20.
     * **Project URL:** [https://kotlinlang.org/](https://kotlinlang.org/)
     * **License:** [The Apache License, Version 2.0](http://www.apache.org/licenses/LICENSE-2.0.txt)

1.  **Group** : org.jetbrains.kotlin. **Name** : kotlin-daemon-embeddable. **Version** : 1.7.20.
     * **Project URL:** [https://kotlinlang.org/](https://kotlinlang.org/)
     * **License:** [The Apache License, Version 2.0](http://www.apache.org/licenses/LICENSE-2.0.txt)

1.  **Group** : org.jetbrains.kotlin. **Name** : kotlin-klib-commonizer-embeddable. **Version** : 1.7.20.
     * **Project URL:** [https://kotlinlang.org/](https://kotlinlang.org/)
     * **License:** [The Apache License, Version 2.0](http://www.apache.org/licenses/LICENSE-2.0.txt)

1.  **Group** : org.jetbrains.kotlin. **Name** : kotlin-reflect. **Version** : 1.7.20.
     * **Project URL:** [https://kotlinlang.org/](https://kotlinlang.org/)
     * **License:** [The Apache License, Version 2.0](http://www.apache.org/licenses/LICENSE-2.0.txt)

1.  **Group** : org.jetbrains.kotlin. **Name** : kotlin-script-runtime. **Version** : 1.7.20.
     * **Project URL:** [https://kotlinlang.org/](https://kotlinlang.org/)
     * **License:** [The Apache License, Version 2.0](http://www.apache.org/licenses/LICENSE-2.0.txt)

1.  **Group** : org.jetbrains.kotlin. **Name** : kotlin-scripting-common. **Version** : 1.7.20.
     * **Project URL:** [https://kotlinlang.org/](https://kotlinlang.org/)
     * **License:** [The Apache License, Version 2.0](http://www.apache.org/licenses/LICENSE-2.0.txt)

1.  **Group** : org.jetbrains.kotlin. **Name** : kotlin-scripting-compiler-embeddable. **Version** : 1.7.20.
     * **Project URL:** [https://kotlinlang.org/](https://kotlinlang.org/)
     * **License:** [The Apache License, Version 2.0](http://www.apache.org/licenses/LICENSE-2.0.txt)

1.  **Group** : org.jetbrains.kotlin. **Name** : kotlin-scripting-compiler-impl-embeddable. **Version** : 1.7.20.
     * **Project URL:** [https://kotlinlang.org/](https://kotlinlang.org/)
     * **License:** [The Apache License, Version 2.0](http://www.apache.org/licenses/LICENSE-2.0.txt)

1.  **Group** : org.jetbrains.kotlin. **Name** : kotlin-scripting-jvm. **Version** : 1.7.20.
     * **Project URL:** [https://kotlinlang.org/](https://kotlinlang.org/)
     * **License:** [The Apache License, Version 2.0](http://www.apache.org/licenses/LICENSE-2.0.txt)

1.  **Group** : org.jetbrains.kotlin. **Name** : kotlin-stdlib. **Version** : 1.7.20.
     * **Project URL:** [https://kotlinlang.org/](https://kotlinlang.org/)
     * **License:** [The Apache License, Version 2.0](http://www.apache.org/licenses/LICENSE-2.0.txt)

1.  **Group** : org.jetbrains.kotlin. **Name** : kotlin-stdlib-common. **Version** : 1.7.20.
     * **Project URL:** [https://kotlinlang.org/](https://kotlinlang.org/)
     * **License:** [The Apache License, Version 2.0](http://www.apache.org/licenses/LICENSE-2.0.txt)

1.  **Group** : org.jetbrains.kotlin. **Name** : kotlin-stdlib-jdk7. **Version** : 1.7.20.
     * **Project URL:** [https://kotlinlang.org/](https://kotlinlang.org/)
     * **License:** [The Apache License, Version 2.0](http://www.apache.org/licenses/LICENSE-2.0.txt)

1.  **Group** : org.jetbrains.kotlin. **Name** : kotlin-stdlib-jdk8. **Version** : 1.7.20.
     * **Project URL:** [https://kotlinlang.org/](https://kotlinlang.org/)
     * **License:** [The Apache License, Version 2.0](http://www.apache.org/licenses/LICENSE-2.0.txt)

1.  **Group** : org.jetbrains.kotlin. **Name** : kotlin-test. **Version** : 1.7.20.
     * **Project URL:** [https://kotlinlang.org/](https://kotlinlang.org/)
     * **License:** [The Apache License, Version 2.0](http://www.apache.org/licenses/LICENSE-2.0.txt)

1.  **Group** : org.jetbrains.kotlin. **Name** : kotlin-test-annotations-common. **Version** : 1.7.20.
     * **Project URL:** [https://kotlinlang.org/](https://kotlinlang.org/)
     * **License:** [The Apache License, Version 2.0](http://www.apache.org/licenses/LICENSE-2.0.txt)

1.  **Group** : org.jetbrains.kotlin. **Name** : kotlin-test-common. **Version** : 1.7.20.
     * **Project URL:** [https://kotlinlang.org/](https://kotlinlang.org/)
     * **License:** [The Apache License, Version 2.0](http://www.apache.org/licenses/LICENSE-2.0.txt)

1.  **Group** : org.jetbrains.kotlin. **Name** : kotlin-test-junit5. **Version** : 1.7.20.
     * **Project URL:** [https://kotlinlang.org/](https://kotlinlang.org/)
     * **License:** [The Apache License, Version 2.0](http://www.apache.org/licenses/LICENSE-2.0.txt)

1.  **Group** : org.jetbrains.kotlinx. **Name** : kotlinx-coroutines-bom. **Version** : 1.6.3.**No license information found**
1.  **Group** : org.jetbrains.kotlinx. **Name** : kotlinx-coroutines-core. **Version** : 1.6.3.**No license information found**
1.  **Group** : org.jetbrains.kotlinx. **Name** : kotlinx-coroutines-core-jvm. **Version** : 1.6.3.
     * **Project URL:** [https://github.com/Kotlin/kotlinx.coroutines](https://github.com/Kotlin/kotlinx.coroutines)
     * **License:** [The Apache Software License, Version 2.0](https://www.apache.org/licenses/LICENSE-2.0.txt)

1.  **Group** : org.jetbrains.kotlinx. **Name** : kotlinx-html-jvm. **Version** : 0.7.5.
     * **Project URL:** [https://github.com/Kotlin/kotlinx.html](https://github.com/Kotlin/kotlinx.html)
     * **License:** [The Apache License, Version 2.0](https://www.apache.org/licenses/LICENSE-2.0.txt)

1.  **Group** : org.jsoup. **Name** : jsoup. **Version** : 1.14.3.
     * **Project URL:** [https://jsoup.org/](https://jsoup.org/)
     * **License:** [The MIT License](https://jsoup.org/license)

1.  **Group** : org.junit. **Name** : junit-bom. **Version** : 5.9.1.**No license information found**
1.  **Group** : org.junit.jupiter. **Name** : junit-jupiter-api. **Version** : 5.9.1.
     * **Project URL:** [https://junit.org/junit5/](https://junit.org/junit5/)
     * **License:** [Eclipse Public License v2.0](https://www.eclipse.org/legal/epl-v20.html)

1.  **Group** : org.junit.jupiter. **Name** : junit-jupiter-engine. **Version** : 5.9.1.
     * **Project URL:** [https://junit.org/junit5/](https://junit.org/junit5/)
     * **License:** [Eclipse Public License v2.0](https://www.eclipse.org/legal/epl-v20.html)

1.  **Group** : org.junit.jupiter. **Name** : junit-jupiter-params. **Version** : 5.9.1.
     * **Project URL:** [https://junit.org/junit5/](https://junit.org/junit5/)
     * **License:** [Eclipse Public License v2.0](https://www.eclipse.org/legal/epl-v20.html)

1.  **Group** : org.junit.platform. **Name** : junit-platform-commons. **Version** : 1.9.1.
     * **Project URL:** [https://junit.org/junit5/](https://junit.org/junit5/)
     * **License:** [Eclipse Public License v2.0](https://www.eclipse.org/legal/epl-v20.html)

1.  **Group** : org.junit.platform. **Name** : junit-platform-engine. **Version** : 1.9.1.
     * **Project URL:** [https://junit.org/junit5/](https://junit.org/junit5/)
     * **License:** [Eclipse Public License v2.0](https://www.eclipse.org/legal/epl-v20.html)

1.  **Group** : org.opentest4j. **Name** : opentest4j. **Version** : 1.2.0.
     * **Project URL:** [https://github.com/ota4j-team/opentest4j](https://github.com/ota4j-team/opentest4j)
     * **License:** [The Apache License, Version 2.0](http://www.apache.org/licenses/LICENSE-2.0.txt)

1.  **Group** : org.ow2.asm. **Name** : asm. **Version** : 9.1.
     * **Project URL:** [http://asm.ow2.io/](http://asm.ow2.io/)
     * **License:** [BSD-3-Clause](https://asm.ow2.io/license.html)
     * **License:** [The Apache Software License, Version 2.0](http://www.apache.org/licenses/LICENSE-2.0.txt)

1.  **Group** : org.ow2.asm. **Name** : asm-analysis. **Version** : 9.1.
     * **Project URL:** [http://asm.ow2.io/](http://asm.ow2.io/)
     * **License:** [BSD-3-Clause](https://asm.ow2.io/license.html)
     * **License:** [The Apache Software License, Version 2.0](http://www.apache.org/licenses/LICENSE-2.0.txt)

1.  **Group** : org.ow2.asm. **Name** : asm-commons. **Version** : 9.1.
     * **Project URL:** [http://asm.ow2.io/](http://asm.ow2.io/)
     * **License:** [BSD-3-Clause](https://asm.ow2.io/license.html)
     * **License:** [The Apache Software License, Version 2.0](http://www.apache.org/licenses/LICENSE-2.0.txt)

1.  **Group** : org.ow2.asm. **Name** : asm-tree. **Version** : 9.1.
     * **Project URL:** [http://asm.ow2.io/](http://asm.ow2.io/)
     * **License:** [BSD-3-Clause](https://asm.ow2.io/license.html)
     * **License:** [The Apache Software License, Version 2.0](http://www.apache.org/licenses/LICENSE-2.0.txt)

1.  **Group** : org.pcollections. **Name** : pcollections. **Version** : 3.1.4.
     * **Project URL:** [https://github.com/hrldcpr/pcollections](https://github.com/hrldcpr/pcollections)
     * **License:** [The MIT License](https://opensource.org/licenses/mit-license.php)

1.  **Group** : org.yaml. **Name** : snakeyaml. **Version** : 1.31.
     * **Project URL:** [https://bitbucket.org/snakeyaml/snakeyaml](https://bitbucket.org/snakeyaml/snakeyaml)
     * **License:** [Apache License, Version 2.0](http://www.apache.org/licenses/LICENSE-2.0.txt)


The dependencies distributed under several licenses, are used according their commercial-use-friendly license.

<<<<<<< HEAD
This report was generated on **Sat Oct 22 10:28:54 TRT 2022** using [Gradle-License-Report plugin](https://github.com/jk1/Gradle-License-Report) by Evgeny Naumenko, licensed under [Apache 2.0 License](https://github.com/jk1/Gradle-License-Report/blob/master/LICENSE).
=======
This report was generated on **Tue Oct 25 13:53:22 TRT 2022** using [Gradle-License-Report plugin](https://github.com/jk1/Gradle-License-Report) by Evgeny Naumenko, licensed under [Apache 2.0 License](https://github.com/jk1/Gradle-License-Report/blob/master/LICENSE).
>>>>>>> dbbf1cdd
<|MERGE_RESOLUTION|>--- conflicted
+++ resolved
@@ -282,9 +282,6 @@
 1.  **Group** : com.google.errorprone. **Name** : error_prone_annotations. **Version** : 2.16.
      * **License:** [Apache 2.0](http://www.apache.org/licenses/LICENSE-2.0.txt)
 
-1.  **Group** : com.google.errorprone. **Name** : error_prone_annotations. **Version** : 2.16.
-     * **License:** [Apache 2.0](http://www.apache.org/licenses/LICENSE-2.0.txt)
-
 1.  **Group** : com.google.errorprone. **Name** : error_prone_annotations. **Version** : 2.5.1.
      * **License:** [Apache 2.0](http://www.apache.org/licenses/LICENSE-2.0.txt)
 
@@ -297,14 +294,9 @@
 1.  **Group** : com.google.errorprone. **Name** : error_prone_type_annotations. **Version** : 2.16.
      * **License:** [Apache 2.0](http://www.apache.org/licenses/LICENSE-2.0.txt)
 
-<<<<<<< HEAD
-1.  **Group** : com.google.errorprone. **Name** : error_prone_type_annotations. **Version** : 2.16.
-     * **License:** [Apache 2.0](http://www.apache.org/licenses/LICENSE-2.0.txt)
-=======
 1.  **Group** : com.google.errorprone. **Name** : javac. **Version** : 9+181-r4173-1.
      * **Project URL:** [https://github.com/google/error-prone-javac](https://github.com/google/error-prone-javac)
      * **License:** [GNU General Public License, version 2, with the Classpath Exception](http://openjdk.java.net/legal/gplv2+ce.html)
->>>>>>> dbbf1cdd
 
 1.  **Group** : com.google.flogger. **Name** : flogger. **Version** : 0.7.4.
      * **Project URL:** [https://github.com/google/flogger](https://github.com/google/flogger)
@@ -703,11 +695,7 @@
 
 The dependencies distributed under several licenses, are used according their commercial-use-friendly license.
 
-<<<<<<< HEAD
-This report was generated on **Sat Oct 22 10:28:52 TRT 2022** using [Gradle-License-Report plugin](https://github.com/jk1/Gradle-License-Report) by Evgeny Naumenko, licensed under [Apache 2.0 License](https://github.com/jk1/Gradle-License-Report/blob/master/LICENSE).
-=======
 This report was generated on **Tue Oct 25 13:53:20 TRT 2022** using [Gradle-License-Report plugin](https://github.com/jk1/Gradle-License-Report) by Evgeny Naumenko, licensed under [Apache 2.0 License](https://github.com/jk1/Gradle-License-Report/blob/master/LICENSE).
->>>>>>> dbbf1cdd
 
 
 
@@ -984,12 +972,6 @@
 1.  **Group** : com.google.errorprone. **Name** : error_prone_annotations. **Version** : 2.16.
      * **License:** [Apache 2.0](http://www.apache.org/licenses/LICENSE-2.0.txt)
 
-<<<<<<< HEAD
-1.  **Group** : com.google.errorprone. **Name** : error_prone_annotations. **Version** : 2.16.
-     * **License:** [Apache 2.0](http://www.apache.org/licenses/LICENSE-2.0.txt)
-
-=======
->>>>>>> dbbf1cdd
 1.  **Group** : com.google.errorprone. **Name** : error_prone_check_api. **Version** : 2.16.
      * **License:** [Apache 2.0](http://www.apache.org/licenses/LICENSE-2.0.txt)
 
@@ -999,14 +981,9 @@
 1.  **Group** : com.google.errorprone. **Name** : error_prone_type_annotations. **Version** : 2.16.
      * **License:** [Apache 2.0](http://www.apache.org/licenses/LICENSE-2.0.txt)
 
-<<<<<<< HEAD
-1.  **Group** : com.google.errorprone. **Name** : error_prone_type_annotations. **Version** : 2.16.
-     * **License:** [Apache 2.0](http://www.apache.org/licenses/LICENSE-2.0.txt)
-=======
 1.  **Group** : com.google.errorprone. **Name** : javac. **Version** : 9+181-r4173-1.
      * **Project URL:** [https://github.com/google/error-prone-javac](https://github.com/google/error-prone-javac)
      * **License:** [GNU General Public License, version 2, with the Classpath Exception](http://openjdk.java.net/legal/gplv2+ce.html)
->>>>>>> dbbf1cdd
 
 1.  **Group** : com.google.flogger. **Name** : flogger. **Version** : 0.7.4.
      * **Project URL:** [https://github.com/google/flogger](https://github.com/google/flogger)
@@ -1396,11 +1373,7 @@
 
 The dependencies distributed under several licenses, are used according their commercial-use-friendly license.
 
-<<<<<<< HEAD
-This report was generated on **Sat Oct 22 10:28:52 TRT 2022** using [Gradle-License-Report plugin](https://github.com/jk1/Gradle-License-Report) by Evgeny Naumenko, licensed under [Apache 2.0 License](https://github.com/jk1/Gradle-License-Report/blob/master/LICENSE).
-=======
 This report was generated on **Tue Oct 25 13:53:20 TRT 2022** using [Gradle-License-Report plugin](https://github.com/jk1/Gradle-License-Report) by Evgeny Naumenko, licensed under [Apache 2.0 License](https://github.com/jk1/Gradle-License-Report/blob/master/LICENSE).
->>>>>>> dbbf1cdd
 
 
 
@@ -1682,32 +1655,18 @@
 1.  **Group** : com.google.errorprone. **Name** : error_prone_annotations. **Version** : 2.16.
      * **License:** [Apache 2.0](http://www.apache.org/licenses/LICENSE-2.0.txt)
 
-<<<<<<< HEAD
-1.  **Group** : com.google.errorprone. **Name** : error_prone_annotations. **Version** : 2.16.
-     * **License:** [Apache 2.0](http://www.apache.org/licenses/LICENSE-2.0.txt)
-
 1.  **Group** : com.google.errorprone. **Name** : error_prone_check_api. **Version** : 2.16.
      * **License:** [Apache 2.0](http://www.apache.org/licenses/LICENSE-2.0.txt)
 
-=======
-1.  **Group** : com.google.errorprone. **Name** : error_prone_check_api. **Version** : 2.16.
-     * **License:** [Apache 2.0](http://www.apache.org/licenses/LICENSE-2.0.txt)
-
->>>>>>> dbbf1cdd
 1.  **Group** : com.google.errorprone. **Name** : error_prone_core. **Version** : 2.16.
      * **License:** [Apache 2.0](http://www.apache.org/licenses/LICENSE-2.0.txt)
 
 1.  **Group** : com.google.errorprone. **Name** : error_prone_type_annotations. **Version** : 2.16.
      * **License:** [Apache 2.0](http://www.apache.org/licenses/LICENSE-2.0.txt)
 
-<<<<<<< HEAD
-1.  **Group** : com.google.errorprone. **Name** : error_prone_type_annotations. **Version** : 2.16.
-     * **License:** [Apache 2.0](http://www.apache.org/licenses/LICENSE-2.0.txt)
-=======
 1.  **Group** : com.google.errorprone. **Name** : javac. **Version** : 9+181-r4173-1.
      * **Project URL:** [https://github.com/google/error-prone-javac](https://github.com/google/error-prone-javac)
      * **License:** [GNU General Public License, version 2, with the Classpath Exception](http://openjdk.java.net/legal/gplv2+ce.html)
->>>>>>> dbbf1cdd
 
 1.  **Group** : com.google.flogger. **Name** : flogger. **Version** : 0.7.4.
      * **Project URL:** [https://github.com/google/flogger](https://github.com/google/flogger)
@@ -2109,11 +2068,7 @@
 
 The dependencies distributed under several licenses, are used according their commercial-use-friendly license.
 
-<<<<<<< HEAD
-This report was generated on **Sat Oct 22 10:28:52 TRT 2022** using [Gradle-License-Report plugin](https://github.com/jk1/Gradle-License-Report) by Evgeny Naumenko, licensed under [Apache 2.0 License](https://github.com/jk1/Gradle-License-Report/blob/master/LICENSE).
-=======
 This report was generated on **Tue Oct 25 13:53:20 TRT 2022** using [Gradle-License-Report plugin](https://github.com/jk1/Gradle-License-Report) by Evgeny Naumenko, licensed under [Apache 2.0 License](https://github.com/jk1/Gradle-License-Report/blob/master/LICENSE).
->>>>>>> dbbf1cdd
 
 
 
@@ -2229,32 +2184,18 @@
 1.  **Group** : com.google.errorprone. **Name** : error_prone_annotations. **Version** : 2.16.
      * **License:** [Apache 2.0](http://www.apache.org/licenses/LICENSE-2.0.txt)
 
-<<<<<<< HEAD
-1.  **Group** : com.google.errorprone. **Name** : error_prone_annotations. **Version** : 2.16.
-     * **License:** [Apache 2.0](http://www.apache.org/licenses/LICENSE-2.0.txt)
-
 1.  **Group** : com.google.errorprone. **Name** : error_prone_check_api. **Version** : 2.16.
      * **License:** [Apache 2.0](http://www.apache.org/licenses/LICENSE-2.0.txt)
 
-=======
-1.  **Group** : com.google.errorprone. **Name** : error_prone_check_api. **Version** : 2.16.
-     * **License:** [Apache 2.0](http://www.apache.org/licenses/LICENSE-2.0.txt)
-
->>>>>>> dbbf1cdd
 1.  **Group** : com.google.errorprone. **Name** : error_prone_core. **Version** : 2.16.
      * **License:** [Apache 2.0](http://www.apache.org/licenses/LICENSE-2.0.txt)
 
 1.  **Group** : com.google.errorprone. **Name** : error_prone_type_annotations. **Version** : 2.16.
      * **License:** [Apache 2.0](http://www.apache.org/licenses/LICENSE-2.0.txt)
 
-<<<<<<< HEAD
-1.  **Group** : com.google.errorprone. **Name** : error_prone_type_annotations. **Version** : 2.16.
-     * **License:** [Apache 2.0](http://www.apache.org/licenses/LICENSE-2.0.txt)
-=======
 1.  **Group** : com.google.errorprone. **Name** : javac. **Version** : 9+181-r4173-1.
      * **Project URL:** [https://github.com/google/error-prone-javac](https://github.com/google/error-prone-javac)
      * **License:** [GNU General Public License, version 2, with the Classpath Exception](http://openjdk.java.net/legal/gplv2+ce.html)
->>>>>>> dbbf1cdd
 
 1.  **Group** : com.google.flogger. **Name** : flogger. **Version** : 0.7.4.
      * **Project URL:** [https://github.com/google/flogger](https://github.com/google/flogger)
@@ -2611,11 +2552,7 @@
 
 The dependencies distributed under several licenses, are used according their commercial-use-friendly license.
 
-<<<<<<< HEAD
-This report was generated on **Sat Oct 22 10:28:53 TRT 2022** using [Gradle-License-Report plugin](https://github.com/jk1/Gradle-License-Report) by Evgeny Naumenko, licensed under [Apache 2.0 License](https://github.com/jk1/Gradle-License-Report/blob/master/LICENSE).
-=======
 This report was generated on **Tue Oct 25 13:53:21 TRT 2022** using [Gradle-License-Report plugin](https://github.com/jk1/Gradle-License-Report) by Evgeny Naumenko, licensed under [Apache 2.0 License](https://github.com/jk1/Gradle-License-Report/blob/master/LICENSE).
->>>>>>> dbbf1cdd
 
 
 
@@ -2817,32 +2754,18 @@
 1.  **Group** : com.google.errorprone. **Name** : error_prone_annotations. **Version** : 2.16.
      * **License:** [Apache 2.0](http://www.apache.org/licenses/LICENSE-2.0.txt)
 
-<<<<<<< HEAD
-1.  **Group** : com.google.errorprone. **Name** : error_prone_annotations. **Version** : 2.16.
-     * **License:** [Apache 2.0](http://www.apache.org/licenses/LICENSE-2.0.txt)
-
 1.  **Group** : com.google.errorprone. **Name** : error_prone_check_api. **Version** : 2.16.
      * **License:** [Apache 2.0](http://www.apache.org/licenses/LICENSE-2.0.txt)
 
-=======
-1.  **Group** : com.google.errorprone. **Name** : error_prone_check_api. **Version** : 2.16.
-     * **License:** [Apache 2.0](http://www.apache.org/licenses/LICENSE-2.0.txt)
-
->>>>>>> dbbf1cdd
 1.  **Group** : com.google.errorprone. **Name** : error_prone_core. **Version** : 2.16.
      * **License:** [Apache 2.0](http://www.apache.org/licenses/LICENSE-2.0.txt)
 
 1.  **Group** : com.google.errorprone. **Name** : error_prone_type_annotations. **Version** : 2.16.
      * **License:** [Apache 2.0](http://www.apache.org/licenses/LICENSE-2.0.txt)
 
-<<<<<<< HEAD
-1.  **Group** : com.google.errorprone. **Name** : error_prone_type_annotations. **Version** : 2.16.
-     * **License:** [Apache 2.0](http://www.apache.org/licenses/LICENSE-2.0.txt)
-=======
 1.  **Group** : com.google.errorprone. **Name** : javac. **Version** : 9+181-r4173-1.
      * **Project URL:** [https://github.com/google/error-prone-javac](https://github.com/google/error-prone-javac)
      * **License:** [GNU General Public License, version 2, with the Classpath Exception](http://openjdk.java.net/legal/gplv2+ce.html)
->>>>>>> dbbf1cdd
 
 1.  **Group** : com.google.flogger. **Name** : flogger. **Version** : 0.7.4.
      * **Project URL:** [https://github.com/google/flogger](https://github.com/google/flogger)
@@ -3295,11 +3218,7 @@
 
 The dependencies distributed under several licenses, are used according their commercial-use-friendly license.
 
-<<<<<<< HEAD
-This report was generated on **Sat Oct 22 10:28:53 TRT 2022** using [Gradle-License-Report plugin](https://github.com/jk1/Gradle-License-Report) by Evgeny Naumenko, licensed under [Apache 2.0 License](https://github.com/jk1/Gradle-License-Report/blob/master/LICENSE).
-=======
 This report was generated on **Tue Oct 25 13:53:21 TRT 2022** using [Gradle-License-Report plugin](https://github.com/jk1/Gradle-License-Report) by Evgeny Naumenko, licensed under [Apache 2.0 License](https://github.com/jk1/Gradle-License-Report/blob/master/LICENSE).
->>>>>>> dbbf1cdd
 
 
 
@@ -3456,9 +3375,6 @@
 1.  **Group** : com.google.errorprone. **Name** : error_prone_annotations. **Version** : 2.16.
      * **License:** [Apache 2.0](http://www.apache.org/licenses/LICENSE-2.0.txt)
 
-1.  **Group** : com.google.errorprone. **Name** : error_prone_annotations. **Version** : 2.16.
-     * **License:** [Apache 2.0](http://www.apache.org/licenses/LICENSE-2.0.txt)
-
 1.  **Group** : com.google.errorprone. **Name** : error_prone_annotations. **Version** : 2.5.1.
      * **License:** [Apache 2.0](http://www.apache.org/licenses/LICENSE-2.0.txt)
 
@@ -3471,14 +3387,9 @@
 1.  **Group** : com.google.errorprone. **Name** : error_prone_type_annotations. **Version** : 2.16.
      * **License:** [Apache 2.0](http://www.apache.org/licenses/LICENSE-2.0.txt)
 
-<<<<<<< HEAD
-1.  **Group** : com.google.errorprone. **Name** : error_prone_type_annotations. **Version** : 2.16.
-     * **License:** [Apache 2.0](http://www.apache.org/licenses/LICENSE-2.0.txt)
-=======
 1.  **Group** : com.google.errorprone. **Name** : javac. **Version** : 9+181-r4173-1.
      * **Project URL:** [https://github.com/google/error-prone-javac](https://github.com/google/error-prone-javac)
      * **License:** [GNU General Public License, version 2, with the Classpath Exception](http://openjdk.java.net/legal/gplv2+ce.html)
->>>>>>> dbbf1cdd
 
 1.  **Group** : com.google.flogger. **Name** : flogger. **Version** : 0.7.4.
      * **Project URL:** [https://github.com/google/flogger](https://github.com/google/flogger)
@@ -3844,11 +3755,7 @@
 
 The dependencies distributed under several licenses, are used according their commercial-use-friendly license.
 
-<<<<<<< HEAD
-This report was generated on **Sat Oct 22 10:28:53 TRT 2022** using [Gradle-License-Report plugin](https://github.com/jk1/Gradle-License-Report) by Evgeny Naumenko, licensed under [Apache 2.0 License](https://github.com/jk1/Gradle-License-Report/blob/master/LICENSE).
-=======
 This report was generated on **Tue Oct 25 13:53:21 TRT 2022** using [Gradle-License-Report plugin](https://github.com/jk1/Gradle-License-Report) by Evgeny Naumenko, licensed under [Apache 2.0 License](https://github.com/jk1/Gradle-License-Report/blob/master/LICENSE).
->>>>>>> dbbf1cdd
 
 
 
@@ -4125,9 +4032,6 @@
 1.  **Group** : com.google.errorprone. **Name** : error_prone_annotations. **Version** : 2.16.
      * **License:** [Apache 2.0](http://www.apache.org/licenses/LICENSE-2.0.txt)
 
-1.  **Group** : com.google.errorprone. **Name** : error_prone_annotations. **Version** : 2.16.
-     * **License:** [Apache 2.0](http://www.apache.org/licenses/LICENSE-2.0.txt)
-
 1.  **Group** : com.google.errorprone. **Name** : error_prone_annotations. **Version** : 2.5.1.
      * **License:** [Apache 2.0](http://www.apache.org/licenses/LICENSE-2.0.txt)
 
@@ -4140,14 +4044,9 @@
 1.  **Group** : com.google.errorprone. **Name** : error_prone_type_annotations. **Version** : 2.16.
      * **License:** [Apache 2.0](http://www.apache.org/licenses/LICENSE-2.0.txt)
 
-<<<<<<< HEAD
-1.  **Group** : com.google.errorprone. **Name** : error_prone_type_annotations. **Version** : 2.16.
-     * **License:** [Apache 2.0](http://www.apache.org/licenses/LICENSE-2.0.txt)
-=======
 1.  **Group** : com.google.errorprone. **Name** : javac. **Version** : 9+181-r4173-1.
      * **Project URL:** [https://github.com/google/error-prone-javac](https://github.com/google/error-prone-javac)
      * **License:** [GNU General Public License, version 2, with the Classpath Exception](http://openjdk.java.net/legal/gplv2+ce.html)
->>>>>>> dbbf1cdd
 
 1.  **Group** : com.google.flogger. **Name** : flogger. **Version** : 0.7.4.
      * **Project URL:** [https://github.com/google/flogger](https://github.com/google/flogger)
@@ -4547,8 +4446,4 @@
 
 The dependencies distributed under several licenses, are used according their commercial-use-friendly license.
 
-<<<<<<< HEAD
-This report was generated on **Sat Oct 22 10:28:54 TRT 2022** using [Gradle-License-Report plugin](https://github.com/jk1/Gradle-License-Report) by Evgeny Naumenko, licensed under [Apache 2.0 License](https://github.com/jk1/Gradle-License-Report/blob/master/LICENSE).
-=======
-This report was generated on **Tue Oct 25 13:53:22 TRT 2022** using [Gradle-License-Report plugin](https://github.com/jk1/Gradle-License-Report) by Evgeny Naumenko, licensed under [Apache 2.0 License](https://github.com/jk1/Gradle-License-Report/blob/master/LICENSE).
->>>>>>> dbbf1cdd
+This report was generated on **Tue Oct 25 13:53:22 TRT 2022** using [Gradle-License-Report plugin](https://github.com/jk1/Gradle-License-Report) by Evgeny Naumenko, licensed under [Apache 2.0 License](https://github.com/jk1/Gradle-License-Report/blob/master/LICENSE).