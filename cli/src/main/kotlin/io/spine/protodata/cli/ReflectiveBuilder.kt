--- conflicted
+++ resolved
@@ -56,18 +56,10 @@
     }
 
     private fun create(cls: KClass<T>): T {
-<<<<<<< HEAD
-        val ctor = cls.constructors.find {
-            it.visibility == KVisibility.PUBLIC && it.parameters.isEmpty()
-        } ?: error(
-            "Class `${cls.qualifiedName} should have a public zero-parameter constructor.`"
-        )
-=======
         val ctor = cls.constructors.find { it.visibility.isPublic() && it.parameters.isEmpty() }
         check(ctor != null) {
             "Class `${cls.qualifiedName}` should have a public zero-parameter constructor."
         }
->>>>>>> 0d9bd072
         return ctor.call()
     }
 }
