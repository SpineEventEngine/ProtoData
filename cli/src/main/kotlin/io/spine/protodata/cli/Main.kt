/*
 * Copyright 2022, TeamDev. All rights reserved.
 *
 * Licensed under the Apache License, Version 2.0 (the "License");
 * you may not use this file except in compliance with the License.
 * You may obtain a copy of the License at
 *
 * http://www.apache.org/licenses/LICENSE-2.0
 *
 * Redistribution and use in source and/or binary forms, with or without
 * modification, must retain the above copyright notice and the following
 * disclaimer.
 *
 * THIS SOFTWARE IS PROVIDED BY THE COPYRIGHT HOLDERS AND CONTRIBUTORS
 * "AS IS" AND ANY EXPRESS OR IMPLIED WARRANTIES, INCLUDING, BUT NOT
 * LIMITED TO, THE IMPLIED WARRANTIES OF MERCHANTABILITY AND FITNESS FOR
 * A PARTICULAR PURPOSE ARE DISCLAIMED. IN NO EVENT SHALL THE COPYRIGHT
 * OWNER OR CONTRIBUTORS BE LIABLE FOR ANY DIRECT, INDIRECT, INCIDENTAL,
 * SPECIAL, EXEMPLARY, OR CONSEQUENTIAL DAMAGES (INCLUDING, BUT NOT
 * LIMITED TO, PROCUREMENT OF SUBSTITUTE GOODS OR SERVICES; LOSS OF USE,
 * DATA, OR PROFITS; OR BUSINESS INTERRUPTION) HOWEVER CAUSED AND ON ANY
 * THEORY OF LIABILITY, WHETHER IN CONTRACT, STRICT LIABILITY, OR TORT
 * (INCLUDING NEGLIGENCE OR OTHERWISE) ARISING IN ANY WAY OUT OF THE USE
 * OF THIS SOFTWARE, EVEN IF ADVISED OF THE POSSIBILITY OF SUCH DAMAGE.
 */

package io.spine.protodata.cli

import com.github.ajalt.clikt.completion.CompletionCandidates
import com.github.ajalt.clikt.core.CliktCommand
import com.github.ajalt.clikt.core.MutuallyExclusiveGroupException
import com.github.ajalt.clikt.core.UsageError
import com.github.ajalt.clikt.output.TermUi
import com.github.ajalt.clikt.parameters.options.multiple
import com.github.ajalt.clikt.parameters.options.option
import com.github.ajalt.clikt.parameters.options.required
import com.github.ajalt.clikt.parameters.options.split
import com.github.ajalt.clikt.parameters.types.file
import com.github.ajalt.clikt.parameters.types.path
import com.google.protobuf.ExtensionRegistry
import com.google.protobuf.compiler.PluginProtos.CodeGeneratorRequest
import io.spine.code.proto.FileSet
import io.spine.option.OptionsProvider
import io.spine.protodata.Pipeline
import io.spine.protodata.config.Configuration
import io.spine.protodata.config.ConfigurationFormat
import io.spine.protodata.config.ConfigurationFormat.JSON
import io.spine.protodata.config.ConfigurationFormat.PLAIN
import io.spine.protodata.config.ConfigurationFormat.PROTO_JSON
import io.spine.protodata.config.ConfigurationFormat.YAML
import io.spine.protodata.plugin.Plugin
import io.spine.protodata.renderer.Renderer
import io.spine.protodata.renderer.SourceFileSet
import io.spine.tools.code.manifest.Version
import java.io.File
import java.io.File.pathSeparator
import java.nio.file.Path
import kotlin.io.path.exists
import kotlin.system.exitProcess

/**
 * Launches the CLI application.
 *
 * When the application is done, or an unhandled error occurs, exits the process.
 */
public fun main(args: Array<String>): Unit =
    Run(readVersion()).main(args)

private fun readVersion(): String = Version.fromManifestOf(Run::class.java).value

/**
 * The main CLI command which performs the ProtoData code generation tasks.
 *
 * The command accepts class names for the service provider interface implementations via the CLI
 * parameters, such as `--plugin`, `--renderer`, and `--option-provider`, all of which
 * can be repeated parameters, if required.
 *
 * Then, using the classpath of the app and the user classpath supplied via the `--user-classpath`
 * parameter, loads those classes.
 *
 * `Code Generation` context accept Protobuf compiler events, regarding the Protobuf types, listed
 * in the `CodeGeneratorRequest.file_to_generate` as loaded from the `--request` parameter.
 *
 * Finally, the renderers apply required changes to the source set with the root path, supplied in
 * the `--source-root` parameter.
 */
@Suppress("TooManyFunctions") // It is OK for `main` entry point.
internal class Run(version: String) : CliktCommand(
    name = "protodata",
    help = "ProtoData tool helps build better multi-platform code generation." +
            System.lineSeparator() +
            "Version ${version}.",
    epilog = "https://github.com/SpineEventEngine/ProtoData/",
    printHelpOnEmptyArgs = true
) {
    /** Option names that are used in the help texts of other options. */
    private object Op {
        const val RENDERER = "--renderer"
        const val SOURCE_ROOT = "--source-root"
    }

    /** Configuration option names that are used in the help texts of other options. */
    private object ConfigOpt {
        const val FILE = "--configuration-file"
        const val VALUE = "--configuration-value"
        const val FORMAT = "--configuration-format"
    }

    /*
     * The section guarded by `formatter:off/on` below contains definitions of CLI options.
     *
     * The names of the options usually have one or two long names and a short version.
     * A one-letter option name is prefixed with one dash.
     * For names with more than one letter, two dashes are used.
     */

//@formatter:off
    private val plugins: List<String> by option("--plugin", "-p",
        help = """
        The name of a Java class, a subtype of `${Plugin::class.qualifiedName}`.
        There can be multiple providers. To pass more than one value, type:
           `<...> -p com.foo.MyEntitiesPlugin -p com.foo.OtherEntitiesPlugin`.""".ti())
        .multiple()

    private val renderers: List<String> by option(Op.RENDERER, "-r",
        help = """
        The name of a Java class, a subtype of `${Renderer::class.qualifiedName}`.
        There can only be multiple renderers. To pass more than one value, type:
           `<...> -r com.foo.MyJavaRenderer -r com.foo.MyKotlinRenderer`.""".ti())
        .multiple(default = listOf())

    private val optionProviders: List<String> by option("--option-provider", "--op",
        help = """
        The name of a Java class, a subtype of `${OptionsProvider::class.qualifiedName}`.
        There can be multiple providers.
        Spine's `options.proto` and `time_options.proto` are provided by default.
        To pass more than one value, type:
           `<...> --op com.foo.TypeOptionsProvider --op com.foo.FieldOptionsProvider`.""".ti())
        .multiple()

    private val codegenRequestFile: File by option("--request", "-t", // "-r" is taken.
        help = "The path to the binary file containing a serialized instance of " +
            "`${CodeGeneratorRequest.getDescriptor().name}`."
    ).file(
        mustExist = true,
        canBeDir = false,
        canBeSymlink = false,
        mustBeReadable = true
    ).required()

    private val sourceRoots: List<Path>? by option(Op.SOURCE_ROOT, "--src",
        help = """
        The path to a directory which contains the source files to be processed.
        Skip this argument if there is no initial source to modify.
        
        Multiple directories can be listed separated by the `$pathSeparator` symbol. In such a case,
        the number of directories must match the number of `--target-root` directories; source and
        target directories are paired up according to the order they are provided in, so that
        the files from first source are written to the first target and so on.
        
        When specifying multiple directories, some of them are allowed to be non-existent. They will
        just be ignored along with their paired targets. But at least one directory must exist. 
        Otherwise, the process will end up with an error.
        """.ti()
    ).path(
        canBeFile = false,
        canBeSymlink = false
    ).split(pathSeparator)

    private val targetRoots: List<Path>? by option("--target-root", "--destination", "-d",
        help = """
        The path where the processed files should be placed.
        May be the same as `${Op.SOURCE_ROOT}`. For editing files in-place, skip this option.
        
        Multiple directories can be listed separated by the `$pathSeparator` symbol. In such a case,
        the number of directories must match the number of `--src` directories; source and
        target directories are paired up according to the order they are provided in, so that
        the files from first source are written to the first target and so on.
        """.ti()
    ).path(
        canBeFile = false,
        canBeSymlink = false
    ).split(pathSeparator)

    private val classPath: List<Path>? by option("--user-classpath" ,"--ucp",
        help = """
        The user classpath which contains all `${Op.RENDERER}` classes, user-defined policies,
        views, events, etc., as well as all their dependencies, which are not included as a part of
        the ProtoData library. This option may be omitted if the classes are already present in
        the ProtoData classpath. May be one path to a JAR, a ZIP, or a directory. Or, may be many
        paths separated by the `$pathSeparator` separator char (system-dependent).""".ti()
    ).path(
        mustExist = true,
        mustBeReadable = true
    ).split(pathSeparator)

    private val configurationFile: Path? by option(ConfigOpt.FILE, "-c",
        help = """
        File which contains the custom configuration for ProtoData.

        May be a JSON, a YAML, or a binary Protobuf file.
        JSON files must have `.json` extension.
        JSON files with Protobuf JSON format must have `.pb.json` extension.
        YAML files must have `.yml` or `.yaml` extension.
        Protobuf binary files must have `.pb` or `.bin` extension.
        Messages must not be delimited.""".ti()
    ).path(
        mustExist = true,
        mustBeReadable = true,
        canBeDir = false,
        canBeSymlink = false
    )

    private val configurationValue: String? by option(ConfigOpt.VALUE, "--cv",
        help = """
        Custom configuration for ProtoData.
        May be a JSON or a YAML.
        Must be used alongside with `${ConfigOpt.FORMAT}`.""".ti())

    private val configurationFormat: String? by option(ConfigOpt.FORMAT, "--cf",
        help = """
        The format of the custom configuration.
        Must be one of: `yaml`, `json`, `proto_json`, `plain`.
        Must be used alongside with `${ConfigOpt.VALUE}`.""".ti(),
        completionCandidates = CompletionCandidates.Fixed(
        setOf(YAML, JSON, PROTO_JSON, PLAIN).map { it.name.lowercase() }.toSet()
    ))
<<<<<<< HEAD
    //@formatter:on
=======
//@formatter:on
>>>>>>> bc23e970

    override fun run() {
        val sources = createSourceFileSets()
        val plugins = loadPlugins()
        val renderer = loadRenderers()
        val registry = createRegistry()
        val codegenRequest = loadRequest(registry)
        val config = resolveConfig()
        Pipeline(plugins, renderer, sources, codegenRequest, config)()
    }

    private fun resolveConfig(): Configuration? {
        val hasFile = configurationFile != null
        val hasValue = configurationValue != null
        val hasFormat = configurationFormat != null
        if (hasFile && hasValue) {
            throw MutuallyExclusiveGroupException(
                listOf(ConfigOpt.FILE, ConfigOpt.VALUE)
            )
        }
        checkUsage(hasValue == hasFormat) {
            "Options `${ConfigOpt.VALUE}` and `${ConfigOpt.FORMAT}` must be used together."
        }
        return when {
            hasFile -> Configuration.file(configurationFile!!)
            hasValue -> {
                val format = ConfigurationFormat.valueOf(configurationFormat!!.uppercase())
                Configuration.rawValue(configurationValue!!, format)
            }
            else -> null
        }
    }

    private fun loadRequest(extensions: ExtensionRegistry = ExtensionRegistry.getEmptyRegistry()) =
        codegenRequestFile.inputStream().use {
            CodeGeneratorRequest.parseFrom(it, extensions)
        }

    private fun createRegistry(): ExtensionRegistry {
        val optionsProviders = loadOptions()
        val registry = ExtensionRegistry.newInstance()
        optionsProviders.forEach { it.registerIn(registry) }
        return registry
    }

    private fun createSourceFileSets(): List<SourceFileSet> {
        checkPaths()
        val sources = sourceRoots
        val targets = (targetRoots ?: sources)!!
        return sources
            ?.zip(targets)
            ?.filter { (s, _) -> s.exists() }
            ?.map { (s, t) -> SourceFileSet.from(s, t) }
            ?: targets.oneSetWithNoFiles()
    }

    private fun checkPaths() {
        checkUsage(sourceRoots != null || targetRoots != null) {
            "Either source root or target root or both must be set."
        }
        if (sourceRoots == null) {
            checkUsage(targetRoots!!.size == 1) {
                "When not providing a source directory, only one target directory must be present."
            }
        }
        if (sourceRoots != null && targetRoots != null) {
            checkUsage(sourceRoots!!.size == targetRoots!!.size) {
                "Mismatched amount of directories. Given ${sourceRoots!!.size} sources " +
                        "and ${targetRoots!!.size} targets."
            }
        }
    }

    private fun loadPlugins() = load(PluginBuilder(), plugins)

    private fun loadRenderers() = load(RendererBuilder(), renderers)

    private fun loadOptions(): List<OptionsProvider> {
        val providers = load(OptionsProviderBuilder(), optionProviders)
        val request = loadRequest()
        val files: FileSet = FileSet.of(request.protoFileList)
        val fileProviders = filterOptionFiles(files)
        val allProviders = providers.toMutableList()
        allProviders.addAll(fileProviders)
        allProviders.add(SpineOptionsProvider())
        return allProviders
    }

    private fun filterOptionFiles(files: FileSet): Sequence<FileOptionsProvider> {
        val fileProviders = files.files()
            .filter { it.extensions.isNotEmpty() }
            // Filter out files that do not have outer classes yet.
            // These are `.proto` files being processed by ProtoData that contain
            // option definitions. We cannot use these files because there is no binary Java
            // code generated for them at this stage. Because of this they cannot be added to
            // an `ExtensionRegistry` later.
            .filter { it.outerClass != null }
            .map(::FileOptionsProvider)
            .asSequence()
        return fileProviders
    }

    private fun <T: Any> load(builder: ReflectiveBuilder<T>, classNames: List<String>): List<T> {
        val classLoader = Thread.currentThread().contextClassLoader
        return classNames.map { builder.tryCreate(it, classLoader) }
    }

    private fun <T : Any> ReflectiveBuilder<T>.tryCreate(
        className: String,
        classLoader: ClassLoader
    ): T {
        try {
            return createByName(className, classLoader)
        } catch (e: ClassNotFoundException) {
            printError(e.stackTraceToString())
            printError(e.message)
            printError("Please add the required class `$className` to the user classpath.")
            if (classPath != null) {
                printError("User classpath contains: `${classPath!!.joinToString(pathSeparator)}`.")
            }
            exitProcess(1)
        }
    }
}

/**
 * Prints the given error [message] to the screen.
 */
private fun printError(message: String?) = TermUi.echo(message, err = true)

/**
 * Creates a list that contain a single, empty source set.
 */
private fun List<Path>.oneSetWithNoFiles(): List<SourceFileSet> =
    listOf(SourceFileSet.empty(first()))

/**
 * Abbreviation extension.
 */
private fun String.ti() = trimIndent()

/**
 * Throws an [UsageError] with the result of calling [lazyMessage] if the [condition] isn't met.
 */
private inline fun checkUsage(condition: Boolean, lazyMessage: () -> Any) {
    if (condition.not()) {
        val message = lazyMessage()
        throw UsageError(message.toString())
    }
}<|MERGE_RESOLUTION|>--- conflicted
+++ resolved
@@ -31,6 +31,7 @@
 import com.github.ajalt.clikt.core.MutuallyExclusiveGroupException
 import com.github.ajalt.clikt.core.UsageError
 import com.github.ajalt.clikt.output.TermUi
+import com.github.ajalt.clikt.parameters.options.flag
 import com.github.ajalt.clikt.parameters.options.multiple
 import com.github.ajalt.clikt.parameters.options.option
 import com.github.ajalt.clikt.parameters.options.required
@@ -225,11 +226,7 @@
         completionCandidates = CompletionCandidates.Fixed(
         setOf(YAML, JSON, PROTO_JSON, PLAIN).map { it.name.lowercase() }.toSet()
     ))
-<<<<<<< HEAD
-    //@formatter:on
-=======
 //@formatter:on
->>>>>>> bc23e970
 
     override fun run() {
         val sources = createSourceFileSets()
