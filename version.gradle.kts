--- conflicted
+++ resolved
@@ -32,8 +32,4 @@
  *
  * For dependencies on Spine SDK module please see [io.spine.dependency.local.Spine].
  */
-<<<<<<< HEAD
-val protoDataVersion: String by extra("0.66.99")
-=======
-val protoDataVersion: String by extra("0.66.2")
->>>>>>> 1d46251e
+val protoDataVersion: String by extra("0.66.2")