--- conflicted
+++ resolved
@@ -32,10 +32,6 @@
  *
  * For dependencies on Spine SDK module please see [io.spine.internal.dependency.Spine].
  */
-<<<<<<< HEAD
-val protoDataVersion: String by extra("0.3.1")
+val protoDataVersion: String by extra("0.4.1")
 
-val toolBaseVersion: String by extra("2.0.0-SNAPSHOT.112")
-=======
-val protoDataVersion: String by extra("0.4.0")
->>>>>>> 6103503b
+val toolBaseVersion: String by extra("2.0.0-SNAPSHOT.112")