--- conflicted
+++ resolved
@@ -32,8 +32,4 @@
  *
  * For dependencies on Spine SDK module please see [io.spine.dependency.local.Spine].
  */
-<<<<<<< HEAD
-val protoDataVersion: String by extra("0.80.4")
-=======
-val protoDataVersion: String by extra("0.80.5")
->>>>>>> c71e3b31
+val protoDataVersion: String by extra("0.80.6")