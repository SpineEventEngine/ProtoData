--- conflicted
+++ resolved
@@ -32,9 +32,4 @@
  *
  * For dependencies on Spine SDK module please see [io.spine.internal.dependency.Spine].
  */
-<<<<<<< HEAD
-val protoDataVersion: String by extra("0.8.2")
-val textVersion: String by extra("2.0.0-SNAPSHOT.4")
-=======
-val protoDataVersion: String by extra("0.8.2")
->>>>>>> 2e1eb1ad
+val protoDataVersion: String by extra("0.8.3")