/*
 * Copyright 2022, TeamDev. All rights reserved.
 *
 * Licensed under the Apache License, Version 2.0 (the "License");
 * you may not use this file except in compliance with the License.
 * You may obtain a copy of the License at
 *
 * http://www.apache.org/licenses/LICENSE-2.0
 *
 * Redistribution and use in source and/or binary forms, with or without
 * modification, must retain the above copyright notice and the following
 * disclaimer.
 *
 * THIS SOFTWARE IS PROVIDED BY THE COPYRIGHT HOLDERS AND CONTRIBUTORS
 * "AS IS" AND ANY EXPRESS OR IMPLIED WARRANTIES, INCLUDING, BUT NOT
 * LIMITED TO, THE IMPLIED WARRANTIES OF MERCHANTABILITY AND FITNESS FOR
 * A PARTICULAR PURPOSE ARE DISCLAIMED. IN NO EVENT SHALL THE COPYRIGHT
 * OWNER OR CONTRIBUTORS BE LIABLE FOR ANY DIRECT, INDIRECT, INCIDENTAL,
 * SPECIAL, EXEMPLARY, OR CONSEQUENTIAL DAMAGES (INCLUDING, BUT NOT
 * LIMITED TO, PROCUREMENT OF SUBSTITUTE GOODS OR SERVICES; LOSS OF USE,
 * DATA, OR PROFITS; OR BUSINESS INTERRUPTION) HOWEVER CAUSED AND ON ANY
 * THEORY OF LIABILITY, WHETHER IN CONTRACT, STRICT LIABILITY, OR TORT
 * (INCLUDING NEGLIGENCE OR OTHERWISE) ARISING IN ANY WAY OUT OF THE USE
 * OF THIS SOFTWARE, EVEN IF ADVISED OF THE POSSIBILITY OF SUCH DAMAGE.
 */

/**
 * The version of the ProtoData to publish.
 *
 * This version also used by integration test projects.
 * E.g. see `test/consumer/build.gradle.kts`.
 *
 * For dependencies on Spine SDK module please see [io.spine.internal.dependency.Spine].
 */
<<<<<<< HEAD
val protoDataVersion: String by extra("0.8.0")
=======
val protoDataVersion: String by extra("0.7.8")
val toolBaseVersion: String by extra("2.0.0-SNAPSHOT.162")
>>>>>>> ab3fb8ab
<|MERGE_RESOLUTION|>--- conflicted
+++ resolved
@@ -32,9 +32,5 @@
  *
  * For dependencies on Spine SDK module please see [io.spine.internal.dependency.Spine].
  */
-<<<<<<< HEAD
-val protoDataVersion: String by extra("0.8.0")
-=======
 val protoDataVersion: String by extra("0.7.8")
-val toolBaseVersion: String by extra("2.0.0-SNAPSHOT.162")
->>>>>>> ab3fb8ab
+val toolBaseVersion: String by extra("2.0.0-SNAPSHOT.162")