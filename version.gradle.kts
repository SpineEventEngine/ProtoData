--- conflicted
+++ resolved
@@ -24,16 +24,6 @@
  * OF THIS SOFTWARE, EVEN IF ADVISED OF THE POSSIBILITY OF SUCH DAMAGE.
  */
 
-<<<<<<< HEAD
-val baseVersion: String by extra("2.0.0-SNAPSHOT.115")
-val coreVersion: String by extra("2.0.0-SNAPSHOT.117")
-val toolBaseVersion: String by extra("2.0.0-SNAPSHOT.111")
-val mcVersion: String by extra("2.0.0-SNAPSHOT.90")
-val mcJavaVersion: String by extra("2.0.0-SNAPSHOT.103")
-
-// The version of ProtoData being developed.
-val protoDataVersion: String by extra("0.2.22")
-=======
 /**
  * The version of the ProtoData to publish.
  *
@@ -42,5 +32,4 @@
  *
  * For dependencies on Spine SDK module please see [io.spine.internal.dependency.Spine].
  */
-val protoDataVersion: String by extra("0.2.21")
->>>>>>> bc96bd42
+val protoDataVersion: String by extra("0.2.21")