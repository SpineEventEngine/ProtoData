--- conflicted
+++ resolved
@@ -32,8 +32,4 @@
  *
  * For dependencies on Spine SDK module please see [io.spine.internal.dependency.Spine].
  */
-<<<<<<< HEAD
-val protoDataVersion: String by extra("0.4.1")
-=======
-val protoDataVersion: String by extra("0.4.4")
->>>>>>> 0d9bd072
+val protoDataVersion: String by extra("0.4.5")