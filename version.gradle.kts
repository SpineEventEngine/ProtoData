/*
 * Copyright 2024, TeamDev. All rights reserved.
 *
 * Licensed under the Apache License, Version 2.0 (the "License");
 * you may not use this file except in compliance with the License.
 * You may obtain a copy of the License at
 *
 * https://www.apache.org/licenses/LICENSE-2.0
 *
 * Redistribution and use in source and/or binary forms, with or without
 * modification, must retain the above copyright notice and the following
 * disclaimer.
 *
 * THIS SOFTWARE IS PROVIDED BY THE COPYRIGHT HOLDERS AND CONTRIBUTORS
 * "AS IS" AND ANY EXPRESS OR IMPLIED WARRANTIES, INCLUDING, BUT NOT
 * LIMITED TO, THE IMPLIED WARRANTIES OF MERCHANTABILITY AND FITNESS FOR
 * A PARTICULAR PURPOSE ARE DISCLAIMED. IN NO EVENT SHALL THE COPYRIGHT
 * OWNER OR CONTRIBUTORS BE LIABLE FOR ANY DIRECT, INDIRECT, INCIDENTAL,
 * SPECIAL, EXEMPLARY, OR CONSEQUENTIAL DAMAGES (INCLUDING, BUT NOT
 * LIMITED TO, PROCUREMENT OF SUBSTITUTE GOODS OR SERVICES; LOSS OF USE,
 * DATA, OR PROFITS; OR BUSINESS INTERRUPTION) HOWEVER CAUSED AND ON ANY
 * THEORY OF LIABILITY, WHETHER IN CONTRACT, STRICT LIABILITY, OR TORT
 * (INCLUDING NEGLIGENCE OR OTHERWISE) ARISING IN ANY WAY OUT OF THE USE
 * OF THIS SOFTWARE, EVEN IF ADVISED OF THE POSSIBILITY OF SUCH DAMAGE.
 */

/**
 * The version of the ProtoData to publish.
 *
 * This version also used by integration test projects.
 * E.g. see `tests/consumer/build.gradle.kts`.
 *
 * For dependencies on Spine SDK module please see [io.spine.dependency.local.Spine].
 */
<<<<<<< HEAD
val protoDataVersion: String by extra("0.91.7")
=======
val protoDataVersion: String by extra("0.92.0")
>>>>>>> 24310af6
<|MERGE_RESOLUTION|>--- conflicted
+++ resolved
@@ -32,8 +32,4 @@
  *
  * For dependencies on Spine SDK module please see [io.spine.dependency.local.Spine].
  */
-<<<<<<< HEAD
-val protoDataVersion: String by extra("0.91.7")
-=======
-val protoDataVersion: String by extra("0.92.0")
->>>>>>> 24310af6
+val protoDataVersion: String by extra("0.92.0")